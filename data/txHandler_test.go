// Copyright (C) 2019-2022 Algorand, Inc.
// This file is part of go-algorand
//
// go-algorand is free software: you can redistribute it and/or modify
// it under the terms of the GNU Affero General Public License as
// published by the Free Software Foundation, either version 3 of the
// License, or (at your option) any later version.
//
// go-algorand is distributed in the hope that it will be useful,
// but WITHOUT ANY WARRANTY; without even the implied warranty of
// MERCHANTABILITY or FITNESS FOR A PARTICULAR PURPOSE.  See the
// GNU Affero General Public License for more details.
//
// You should have received a copy of the GNU Affero General Public License
// along with go-algorand.  If not, see <https://www.gnu.org/licenses/>.

package data

import (
	"context"
	"encoding/binary"
	"errors"
	"fmt"
	"io"
	"math/rand"
	"strings"
	"sync"
	"testing"
	"time"

	"github.com/stretchr/testify/require"

	"github.com/algorand/go-algorand/components/mocks"
	"github.com/algorand/go-algorand/config"
	"github.com/algorand/go-algorand/crypto"
	"github.com/algorand/go-algorand/data/basics"
	"github.com/algorand/go-algorand/data/bookkeeping"
	"github.com/algorand/go-algorand/data/pools"
	"github.com/algorand/go-algorand/data/transactions"
	"github.com/algorand/go-algorand/data/transactions/verify"
	"github.com/algorand/go-algorand/logging"
	"github.com/algorand/go-algorand/network"
	"github.com/algorand/go-algorand/protocol"
	"github.com/algorand/go-algorand/test/partitiontest"
	"github.com/algorand/go-algorand/util/execpool"
	"github.com/algorand/go-algorand/util/metrics"
)

func BenchmarkTxHandlerProcessing(b *testing.B) {
	const numUsers = 100
	log := logging.TestingLog(b)
	log.SetLevel(logging.Warn)
	secrets := make([]*crypto.SignatureSecrets, numUsers)
	addresses := make([]basics.Address, numUsers)

	genesis := make(map[basics.Address]basics.AccountData)
	for i := 0; i < numUsers; i++ {
		secret := keypair()
		addr := basics.Address(secret.SignatureVerifier)
		secrets[i] = secret
		addresses[i] = addr
		genesis[addr] = basics.AccountData{
			Status:     basics.Online,
			MicroAlgos: basics.MicroAlgos{Raw: 10000000000000},
		}
	}

	genesis[poolAddr] = basics.AccountData{
		Status:     basics.NotParticipating,
		MicroAlgos: basics.MicroAlgos{Raw: config.Consensus[protocol.ConsensusCurrentVersion].MinBalance},
	}

	require.Equal(b, len(genesis), numUsers+1)
	genBal := bookkeeping.MakeGenesisBalances(genesis, sinkAddr, poolAddr)
	ledgerName := fmt.Sprintf("%s-mem-%d", b.Name(), b.N)
	const inMem = true
	cfg := config.GetDefaultLocal()
	cfg.Archival = true
	ledger, err := LoadLedger(log, ledgerName, inMem, protocol.ConsensusCurrentVersion, genBal, genesisID, genesisHash, nil, cfg)
	require.NoError(b, err)

	l := ledger

	cfg.TxPoolSize = 75000
	cfg.EnableProcessBlockStats = false
	tp := pools.MakeTransactionPool(l.Ledger, cfg, logging.Base())
	backlogPool := execpool.MakeBacklog(nil, 0, execpool.LowPriority, nil)
	txHandler, err := MakeTxHandler(tp, l, &mocks.MockNetwork{}, "", crypto.Digest{}, backlogPool)
	require.NoError(b, err)

	makeTxns := func(N int) [][]transactions.SignedTxn {
		ret := make([][]transactions.SignedTxn, 0, N)
		for u := 0; u < N; u++ {
			// generate transactions
			tx := transactions.Transaction{
				Type: protocol.PaymentTx,
				Header: transactions.Header{
					Sender:     addresses[u%numUsers],
					Fee:        basics.MicroAlgos{Raw: proto.MinTxnFee * 2},
					FirstValid: 0,
					LastValid:  basics.Round(proto.MaxTxnLife),
					Note:       make([]byte, 2),
				},
				PaymentTxnFields: transactions.PaymentTxnFields{
					Receiver: addresses[(u+1)%numUsers],
					Amount:   basics.MicroAlgos{Raw: mockBalancesMinBalance + (rand.Uint64() % 10000)},
				},
			}
			signedTx := tx.Sign(secrets[u%numUsers])
			ret = append(ret, []transactions.SignedTxn{signedTx})
		}
		return ret
	}

	b.Run("processDecoded", func(b *testing.B) {
		signedTransactionGroups := makeTxns(b.N)
		b.ResetTimer()
		for i := range signedTransactionGroups {
			txHandler.processDecoded(signedTransactionGroups[i])
		}
	})
	b.Run("verify.TxnGroup", func(b *testing.B) {
		signedTransactionGroups := makeTxns(b.N)
		b.ResetTimer()
		// make a header including only the fields needed by PrepareGroupContext
		hdr := bookkeeping.BlockHeader{}
		hdr.FeeSink = basics.Address{}
		hdr.RewardsPool = basics.Address{}
		hdr.CurrentProtocol = protocol.ConsensusCurrentVersion
		vtc := vtCache{}
		b.Logf("verifying %d signedTransactionGroups", len(signedTransactionGroups))
		b.ResetTimer()
		for i := range signedTransactionGroups {
			verify.TxnGroup(signedTransactionGroups[i], &hdr, vtc, l)
		}
	})
}

// vtCache is a noop VerifiedTransactionCache
type vtCache struct{}

func (vtCache) Add(txgroup []transactions.SignedTxn, groupCtx *verify.GroupContext) {}
func (vtCache) AddPayset(txgroup [][]transactions.SignedTxn, groupCtxs []*verify.GroupContext) {
	return
}
func (vtCache) GetUnverifiedTransactionGroups(payset [][]transactions.SignedTxn, CurrSpecAddrs transactions.SpecialAddresses, CurrProto protocol.ConsensusVersion) [][]transactions.SignedTxn {
	return nil
}
func (vtCache) UpdatePinned(pinnedTxns map[transactions.Txid]transactions.SignedTxn) error {
	return nil
}
func (vtCache) Pin(txgroup []transactions.SignedTxn) error { return nil }

func BenchmarkTimeAfter(b *testing.B) {
	b.StopTimer()
	b.ResetTimer()
	deadline := time.Now().Add(5 * time.Second)
	after := 0
	before := 0
	b.StartTimer()
	for i := 0; i < b.N; i++ {
		if time.Now().After(deadline) {
			after++
		} else {
			before++
		}
	}
}

func makeRandomTransactions(num int) ([]transactions.SignedTxn, []byte) {
	stxns := make([]transactions.SignedTxn, num)
	result := make([]byte, 0, num*200)
	for i := 0; i < num; i++ {
		var sig crypto.Signature
		crypto.RandBytes(sig[:])
		var addr basics.Address
		crypto.RandBytes(addr[:])
		stxns[i] = transactions.SignedTxn{
			Sig:      sig,
			AuthAddr: addr,
			Txn: transactions.Transaction{
				Header: transactions.Header{
					Sender: addr,
					Fee:    basics.MicroAlgos{Raw: crypto.RandUint64()},
					Note:   sig[:],
				},
				PaymentTxnFields: transactions.PaymentTxnFields{
					Receiver: addr,
					Amount:   basics.MicroAlgos{Raw: crypto.RandUint64()},
				},
			},
		}

		d2 := protocol.Encode(&stxns[i])
		result = append(result, d2...)
	}
	return stxns, result
}

func TestTxHandlerProcessIncomingTxn(t *testing.T) {
	partitiontest.PartitionTest(t)

	const numTxns = 11
	handler := TxHandler{
		backlogQueue: make(chan *txBacklogMsg, 1),
	}
	stxns, blob := makeRandomTransactions(numTxns)
	action := handler.processIncomingTxn(network.IncomingMessage{Data: blob})
	require.Equal(t, network.OutgoingMessage{Action: network.Ignore}, action)

	require.Equal(t, 1, len(handler.backlogQueue))
	msg := <-handler.backlogQueue
	require.Equal(t, numTxns, len(msg.unverifiedTxGroup))
	for i := 0; i < numTxns; i++ {
		require.Equal(t, stxns[i], msg.unverifiedTxGroup[i])
	}
}

const benchTxnNum = 25_000

func BenchmarkTxHandlerDecoder(b *testing.B) {
	_, blob := makeRandomTransactions(benchTxnNum)
	var err error
	stxns := make([]transactions.SignedTxn, benchTxnNum+1)
	for i := 0; i < b.N; i++ {
		dec := protocol.NewDecoderBytes(blob)
		var idx int
		for {
			err = dec.Decode(&stxns[idx])
			if err == io.EOF {
				break
			}
			require.NoError(b, err)
			idx++
		}
		require.Equal(b, benchTxnNum, idx)
	}
}

func BenchmarkTxHandlerDecoderMsgp(b *testing.B) {
	_, blob := makeRandomTransactions(benchTxnNum)
	var err error
	stxns := make([]transactions.SignedTxn, benchTxnNum+1)
	for i := 0; i < b.N; i++ {
		dec := protocol.NewMsgpDecoderBytes(blob)
		var idx int
		for {
			err = dec.Decode(&stxns[idx])
			if err == io.EOF {
				break
			}
			require.NoError(b, err)
			idx++
		}
		require.Equal(b, benchTxnNum, idx)
	}
}

// TestIncomingTxHandle checks the correctness with single txns
func TestIncomingTxHandle(t *testing.T) {
	partitiontest.PartitionTest(t)

	numberOfTransactionGroups := 1000
	incomingTxHandlerProcessing(1, numberOfTransactionGroups, t)
}

// TestIncomingTxGroupHandle checks the correctness with txn groups
func TestIncomingTxGroupHandle(t *testing.T) {
	partitiontest.PartitionTest(t)

	numberOfTransactionGroups := 1000 / proto.MaxTxGroupSize
	incomingTxHandlerProcessing(proto.MaxTxGroupSize, numberOfTransactionGroups, t)
}

// TestIncomingTxHandleDrops accounts for the dropped txns when the verifier/exec pool is saturated
func TestIncomingTxHandleDrops(t *testing.T) {
	partitiontest.PartitionTest(t)

	// use smaller backlog size to test the message drops
	origValue := txBacklogSize
	defer func() {
		txBacklogSize = origValue
	}()
	txBacklogSize = 10

	numberOfTransactionGroups := 1000
	incomingTxHandlerProcessing(1, numberOfTransactionGroups, t)
}

// incomingTxHandlerProcessing is a comprehensive transaction handling test
// It handles the singed transactions by passing them to the backlog for verification
func incomingTxHandlerProcessing(maxGroupSize, numberOfTransactionGroups int, t *testing.T) {
	defer func() {
		// reset the counters
		transactionMessagesDroppedFromBacklog = metrics.MakeCounter(metrics.TransactionMessagesDroppedFromBacklog)
		transactionMessagesDroppedFromPool = metrics.MakeCounter(metrics.TransactionMessagesDroppedFromPool)
	}()

	const numUsers = 100
	log := logging.TestingLog(t)
	addresses := make([]basics.Address, numUsers)
	secrets := make([]*crypto.SignatureSecrets, numUsers)

	// prepare the accounts
	genesis := make(map[basics.Address]basics.AccountData)
	for i := 0; i < numUsers; i++ {
		secret := keypair()
		addr := basics.Address(secret.SignatureVerifier)
		secrets[i] = secret
		addresses[i] = addr
		genesis[addr] = basics.AccountData{
			Status:     basics.Online,
			MicroAlgos: basics.MicroAlgos{Raw: 10000000000000},
		}
	}
	genesis[poolAddr] = basics.AccountData{
		Status:     basics.NotParticipating,
		MicroAlgos: basics.MicroAlgos{Raw: config.Consensus[protocol.ConsensusCurrentVersion].MinBalance},
	}

	require.Equal(t, len(genesis), numUsers+1)
	genBal := bookkeeping.MakeGenesisBalances(genesis, sinkAddr, poolAddr)
	ledgerName := fmt.Sprintf("%s-mem-%d", t.Name(), numberOfTransactionGroups)
	const inMem = true
	cfg := config.GetDefaultLocal()
	cfg.Archival = true
	ledger, err := LoadLedger(log, ledgerName, inMem, protocol.ConsensusCurrentVersion, genBal, genesisID, genesisHash, nil, cfg)
	require.NoError(t, err)

	l := ledger
	tp := pools.MakeTransactionPool(l.Ledger, cfg, logging.Base())
	backlogPool := execpool.MakeBacklog(nil, 0, execpool.LowPriority, nil)
	handler, err := MakeTxHandler(tp, l, &mocks.MockNetwork{}, "", crypto.Digest{}, backlogPool)
	require.NoError(t, err)
	// since Start is not called, set the context here
	handler.ctx, handler.ctxCancel = context.WithCancel(context.Background())
	defer handler.ctxCancel()

	// emulate handler.Start() without the backlog
	handler.ctx, handler.ctxCancel = context.WithCancel(context.Background())
	handler.streamVerifier.Start(handler.ctx)

	testResultChan := make(chan *txBacklogMsg, 10)
	wg := sync.WaitGroup{}
	wg.Add(1)
	// Make a test backlog worker, which is simiar to backlogWorker, but sends the results
	// through the testResultChan instead of passing it to postprocessCheckedTxn
	go func() {
		defer wg.Done()
		for {
			// prioritize the postVerificationQueue
			select {
			case wi, ok := <-handler.postVerificationQueue:
				if !ok {
					return
				}
				txBLMsg := wi.BacklogMessage.(*txBacklogMsg)
				txBLMsg.verificationErr = wi.Err
				testResultChan <- txBLMsg

				// restart the loop so that we could empty out the post verification queue.
				continue
			default:
			}

			// we have no more post verification items. wait for either backlog queue item or post verification item.
			select {
			case wi, ok := <-handler.backlogQueue:
				if !ok {
					return
				}
				if handler.checkAlreadyCommitted(wi) {
					// this is not expected during the test
					continue
				}
				handler.streamVerifierChan <- &verify.UnverifiedElement{TxnGroup: wi.unverifiedTxGroup, BacklogMessage: wi}
			case wi, ok := <-handler.postVerificationQueue:
				if !ok {
					return
				}
				txBLMsg := wi.BacklogMessage.(*txBacklogMsg)
				txBLMsg.verificationErr = wi.Err
				testResultChan <- txBLMsg

			case <-handler.ctx.Done():
				return
			}
		}
	}()

	// Prepare the transactions
	signedTransactionGroups, badTxnGroups :=
		makeSignedTxnGroups(numberOfTransactionGroups, numUsers, maxGroupSize, 0.5, addresses, secrets)
	encodedSignedTransactionGroups := make([]network.IncomingMessage, 0, numberOfTransactionGroups)
	for _, stxngrp := range signedTransactionGroups {
		data := make([]byte, 0)
		for _, stxn := range stxngrp {
			data = append(data, protocol.Encode(&stxn)...)
		}
		encodedSignedTransactionGroups =
			append(encodedSignedTransactionGroups, network.IncomingMessage{Data: data})
	}

	// Process the results and make sure they are correct
	wg.Add(1)
	go func() {
		defer wg.Done()
		var groupCounter uint64
		txnCounter := 0
		invalidCounter := 0
		var droppedBacklog, droppedPool uint64
		defer func() {
			t.Logf("Txn groups with invalid sigs: %d\n", invalidCounter)
			t.Logf("dropped: [%d backlog] [%d pool]\n", droppedBacklog, droppedPool)
			// release the backlog worker
			t.Logf("processed %d txn groups (%d txns)\n", groupCounter, txnCounter)
			handler.Stop() // cancel the handler ctx
		}()
		timer := time.NewTicker(250 * time.Millisecond)
		for {
			select {
<<<<<<< HEAD
			case wi := <-testResultChan:
=======
			case wi := <-outChan:
>>>>>>> 3abde767
				txnCounter = txnCounter + len(wi.unverifiedTxGroup)
				groupCounter++
				u, _ := binary.Uvarint(wi.unverifiedTxGroup[0].Txn.Note)
				_, inBad := badTxnGroups[u]
				if wi.verificationErr == nil {
					require.False(t, inBad, "No error for invalid signature")
				} else {
					invalidCounter++
					require.True(t, inBad, "Error for good signature")
				}
			case <-timer.C:
				droppedBacklog, droppedPool = getDropped()
				if int(groupCounter+droppedBacklog+droppedPool) == len(signedTransactionGroups) {
					// all the benchmark txns processed
					return
				}
				time.Sleep(250 * time.Millisecond)
				timer.Reset(250 * time.Millisecond)
			}
		}
	}()

	// Send the transactions to the verifier
	for _, tg := range encodedSignedTransactionGroups {
		handler.processIncomingTxn(tg)
	}
	wg.Wait()
}

func getDropped() (droppedBacklog, droppedPool uint64) {
	droppedBacklog = transactionMessagesDroppedFromBacklog.GetUint64Value()
	droppedPool = transactionMessagesDroppedFromPool.GetUint64Value()
	return
}

// makeSignedTxnGroups prepares N transaction groups of random (maxGroupSize) sizes with random
// invalid signatures of a given probability (invalidProb)
func makeSignedTxnGroups(N, numUsers, maxGroupSize int, invalidProb float32, addresses []basics.Address,
	secrets []*crypto.SignatureSecrets) (ret [][]transactions.SignedTxn,
	badTxnGroups map[uint64]interface{}) {
	badTxnGroups = make(map[uint64]interface{})

	protoMaxGrpSize := proto.MaxTxGroupSize
	ret = make([][]transactions.SignedTxn, 0, N)
	for u := 0; u < N; u++ {
		grpSize := rand.Intn(protoMaxGrpSize-1) + 1
		if grpSize > maxGroupSize {
			grpSize = maxGroupSize
		}
		var txGroup transactions.TxGroup
		txns := make([]transactions.Transaction, 0, grpSize)
		for g := 0; g < grpSize; g++ {
			// generate transactions
			noteField := make([]byte, binary.MaxVarintLen64)
			binary.PutUvarint(noteField, uint64(u))
			tx := transactions.Transaction{
				Type: protocol.PaymentTx,
				Header: transactions.Header{
					Sender:      addresses[(u+g)%numUsers],
					Fee:         basics.MicroAlgos{Raw: proto.MinTxnFee * 2},
					FirstValid:  0,
					LastValid:   basics.Round(proto.MaxTxnLife),
					GenesisHash: genesisHash,
					Note:        noteField,
				},
				PaymentTxnFields: transactions.PaymentTxnFields{
					Receiver: addresses[(u+g+1)%numUsers],
					Amount:   basics.MicroAlgos{Raw: mockBalancesMinBalance + (rand.Uint64() % 10000)},
				},
			}
			if grpSize > 1 {
				txGroup.TxGroupHashes = append(txGroup.TxGroupHashes, crypto.Digest(tx.ID()))
			}
			txns = append(txns, tx)
		}
		groupHash := crypto.HashObj(txGroup)
		signedTxGroup := make([]transactions.SignedTxn, 0, grpSize)
		for g, txn := range txns {
			if grpSize > 1 {
				txn.Group = groupHash
			}
			signedTx := txn.Sign(secrets[(u+g)%numUsers])
			signedTx.Txn = txn
			signedTxGroup = append(signedTxGroup, signedTx)
		}
		// randomly make bad signatures
		if rand.Float32() < invalidProb {
			tinGrp := rand.Intn(grpSize)
			signedTxGroup[tinGrp].Sig[0] = signedTxGroup[tinGrp].Sig[0] + 1
			badTxnGroups[uint64(u)] = struct{}{}
		}
		ret = append(ret, signedTxGroup)
	}
	return
}

<<<<<<< HEAD
// BenchmarkHandleTxns sends singed transactions the the verifier
=======
// BenchmarkHandleTxns sends signed transactions directly to the verifier
>>>>>>> 3abde767
func BenchmarkHandleTxns(b *testing.B) {
	maxGroupSize := 1
	tpss := []int{6000000, 600000, 60000, 6000}
	invalidRates := []float32{0.5, 0.001}
	for _, tps := range tpss {
		for _, ivr := range invalidRates {
<<<<<<< HEAD
			b.Run(fmt.Sprintf("tps: %d", tps), func(b *testing.B) {
=======
			b.Run(fmt.Sprintf("tps_%d_inv_%.3f", tps, ivr), func(b *testing.B) {
>>>>>>> 3abde767
				runHandlerBenchmarkWithBacklog(maxGroupSize, tps, ivr, b, false)
			})
		}
	}
}

<<<<<<< HEAD
// BenchmarkHandleTxnGroups sends singed transaction groups to the verifier
=======
// BenchmarkHandleTxnGroups sends signed transaction groups directly to the verifier
>>>>>>> 3abde767
func BenchmarkHandleTxnGroups(b *testing.B) {
	maxGroupSize := proto.MaxTxGroupSize / 2
	tpss := []int{6000000, 600000, 60000, 6000}
	invalidRates := []float32{0.5, 0.001}
	for _, tps := range tpss {
		for _, ivr := range invalidRates {
<<<<<<< HEAD
			b.Run(fmt.Sprintf("tps: %d", tps), func(b *testing.B) {
=======
			b.Run(fmt.Sprintf("tps_%d_inv_%.3f", tps, ivr), func(b *testing.B) {
>>>>>>> 3abde767
				runHandlerBenchmarkWithBacklog(maxGroupSize, tps, ivr, b, false)
			})
		}
	}
}

<<<<<<< HEAD
// BenchmarkBacklogWorkerHandleTxns sends singed transactions the the verifier
=======
// BenchmarkBacklogWorkerHandleTxns sends signed transactions to the verifier
>>>>>>> 3abde767
// using a backlog worker replica
func BenchmarkHandleBLWTxns(b *testing.B) {
	maxGroupSize := 1
	tpss := []int{6000000, 600000, 60000, 6000}
	invalidRates := []float32{0.5, 0.001}
	for _, tps := range tpss {
		for _, ivr := range invalidRates {
<<<<<<< HEAD
			b.Run(fmt.Sprintf("tps: %d", tps), func(b *testing.B) {
=======
			b.Run(fmt.Sprintf("tps_%d_inv_%.3f", tps, ivr), func(b *testing.B) {
				runHandlerBenchmarkWithBacklog(maxGroupSize, tps, ivr, b, true)
			})
		}
	}
}

// BenchmarkBacklogWorkerHandleTxnGroups sends signed transaction groups to the verifier
// using a backlog worker replica
func BenchmarkHandleBLWTxnGroups(b *testing.B) {
	maxGroupSize := proto.MaxTxGroupSize / 2
	tpss := []int{6000000, 600000, 60000, 6000}
	invalidRates := []float32{0.5, 0.001}
	for _, tps := range tpss {
		for _, ivr := range invalidRates {
			b.Run(fmt.Sprintf("tps_%d_inv_%.3f", tps, ivr), func(b *testing.B) {
>>>>>>> 3abde767
				runHandlerBenchmarkWithBacklog(maxGroupSize, tps, ivr, b, true)
			})
		}
	}
}

<<<<<<< HEAD
// BenchmarkBacklogWorkerHandleTxnGroups sends singed transaction groups to the verifier
// using a backlog worker replica
func BenchmarkHandleBLWTxnGroups(b *testing.B) {
	maxGroupSize := proto.MaxTxGroupSize / 2
	tpss := []int{6000000, 600000, 60000, 6000}
	invalidRates := []float32{0.5, 0.001}
	for _, tps := range tpss {
		for _, ivr := range invalidRates {
			b.Run(fmt.Sprintf("tps: %d", tps), func(b *testing.B) {
				runHandlerBenchmarkWithBacklog(maxGroupSize, tps, ivr, b, true)
			})
		}
	}
}

=======
>>>>>>> 3abde767
// runHandlerBenchmarkWithBacklog benchmarks the number of transactions verfied or dropped
func runHandlerBenchmarkWithBacklog(maxGroupSize, tps int, invalidRate float32, b *testing.B, useBacklogWorker bool) {
	defer func() {
		// reset the counters
		transactionMessagesDroppedFromBacklog = metrics.MakeCounter(metrics.TransactionMessagesDroppedFromBacklog)
		transactionMessagesDroppedFromPool = metrics.MakeCounter(metrics.TransactionMessagesDroppedFromPool)
	}()

	const numUsers = 100
	log := logging.TestingLog(b)
	log.SetLevel(logging.Warn)
	addresses := make([]basics.Address, numUsers)
	secrets := make([]*crypto.SignatureSecrets, numUsers)

	// prepare the accounts
	genesis := make(map[basics.Address]basics.AccountData)
	for i := 0; i < numUsers; i++ {
		secret := keypair()
		addr := basics.Address(secret.SignatureVerifier)
		secrets[i] = secret
		addresses[i] = addr
		genesis[addr] = basics.AccountData{
			Status:     basics.Online,
			MicroAlgos: basics.MicroAlgos{Raw: 10000000000000},
		}
	}
	genesis[poolAddr] = basics.AccountData{
		Status:     basics.NotParticipating,
		MicroAlgos: basics.MicroAlgos{Raw: config.Consensus[protocol.ConsensusCurrentVersion].MinBalance},
	}

	require.Equal(b, len(genesis), numUsers+1)
	genBal := bookkeeping.MakeGenesisBalances(genesis, sinkAddr, poolAddr)
	ivrString := strings.IndexAny(fmt.Sprintf("%f", invalidRate), "1")
	ledgerName := fmt.Sprintf("%s-mem-%d-%d", b.Name(), b.N, ivrString)
	ledgerName = strings.Replace(ledgerName, "#", "-", 1)
	const inMem = true
	cfg := config.GetDefaultLocal()
	cfg.Archival = true
	ledger, err := LoadLedger(log, ledgerName, inMem, protocol.ConsensusCurrentVersion, genBal, genesisID, genesisHash, nil, cfg)
	require.NoError(b, err)

	l := ledger
	tp := pools.MakeTransactionPool(l.Ledger, cfg, logging.Base())
	backlogPool := execpool.MakeBacklog(nil, 0, execpool.LowPriority, nil)
	handler, err := MakeTxHandler(tp, l, &mocks.MockNetwork{}, "", crypto.Digest{}, backlogPool)
	require.NoError(b, err)
	// since Start is not called, set the context here
	handler.ctx, handler.ctxCancel = context.WithCancel(context.Background())
	defer handler.ctxCancel()

<<<<<<< HEAD
	// emulate handler.Start() without the backlog
	handler.ctx, handler.ctxCancel = context.WithCancel(context.Background())
	handler.streamVerifier.Start(handler.ctx)

	testResultChan := make(chan *txBacklogMsg, 10)
=======
	testResultChan := handler.postVerificationQueue
>>>>>>> 3abde767
	wg := sync.WaitGroup{}

	if useBacklogWorker {
		wg.Add(1)
<<<<<<< HEAD
=======
		testResultChan = make(chan *txBacklogMsg, 10)
>>>>>>> 3abde767
		// Make a test backlog worker, which is simiar to backlogWorker, but sends the results
		// through the testResultChan instead of passing it to postprocessCheckedTxn
		go func() {
			defer wg.Done()
			for {
				// prioritize the postVerificationQueue
				select {
				case wi, ok := <-handler.postVerificationQueue:
					if !ok {
						return
					}
<<<<<<< HEAD
					txBLMsg := wi.BacklogMessage.(*txBacklogMsg)
					txBLMsg.verificationErr = wi.Err
					testResultChan <- txBLMsg
=======
					testResultChan <- wi
>>>>>>> 3abde767

					// restart the loop so that we could empty out the post verification queue.
					continue
				default:
				}

				// we have no more post verification items. wait for either backlog queue item or post verification item.
				select {
				case wi, ok := <-handler.backlogQueue:
					if !ok {
						return
					}
					if handler.checkAlreadyCommitted(wi) {
						// this is not expected during the test
						continue
					}
<<<<<<< HEAD
					handler.streamVerifierChan <- &verify.UnverifiedElement{TxnGroup: wi.unverifiedTxGroup, BacklogMessage: wi}
=======
					handler.txVerificationPool.EnqueueBacklog(handler.ctx, handler.asyncVerifySignature, wi, nil)

>>>>>>> 3abde767
				case wi, ok := <-handler.postVerificationQueue:
					if !ok {
						return
					}
<<<<<<< HEAD
					txBLMsg := wi.BacklogMessage.(*txBacklogMsg)
					txBLMsg.verificationErr = wi.Err
					testResultChan <- txBLMsg
=======
					testResultChan <- wi
>>>>>>> 3abde767

				case <-handler.ctx.Done():
					return
				}
			}
		}()
	}

	// Prepare the transactions
	signedTransactionGroups, badTxnGroups := makeSignedTxnGroups(b.N, numUsers, maxGroupSize, invalidRate, addresses, secrets)
	var encodedSignedTransactionGroups []network.IncomingMessage
	if useBacklogWorker {
		encodedSignedTransactionGroups = make([]network.IncomingMessage, 0, b.N)
		for _, stxngrp := range signedTransactionGroups {
			data := make([]byte, 0)
			for _, stxn := range stxngrp {
				data = append(data, protocol.Encode(&stxn)...)
			}
			encodedSignedTransactionGroups =
				append(encodedSignedTransactionGroups, network.IncomingMessage{Data: data})
		}
	}

	var tt time.Time
	// Process the results and make sure they are correct
	rateAdjuster := time.Second / time.Duration(tps)
	wg.Add(1)
	go func() {
		defer wg.Done()
		groupCounter := uint64(0)
		var txnCounter uint64
		invalidCounter := 0
		defer func() {
			if groupCounter > 1 {
				droppedBacklog, droppedPool := getDropped()
				b.Logf("Input T(grp)PS: %d (delay %f microsec)", tps, float64(rateAdjuster)/float64(time.Microsecond))
				b.Logf("Verified TPS: %d", uint64(txnCounter)*uint64(time.Second)/uint64(time.Since(tt)))
				b.Logf("Time/txn: %d(microsec)", uint64((time.Since(tt)/time.Microsecond))/txnCounter)
				b.Logf("processed total: [%d groups (%d invalid)] [%d txns]", groupCounter, invalidCounter, txnCounter)
				b.Logf("dropped: [%d backlog] [%d pool]\n", droppedBacklog, droppedPool)
			}
			handler.Stop() // cancel the handler ctx
		}()
		stopChan := make(chan interface{})
		go func() {
			for {
				time.Sleep(200 * time.Millisecond)
				droppedBacklog, droppedPool := getDropped()
				if int(groupCounter+droppedBacklog+droppedPool) == len(signedTransactionGroups) {
					// all the benchmark txns processed
					close(stopChan)
					return
				}
			}
		}()

<<<<<<< HEAD
		if useBacklogWorker {
			for {
				select {
				case wi := <-testResultChan:
					txnCounter = txnCounter + uint64(len(wi.unverifiedTxGroup))
					groupCounter++
					u, _ := binary.Uvarint(wi.unverifiedTxGroup[0].Txn.Note)
					_, inBad := badTxnGroups[u]
					if wi.verificationErr == nil {
						require.False(b, inBad, "No error for invalid signature")
					} else {
						invalidCounter++
						require.True(b, inBad, "Error for good signature")
					}
					if groupCounter == uint64(len(signedTransactionGroups)) {
						// all the benchmark txns processed
						return
					}
				case <-stopChan:
					return
				}
			}
		} else {
			for {
				select {
				case wi := <-handler.postVerificationQueue:
					txnCounter = txnCounter + uint64(len(wi.TxnGroup))
					groupCounter++
					u, _ := binary.Uvarint(wi.TxnGroup[0].Txn.Note)
					_, inBad := badTxnGroups[u]
					if wi.Err == nil {
						require.False(b, inBad, "No error for invalid signature")
					} else {
						invalidCounter++
						require.True(b, inBad, "Error for good signature")
					}
					if groupCounter == uint64(len(signedTransactionGroups)) {
						// all the benchmark txns processed
						return
					}
				case <-stopChan:
					return
				}
=======
		for {
			select {
			case wi := <-testResultChan:
				txnCounter = txnCounter + uint64(len(wi.unverifiedTxGroup))
				groupCounter++
				u, _ := binary.Uvarint(wi.unverifiedTxGroup[0].Txn.Note)
				_, inBad := badTxnGroups[u]
				if wi.verificationErr == nil {
					require.False(b, inBad, "No error for invalid signature")
				} else {
					invalidCounter++
					require.True(b, inBad, "Error for good signature")
				}
				if groupCounter == uint64(len(signedTransactionGroups)) {
					// all the benchmark txns processed
					return
				}
			case <-stopChan:
				return
>>>>>>> 3abde767
			}
		}
	}()

	b.ResetTimer()
	tt = time.Now()
	if useBacklogWorker {
		for _, tg := range encodedSignedTransactionGroups {
			handler.processIncomingTxn(tg)
			time.Sleep(rateAdjuster)
		}
	} else {
		for _, stxngrp := range signedTransactionGroups {
			blm := txBacklogMsg{rawmsg: nil, unverifiedTxGroup: stxngrp}
<<<<<<< HEAD
			handler.streamVerifierChan <- &verify.UnverifiedElement{TxnGroup: stxngrp, BacklogMessage: &blm}
=======
			handler.txVerificationPool.EnqueueBacklog(handler.ctx, handler.asyncVerifySignature, &blm, nil)
>>>>>>> 3abde767
			time.Sleep(rateAdjuster)
		}
	}
	wg.Wait()
	handler.Stop() // cancel the handler ctx
}

func TestTxHandlerPostProcessError(t *testing.T) {
	partitiontest.PartitionTest(t)
	t.Parallel()

	collect := func() map[string]float64 {
		// collect all specific error reason metrics except TxGroupErrorReasonNotWellFormed,
		// it is tested in TestPostProcessErrorWithVerify
		result := map[string]float64{}
		transactionMessagesTxnSigVerificationFailed.AddMetric(result)
		transactionMessagesAlreadyCommitted.AddMetric(result)
		transactionMessagesTxGroupInvalidFee.AddMetric(result)
		// transactionMessagesTxnNotWellFormed.AddMetric(result)
		transactionMessagesTxnSigNotWellFormed.AddMetric(result)
		transactionMessagesTxnMsigNotWellFormed.AddMetric(result)
		transactionMessagesTxnLogicSig.AddMetric(result)
		return result
	}
	var txh TxHandler

	errSome := errors.New("some error")
	txh.postProcessReportErrors(errSome)
	result := collect()
	require.Len(t, result, 0)
	transactionMessagesBacklogErr.AddMetric(result)
	require.Len(t, result, 1)

	counter := 0
	for i := verify.TxGroupErrorReasonGeneric; i <= verify.TxGroupErrorReasonLogicSigFailed; i++ {
		if i == verify.TxGroupErrorReasonNotWellFormed {
			// skip TxGroupErrorReasonNotWellFormed, tested in TestPostProcessErrorWithVerify.
			// the test uses global metric counters, skipping makes the test deterministic
			continue
		}

		errTxGroup := &verify.ErrTxGroupError{Reason: i}
		txh.postProcessReportErrors(errTxGroup)
		result = collect()
		if i == verify.TxGroupErrorReasonSigNotWellFormed {
			// TxGroupErrorReasonSigNotWellFormed and TxGroupErrorReasonHasNoSig increment the same metric
			counter--
			require.Equal(t, result[metrics.TransactionMessagesTxnSigNotWellFormed.Name], float64(2))
		}
		require.Len(t, result, counter)
		counter++
	}

	// there are one less metrics than number of tracked values,
	// plus one generic non-tracked value, plus skipped TxGroupErrorReasonNotWellFormed
	const expected = int(verify.TxGroupErrorReasonNumValues) - 3
	require.Len(t, result, expected)

	errVerify := crypto.ErrBatchHasFailedSigs
	txh.postProcessReportErrors(errVerify)
	result = collect()
	require.Len(t, result, expected+1)
}

func TestTxHandlerPostProcessErrorWithVerify(t *testing.T) {
	partitiontest.PartitionTest(t)
	t.Parallel()

	txn := transactions.Transaction{}
	stxn := transactions.SignedTxn{Txn: txn}

	hdr := bookkeeping.BlockHeader{
		UpgradeState: bookkeeping.UpgradeState{
			CurrentProtocol: protocol.ConsensusCurrentVersion,
		},
	}
	_, err := verify.TxnGroup([]transactions.SignedTxn{stxn}, &hdr, nil, nil)
	var txGroupErr *verify.ErrTxGroupError
	require.ErrorAs(t, err, &txGroupErr)

	result := map[string]float64{}
	transactionMessagesTxnNotWellFormed.AddMetric(result)
	require.Len(t, result, 0)

	var txh TxHandler
	txh.postProcessReportErrors(err)
	transactionMessagesTxnNotWellFormed.AddMetric(result)
	require.Len(t, result, 1)
}

func TestMakeTxHandlerErrors(t *testing.T) {
	_, err := MakeTxHandler(nil, nil, &mocks.MockNetwork{}, "", crypto.Digest{}, nil)
	require.Error(t, err, errors.New("MakeTxHandler: txPool is nil on initialization"))

	_, err = MakeTxHandler(&pools.TransactionPool{}, nil, &mocks.MockNetwork{}, "", crypto.Digest{}, nil)
	require.Error(t, err, errors.New("MakeTxHandler: ledger is nil on initialization"))

	// it is not possible to test MakeStreamVerifier returning an error, because it is not possible to
	// get the leger return an error for returining the header of its latest round
}

func TestTxHandlerRealBLWRestar(t *testing.T) {
	const numUsers = 100
	log := logging.TestingLog(t)
	log.SetLevel(logging.Warn)
	addresses := make([]basics.Address, numUsers)
	secrets := make([]*crypto.SignatureSecrets, numUsers)

	// prepare the accounts
	genesis := make(map[basics.Address]basics.AccountData)
	for i := 0; i < numUsers; i++ {
		secret := keypair()
		addr := basics.Address(secret.SignatureVerifier)
		secrets[i] = secret
		addresses[i] = addr
		genesis[addr] = basics.AccountData{
			Status:     basics.Online,
			MicroAlgos: basics.MicroAlgos{Raw: 10000000000000},
		}
	}
	genesis[poolAddr] = basics.AccountData{
		Status:     basics.NotParticipating,
		MicroAlgos: basics.MicroAlgos{Raw: config.Consensus[protocol.ConsensusCurrentVersion].MinBalance},
	}

	// setup the ledger
	require.Equal(t, len(genesis), numUsers+1)
	genBal := bookkeeping.MakeGenesisBalances(genesis, sinkAddr, poolAddr)
	ledgerName := fmt.Sprintf("%s-mem", t.Name())
	const inMem = true
	cfg := config.GetDefaultLocal()
	cfg.Archival = true
	ledger, err := LoadLedger(log, ledgerName, inMem, protocol.ConsensusCurrentVersion, genBal, genesisID, genesisHash, nil, cfg)
	require.NoError(t, err)

	l := ledger
	tp := pools.MakeTransactionPool(l.Ledger, cfg, logging.Base())
	backlogPool := execpool.MakeBacklog(nil, 0, execpool.LowPriority, nil)
	handler, err := MakeTxHandler(tp, l, &mocks.MockNetwork{}, "", crypto.Digest{}, backlogPool)
	require.NoError(t, err)
	// since Start is not called, set the context here
	handler.ctx, handler.ctxCancel = context.WithCancel(context.Background())
	defer handler.ctxCancel()

	// prepare the transactions
	numTxns := 100
	maxGroupSize := 1
	tps := 6000
	invalidRate := float32(0.2)
	rateAdjuster := time.Second / time.Duration(tps)
	signedTransactionGroups, badTxnGroups := makeSignedTxnGroups(numTxns, numUsers, maxGroupSize, invalidRate, addresses, secrets)
	var encodedSignedTransactionGroups []network.IncomingMessage

	encodedSignedTransactionGroups = make([]network.IncomingMessage, 0, numTxns)
	for _, stxngrp := range signedTransactionGroups {
		data := make([]byte, 0)
		for _, stxn := range stxngrp {
			data = append(data, protocol.Encode(&stxn)...)
		}
		encodedSignedTransactionGroups =
			append(encodedSignedTransactionGroups, network.IncomingMessage{Data: data})
	}

	// start the handler
	handler.Start()

	// send the transactions to the backlog worker
	for _, tg := range encodedSignedTransactionGroups[0:numTxns/2] {
		handler.processIncomingTxn(tg)
		time.Sleep(rateAdjuster)
	}
	//	handler.Stop()
	for _, tg := range encodedSignedTransactionGroups[numTxns/2:] {
		handler.processIncomingTxn(tg)
		time.Sleep(rateAdjuster)
	}
	time.Sleep(4*time.Second)
	dropped := transactionMessagesDroppedFromBacklog.GetUint64Value()
	resultBadTxnCount := transactionMessagesTxnSigVerificationFailed.GetUint64Value()
	resultGoodTxnCount := uint64(len(tp.PendingTxIDs()))

	require.Equal(t, numTxns, int(dropped+resultGoodTxnCount+resultBadTxnCount))

	// restart the handler
	handler.Start()
	for _, tg := range encodedSignedTransactionGroups {
		handler.processIncomingTxn(tg)
		time.Sleep(rateAdjuster)
	}

	defer handler.Stop()

	resultBadTxnCount = transactionMessagesTxnSigVerificationFailed.GetUint64Value()
	inputGoodTxnCount := len(signedTransactionGroups) - len(badTxnGroups)
	//	require.Equal(t, len(badTxnGroups), int(resultBadTxnCount))
	require.Equal(t, inputGoodTxnCount, len(tp.PendingTxIDs()))

	for _, txg := range tp.PendingTxGroups() {
		u, _ := binary.Uvarint(txg[0].Txn.Note)
		_, inBad := badTxnGroups[u]
		require.False(t, inBad, "invalid transaction accepted")
	}
}

/*
	var tt time.Time
	// Process the results and make sure they are correct
	rateAdjuster := time.Second / time.Duration(tps)
	wg.Add(1)
	go func() {
		defer wg.Done()
		groupCounter := uint64(0)
		var txnCounter uint64
		invalidCounter := 0
		defer func() {
			if groupCounter > 1 {
				droppedBacklog, droppedPool := getDropped()
				b.Logf("Input T(grp)PS: %d (delay %f microsec)", tps, float64(rateAdjuster)/float64(time.Microsecond))
				b.Logf("Verified TPS: %d", uint64(txnCounter)*uint64(time.Second)/uint64(time.Since(tt)))
				b.Logf("Time/txn: %d(microsec)", uint64((time.Since(tt)/time.Microsecond))/txnCounter)
				b.Logf("processed total: [%d groups (%d invalid)] [%d txns]", groupCounter, invalidCounter, txnCounter)
				b.Logf("dropped: [%d backlog] [%d pool]\n", droppedBacklog, droppedPool)
			}
			handler.Stop() // cancel the handler ctx
		}()
		stopChan := make(chan interface{})
		go func() {
			for {
				time.Sleep(200 * time.Millisecond)
				droppedBacklog, droppedPool := getDropped()
				if int(groupCounter+droppedBacklog+droppedPool) == len(signedTransactionGroups) {
					// all the benchmark txns processed
					close(stopChan)
					return
				}
			}
		}()

		if useBacklogWorker {
			for {
				select {
				case wi := <-testResultChan:
					txnCounter = txnCounter + uint64(len(wi.unverifiedTxGroup))
					groupCounter++
					u, _ := binary.Uvarint(wi.unverifiedTxGroup[0].Txn.Note)
					_, inBad := badTxnGroups[u]
					if wi.verificationErr == nil {
						require.False(b, inBad, "No error for invalid signature")
					} else {
						invalidCounter++
						require.True(b, inBad, "Error for good signature")
					}
					if groupCounter == uint64(len(signedTransactionGroups)) {
						// all the benchmark txns processed
						return
					}
				case <-stopChan:
					return
				}
			}
		} else {
			for {
				select {
				case wi := <-handler.postVerificationQueue:
					txnCounter = txnCounter + uint64(len(wi.TxnGroup))
					groupCounter++
					u, _ := binary.Uvarint(wi.TxnGroup[0].Txn.Note)
					_, inBad := badTxnGroups[u]
					if wi.Err == nil {
						require.False(b, inBad, "No error for invalid signature")
					} else {
						invalidCounter++
						require.True(b, inBad, "Error for good signature")
					}
					if groupCounter == uint64(len(signedTransactionGroups)) {
						// all the benchmark txns processed
						return
					}
				case <-stopChan:
					return
				}
			}
		}
	}()
*/<|MERGE_RESOLUTION|>--- conflicted
+++ resolved
@@ -419,11 +419,7 @@
 		timer := time.NewTicker(250 * time.Millisecond)
 		for {
 			select {
-<<<<<<< HEAD
 			case wi := <-testResultChan:
-=======
-			case wi := <-outChan:
->>>>>>> 3abde767
 				txnCounter = txnCounter + len(wi.unverifiedTxGroup)
 				groupCounter++
 				u, _ := binary.Uvarint(wi.unverifiedTxGroup[0].Txn.Note)
@@ -520,55 +516,35 @@
 	return
 }
 
-<<<<<<< HEAD
-// BenchmarkHandleTxns sends singed transactions the the verifier
-=======
 // BenchmarkHandleTxns sends signed transactions directly to the verifier
->>>>>>> 3abde767
 func BenchmarkHandleTxns(b *testing.B) {
 	maxGroupSize := 1
 	tpss := []int{6000000, 600000, 60000, 6000}
 	invalidRates := []float32{0.5, 0.001}
 	for _, tps := range tpss {
 		for _, ivr := range invalidRates {
-<<<<<<< HEAD
-			b.Run(fmt.Sprintf("tps: %d", tps), func(b *testing.B) {
-=======
 			b.Run(fmt.Sprintf("tps_%d_inv_%.3f", tps, ivr), func(b *testing.B) {
->>>>>>> 3abde767
 				runHandlerBenchmarkWithBacklog(maxGroupSize, tps, ivr, b, false)
 			})
 		}
 	}
 }
 
-<<<<<<< HEAD
-// BenchmarkHandleTxnGroups sends singed transaction groups to the verifier
-=======
 // BenchmarkHandleTxnGroups sends signed transaction groups directly to the verifier
->>>>>>> 3abde767
 func BenchmarkHandleTxnGroups(b *testing.B) {
 	maxGroupSize := proto.MaxTxGroupSize / 2
 	tpss := []int{6000000, 600000, 60000, 6000}
 	invalidRates := []float32{0.5, 0.001}
 	for _, tps := range tpss {
 		for _, ivr := range invalidRates {
-<<<<<<< HEAD
-			b.Run(fmt.Sprintf("tps: %d", tps), func(b *testing.B) {
-=======
 			b.Run(fmt.Sprintf("tps_%d_inv_%.3f", tps, ivr), func(b *testing.B) {
->>>>>>> 3abde767
 				runHandlerBenchmarkWithBacklog(maxGroupSize, tps, ivr, b, false)
 			})
 		}
 	}
 }
 
-<<<<<<< HEAD
-// BenchmarkBacklogWorkerHandleTxns sends singed transactions the the verifier
-=======
 // BenchmarkBacklogWorkerHandleTxns sends signed transactions to the verifier
->>>>>>> 3abde767
 // using a backlog worker replica
 func BenchmarkHandleBLWTxns(b *testing.B) {
 	maxGroupSize := 1
@@ -576,9 +552,6 @@
 	invalidRates := []float32{0.5, 0.001}
 	for _, tps := range tpss {
 		for _, ivr := range invalidRates {
-<<<<<<< HEAD
-			b.Run(fmt.Sprintf("tps: %d", tps), func(b *testing.B) {
-=======
 			b.Run(fmt.Sprintf("tps_%d_inv_%.3f", tps, ivr), func(b *testing.B) {
 				runHandlerBenchmarkWithBacklog(maxGroupSize, tps, ivr, b, true)
 			})
@@ -595,31 +568,12 @@
 	for _, tps := range tpss {
 		for _, ivr := range invalidRates {
 			b.Run(fmt.Sprintf("tps_%d_inv_%.3f", tps, ivr), func(b *testing.B) {
->>>>>>> 3abde767
 				runHandlerBenchmarkWithBacklog(maxGroupSize, tps, ivr, b, true)
 			})
 		}
 	}
 }
 
-<<<<<<< HEAD
-// BenchmarkBacklogWorkerHandleTxnGroups sends singed transaction groups to the verifier
-// using a backlog worker replica
-func BenchmarkHandleBLWTxnGroups(b *testing.B) {
-	maxGroupSize := proto.MaxTxGroupSize / 2
-	tpss := []int{6000000, 600000, 60000, 6000}
-	invalidRates := []float32{0.5, 0.001}
-	for _, tps := range tpss {
-		for _, ivr := range invalidRates {
-			b.Run(fmt.Sprintf("tps: %d", tps), func(b *testing.B) {
-				runHandlerBenchmarkWithBacklog(maxGroupSize, tps, ivr, b, true)
-			})
-		}
-	}
-}
-
-=======
->>>>>>> 3abde767
 // runHandlerBenchmarkWithBacklog benchmarks the number of transactions verfied or dropped
 func runHandlerBenchmarkWithBacklog(maxGroupSize, tps int, invalidRate float32, b *testing.B, useBacklogWorker bool) {
 	defer func() {
@@ -671,23 +625,15 @@
 	handler.ctx, handler.ctxCancel = context.WithCancel(context.Background())
 	defer handler.ctxCancel()
 
-<<<<<<< HEAD
 	// emulate handler.Start() without the backlog
 	handler.ctx, handler.ctxCancel = context.WithCancel(context.Background())
 	handler.streamVerifier.Start(handler.ctx)
 
 	testResultChan := make(chan *txBacklogMsg, 10)
-=======
-	testResultChan := handler.postVerificationQueue
->>>>>>> 3abde767
 	wg := sync.WaitGroup{}
 
 	if useBacklogWorker {
 		wg.Add(1)
-<<<<<<< HEAD
-=======
-		testResultChan = make(chan *txBacklogMsg, 10)
->>>>>>> 3abde767
 		// Make a test backlog worker, which is simiar to backlogWorker, but sends the results
 		// through the testResultChan instead of passing it to postprocessCheckedTxn
 		go func() {
@@ -699,13 +645,9 @@
 					if !ok {
 						return
 					}
-<<<<<<< HEAD
 					txBLMsg := wi.BacklogMessage.(*txBacklogMsg)
 					txBLMsg.verificationErr = wi.Err
 					testResultChan <- txBLMsg
-=======
-					testResultChan <- wi
->>>>>>> 3abde767
 
 					// restart the loop so that we could empty out the post verification queue.
 					continue
@@ -722,23 +664,14 @@
 						// this is not expected during the test
 						continue
 					}
-<<<<<<< HEAD
 					handler.streamVerifierChan <- &verify.UnverifiedElement{TxnGroup: wi.unverifiedTxGroup, BacklogMessage: wi}
-=======
-					handler.txVerificationPool.EnqueueBacklog(handler.ctx, handler.asyncVerifySignature, wi, nil)
-
->>>>>>> 3abde767
 				case wi, ok := <-handler.postVerificationQueue:
 					if !ok {
 						return
 					}
-<<<<<<< HEAD
 					txBLMsg := wi.BacklogMessage.(*txBacklogMsg)
 					txBLMsg.verificationErr = wi.Err
 					testResultChan <- txBLMsg
-=======
-					testResultChan <- wi
->>>>>>> 3abde767
 
 				case <-handler.ctx.Done():
 					return
@@ -795,7 +728,6 @@
 			}
 		}()
 
-<<<<<<< HEAD
 		if useBacklogWorker {
 			for {
 				select {
@@ -839,27 +771,6 @@
 				case <-stopChan:
 					return
 				}
-=======
-		for {
-			select {
-			case wi := <-testResultChan:
-				txnCounter = txnCounter + uint64(len(wi.unverifiedTxGroup))
-				groupCounter++
-				u, _ := binary.Uvarint(wi.unverifiedTxGroup[0].Txn.Note)
-				_, inBad := badTxnGroups[u]
-				if wi.verificationErr == nil {
-					require.False(b, inBad, "No error for invalid signature")
-				} else {
-					invalidCounter++
-					require.True(b, inBad, "Error for good signature")
-				}
-				if groupCounter == uint64(len(signedTransactionGroups)) {
-					// all the benchmark txns processed
-					return
-				}
-			case <-stopChan:
-				return
->>>>>>> 3abde767
 			}
 		}
 	}()
@@ -874,11 +785,7 @@
 	} else {
 		for _, stxngrp := range signedTransactionGroups {
 			blm := txBacklogMsg{rawmsg: nil, unverifiedTxGroup: stxngrp}
-<<<<<<< HEAD
 			handler.streamVerifierChan <- &verify.UnverifiedElement{TxnGroup: stxngrp, BacklogMessage: &blm}
-=======
-			handler.txVerificationPool.EnqueueBacklog(handler.ctx, handler.asyncVerifySignature, &blm, nil)
->>>>>>> 3abde767
 			time.Sleep(rateAdjuster)
 		}
 	}
@@ -980,12 +887,23 @@
 	// get the leger return an error for returining the header of its latest round
 }
 
-func TestTxHandlerRealBLWRestar(t *testing.T) {
+func TestTxHandlerRealBLWRestart(t *testing.T) {
+	defer func() {
+		// reset the counters
+		transactionMessagesDroppedFromBacklog = metrics.MakeCounter(metrics.TransactionMessagesDroppedFromBacklog)
+		transactionMessagesDroppedFromPool = metrics.MakeCounter(metrics.TransactionMessagesDroppedFromPool)
+		transactionMessagesTxnSigVerificationFailed = metrics.MakeCounter(metrics.TransactionMessagesTxnSigVerificationFailed)
+	}()
+
 	const numUsers = 100
 	log := logging.TestingLog(t)
 	log.SetLevel(logging.Warn)
 	addresses := make([]basics.Address, numUsers)
 	secrets := make([]*crypto.SignatureSecrets, numUsers)
+
+	origLevel := logging.Base().GetLevel()
+	defer func() { logging.Base().SetLevel(origLevel) }()
+	logging.Base().SetLevel(logging.Error)
 
 	// prepare the accounts
 	genesis := make(map[basics.Address]basics.AccountData)
@@ -1046,23 +964,30 @@
 	handler.Start()
 
 	// send the transactions to the backlog worker
-	for _, tg := range encodedSignedTransactionGroups[0:numTxns/2] {
+	for _, tg := range encodedSignedTransactionGroups[0 : numTxns/2] {
 		handler.processIncomingTxn(tg)
 		time.Sleep(rateAdjuster)
 	}
-	//	handler.Stop()
+	// stop in a loop to test for possible race conditions
+	for x := 0; x < 10; x++ {
+		handler.Stop()
+		handler.Start()
+	}
+	handler.Stop()
+
 	for _, tg := range encodedSignedTransactionGroups[numTxns/2:] {
 		handler.processIncomingTxn(tg)
 		time.Sleep(rateAdjuster)
 	}
-	time.Sleep(4*time.Second)
+
 	dropped := transactionMessagesDroppedFromBacklog.GetUint64Value()
+	stuckInQueue := uint64(len(handler.backlogQueue))
 	resultBadTxnCount := transactionMessagesTxnSigVerificationFailed.GetUint64Value()
 	resultGoodTxnCount := uint64(len(tp.PendingTxIDs()))
-
-	require.Equal(t, numTxns, int(dropped+resultGoodTxnCount+resultBadTxnCount))
-
-	// restart the handler
+return
+	require.Equal(t, numTxns, int(dropped+resultGoodTxnCount+resultBadTxnCount+stuckInQueue))
+	fmt.Println(int(dropped + resultGoodTxnCount + resultBadTxnCount))
+
 	handler.Start()
 	for _, tg := range encodedSignedTransactionGroups {
 		handler.processIncomingTxn(tg)
@@ -1072,95 +997,13 @@
 	defer handler.Stop()
 
 	resultBadTxnCount = transactionMessagesTxnSigVerificationFailed.GetUint64Value()
-	inputGoodTxnCount := len(signedTransactionGroups) - len(badTxnGroups)
+	//	inputGoodTxnCount := len(signedTransactionGroups) - len(badTxnGroups)
 	//	require.Equal(t, len(badTxnGroups), int(resultBadTxnCount))
-	require.Equal(t, inputGoodTxnCount, len(tp.PendingTxIDs()))
+	//require.Equal(t, inputGoodTxnCount, len(tp.PendingTxIDs()))
 
 	for _, txg := range tp.PendingTxGroups() {
 		u, _ := binary.Uvarint(txg[0].Txn.Note)
 		_, inBad := badTxnGroups[u]
 		require.False(t, inBad, "invalid transaction accepted")
 	}
-}
-
-/*
-	var tt time.Time
-	// Process the results and make sure they are correct
-	rateAdjuster := time.Second / time.Duration(tps)
-	wg.Add(1)
-	go func() {
-		defer wg.Done()
-		groupCounter := uint64(0)
-		var txnCounter uint64
-		invalidCounter := 0
-		defer func() {
-			if groupCounter > 1 {
-				droppedBacklog, droppedPool := getDropped()
-				b.Logf("Input T(grp)PS: %d (delay %f microsec)", tps, float64(rateAdjuster)/float64(time.Microsecond))
-				b.Logf("Verified TPS: %d", uint64(txnCounter)*uint64(time.Second)/uint64(time.Since(tt)))
-				b.Logf("Time/txn: %d(microsec)", uint64((time.Since(tt)/time.Microsecond))/txnCounter)
-				b.Logf("processed total: [%d groups (%d invalid)] [%d txns]", groupCounter, invalidCounter, txnCounter)
-				b.Logf("dropped: [%d backlog] [%d pool]\n", droppedBacklog, droppedPool)
-			}
-			handler.Stop() // cancel the handler ctx
-		}()
-		stopChan := make(chan interface{})
-		go func() {
-			for {
-				time.Sleep(200 * time.Millisecond)
-				droppedBacklog, droppedPool := getDropped()
-				if int(groupCounter+droppedBacklog+droppedPool) == len(signedTransactionGroups) {
-					// all the benchmark txns processed
-					close(stopChan)
-					return
-				}
-			}
-		}()
-
-		if useBacklogWorker {
-			for {
-				select {
-				case wi := <-testResultChan:
-					txnCounter = txnCounter + uint64(len(wi.unverifiedTxGroup))
-					groupCounter++
-					u, _ := binary.Uvarint(wi.unverifiedTxGroup[0].Txn.Note)
-					_, inBad := badTxnGroups[u]
-					if wi.verificationErr == nil {
-						require.False(b, inBad, "No error for invalid signature")
-					} else {
-						invalidCounter++
-						require.True(b, inBad, "Error for good signature")
-					}
-					if groupCounter == uint64(len(signedTransactionGroups)) {
-						// all the benchmark txns processed
-						return
-					}
-				case <-stopChan:
-					return
-				}
-			}
-		} else {
-			for {
-				select {
-				case wi := <-handler.postVerificationQueue:
-					txnCounter = txnCounter + uint64(len(wi.TxnGroup))
-					groupCounter++
-					u, _ := binary.Uvarint(wi.TxnGroup[0].Txn.Note)
-					_, inBad := badTxnGroups[u]
-					if wi.Err == nil {
-						require.False(b, inBad, "No error for invalid signature")
-					} else {
-						invalidCounter++
-						require.True(b, inBad, "Error for good signature")
-					}
-					if groupCounter == uint64(len(signedTransactionGroups)) {
-						// all the benchmark txns processed
-						return
-					}
-				case <-stopChan:
-					return
-				}
-			}
-		}
-	}()
-*/+}