// Copyright (C) 2019-2022 Algorand, Inc.
// This file is part of go-algorand
//
// go-algorand is free software: you can redistribute it and/or modify
// it under the terms of the GNU Affero General Public License as
// published by the Free Software Foundation, either version 3 of the
// License, or (at your option) any later version.
//
// go-algorand is distributed in the hope that it will be useful,
// but WITHOUT ANY WARRANTY; without even the implied warranty of
// MERCHANTABILITY or FITNESS FOR A PARTICULAR PURPOSE.  See the
// GNU Affero General Public License for more details.
//
// You should have received a copy of the GNU Affero General Public License
// along with go-algorand.  If not, see <https://www.gnu.org/licenses/>.

package data

import (
	"context"
	"encoding/binary"
	"errors"
	"fmt"
	"io"
	"math/rand"
	"os"
	"runtime"
	"runtime/pprof"
	"strings"
	"sync"
	"testing"
	"time"

	"github.com/stretchr/testify/require"

	"github.com/algorand/go-algorand/agreement"
	"github.com/algorand/go-algorand/components/mocks"
	"github.com/algorand/go-algorand/config"
	"github.com/algorand/go-algorand/crypto"
	"github.com/algorand/go-algorand/data/basics"
	"github.com/algorand/go-algorand/data/bookkeeping"
	"github.com/algorand/go-algorand/data/pools"
	"github.com/algorand/go-algorand/data/transactions"
	"github.com/algorand/go-algorand/data/transactions/verify"
	"github.com/algorand/go-algorand/ledger/ledgercore"
	"github.com/algorand/go-algorand/logging"
	"github.com/algorand/go-algorand/network"
	"github.com/algorand/go-algorand/protocol"
	"github.com/algorand/go-algorand/test/partitiontest"
	"github.com/algorand/go-algorand/util/execpool"
	"github.com/algorand/go-algorand/util/metrics"

	"github.com/algorand/go-deadlock"
)

func makeTestGenesisAccounts(tb require.TestingT, numUsers int) ([]basics.Address, []*crypto.SignatureSecrets, map[basics.Address]basics.AccountData) {
	addresses := make([]basics.Address, numUsers)
	secrets := make([]*crypto.SignatureSecrets, numUsers)
	genesis := make(map[basics.Address]basics.AccountData)
	for i := 0; i < numUsers; i++ {
		secret := keypair()
		addr := basics.Address(secret.SignatureVerifier)
		secrets[i] = secret
		addresses[i] = addr
		genesis[addr] = basics.AccountData{
			Status:     basics.Online,
			MicroAlgos: basics.MicroAlgos{Raw: 10000000000000},
		}
	}

	genesis[poolAddr] = basics.AccountData{
		Status:     basics.NotParticipating,
		MicroAlgos: basics.MicroAlgos{Raw: config.Consensus[protocol.ConsensusCurrentVersion].MinBalance},
	}

	require.Equal(tb, len(genesis), numUsers+1)
	return addresses, secrets, genesis
}

func BenchmarkTxHandlerProcessing(b *testing.B) {
	const numUsers = 100
	log := logging.TestingLog(b)
	log.SetLevel(logging.Warn)

	addresses, secrets, genesis := makeTestGenesisAccounts(b, numUsers)
	genBal := bookkeeping.MakeGenesisBalances(genesis, sinkAddr, poolAddr)
	ledgerName := fmt.Sprintf("%s-mem-%d", b.Name(), b.N)
	const inMem = true
	cfg := config.GetDefaultLocal()
	cfg.Archival = true
	ledger, err := LoadLedger(log, ledgerName, inMem, protocol.ConsensusCurrentVersion, genBal, genesisID, genesisHash, nil, cfg)
	require.NoError(b, err)

	l := ledger

	cfg.TxPoolSize = 75000
	cfg.EnableProcessBlockStats = false
	txHandler, err := makeTestTxHandler(l, cfg)
	require.NoError(b, err)
	defer txHandler.txVerificationPool.Shutdown()
	defer close(txHandler.streamVerifierDropped)

	makeTxns := func(N int) [][]transactions.SignedTxn {
		ret := make([][]transactions.SignedTxn, 0, N)
		for u := 0; u < N; u++ {
			// generate transactions
			tx := transactions.Transaction{
				Type: protocol.PaymentTx,
				Header: transactions.Header{
					Sender:     addresses[u%numUsers],
					Fee:        basics.MicroAlgos{Raw: proto.MinTxnFee * 2},
					FirstValid: 0,
					LastValid:  basics.Round(proto.MaxTxnLife),
					Note:       make([]byte, 2),
				},
				PaymentTxnFields: transactions.PaymentTxnFields{
					Receiver: addresses[(u+1)%numUsers],
					Amount:   basics.MicroAlgos{Raw: mockBalancesMinBalance + (rand.Uint64() % 10000)},
				},
			}
			signedTx := tx.Sign(secrets[u%numUsers])
			ret = append(ret, []transactions.SignedTxn{signedTx})
		}
		return ret
	}

	b.Run("processDecoded", func(b *testing.B) {
		signedTransactionGroups := makeTxns(b.N)
		b.ResetTimer()
		for i := range signedTransactionGroups {
			txHandler.processDecoded(signedTransactionGroups[i])
		}
	})
	b.Run("verify.TxnGroup", func(b *testing.B) {
		signedTransactionGroups := makeTxns(b.N)
		b.ResetTimer()
		// make a header including only the fields needed by PrepareGroupContext
		hdr := bookkeeping.BlockHeader{}
		hdr.FeeSink = basics.Address{}
		hdr.RewardsPool = basics.Address{}
		hdr.CurrentProtocol = protocol.ConsensusCurrentVersion
		vtc := vtCache{}
		b.Logf("verifying %d signedTransactionGroups", len(signedTransactionGroups))
		b.ResetTimer()
		for i := range signedTransactionGroups {
			verify.TxnGroup(signedTransactionGroups[i], &hdr, vtc, l)
		}
	})
}

// vtCache is a noop VerifiedTransactionCache
type vtCache struct{}

func (vtCache) Add(txgroup []transactions.SignedTxn, groupCtx *verify.GroupContext) {}
func (vtCache) AddPayset(txgroup [][]transactions.SignedTxn, groupCtxs []*verify.GroupContext) {
	return
}
func (vtCache) GetUnverifiedTransactionGroups(payset [][]transactions.SignedTxn, CurrSpecAddrs transactions.SpecialAddresses, CurrProto protocol.ConsensusVersion) [][]transactions.SignedTxn {
	return nil
}
func (vtCache) UpdatePinned(pinnedTxns map[transactions.Txid]transactions.SignedTxn) error {
	return nil
}
func (vtCache) Pin(txgroup []transactions.SignedTxn) error { return nil }

func BenchmarkTimeAfter(b *testing.B) {
	b.StopTimer()
	b.ResetTimer()
	deadline := time.Now().Add(5 * time.Second)
	after := 0
	before := 0
	b.StartTimer()
	for i := 0; i < b.N; i++ {
		if time.Now().After(deadline) {
			after++
		} else {
			before++
		}
	}
}

func makeRandomTransactions(num int) ([]transactions.SignedTxn, []byte) {
	stxns := make([]transactions.SignedTxn, num)
	result := make([]byte, 0, num*200)
	for i := 0; i < num; i++ {
		var sig crypto.Signature
		crypto.RandBytes(sig[:])
		var addr basics.Address
		crypto.RandBytes(addr[:])
		stxns[i] = transactions.SignedTxn{
			Sig:      sig,
			AuthAddr: addr,
			Txn: transactions.Transaction{
				Header: transactions.Header{
					Sender: addr,
					Fee:    basics.MicroAlgos{Raw: crypto.RandUint64()},
					Note:   sig[:],
				},
				PaymentTxnFields: transactions.PaymentTxnFields{
					Receiver: addr,
					Amount:   basics.MicroAlgos{Raw: crypto.RandUint64()},
				},
			},
		}

		d2 := protocol.Encode(&stxns[i])
		result = append(result, d2...)
	}
	return stxns, result
}

func TestTxHandlerProcessIncomingTxn(t *testing.T) {
	partitiontest.PartitionTest(t)
	t.Parallel()

	const numTxns = 11
	handler := makeTestTxHandlerOrphaned(1)
	stxns, blob := makeRandomTransactions(numTxns)
	action := handler.processIncomingTxn(network.IncomingMessage{Data: blob})
	require.Equal(t, network.OutgoingMessage{Action: network.Ignore}, action)

	require.Equal(t, 1, len(handler.backlogQueue))
	msg := <-handler.backlogQueue
	require.Equal(t, numTxns, len(msg.unverifiedTxGroup))
	for i := 0; i < numTxns; i++ {
		require.Equal(t, stxns[i], msg.unverifiedTxGroup[i])
	}
}

// BenchmarkTxHandlerProcessIncomingTxn is single-threaded ProcessIncomingTxn benchmark
func BenchmarkTxHandlerProcessIncomingTxn(b *testing.B) {
	deadlockDisable := deadlock.Opts.Disable
	deadlock.Opts.Disable = true
	defer func() {
		deadlock.Opts.Disable = deadlockDisable
	}()

	const numTxnsPerGroup = 16
	handler := makeTestTxHandlerOrphaned(txBacklogSize)

	// prepare tx groups
	blobs := make([][]byte, b.N)
	stxns := make([][]transactions.SignedTxn, b.N)
	for i := 0; i < b.N; i++ {
		stxns[i], blobs[i] = makeRandomTransactions(numTxnsPerGroup)
	}

	ctx, cancelFun := context.WithCancel(context.Background())

	// start consumer
	var wg sync.WaitGroup
	wg.Add(1)
	go func(ctx context.Context, n int) {
		defer wg.Done()
	outer:
		for i := 0; i < n; i++ {
			select {
			case <-ctx.Done():
				break outer
			default:
			}
			msg := <-handler.backlogQueue
			require.Equal(b, numTxnsPerGroup, len(msg.unverifiedTxGroup))
		}
	}(ctx, b.N)

	// submit tx groups
	b.ResetTimer()
	for i := 0; i < b.N; i++ {
		action := handler.processIncomingTxn(network.IncomingMessage{Data: blobs[i]})
		require.Equal(b, network.OutgoingMessage{Action: network.Ignore}, action)
	}
	cancelFun()
	wg.Wait()
}

func ipow(x, n int) int {
	var res int = 1
	for n != 0 {
		if n&1 != 0 {
			res *= x
		}
		n >>= 1
		x *= x
	}
	return res
}

func TestPow(t *testing.T) {
	partitiontest.PartitionTest(t)
	t.Parallel()

	require.Equal(t, 1, ipow(10, 0))
	require.Equal(t, 10, ipow(10, 1))
	require.Equal(t, 100, ipow(10, 2))
	require.Equal(t, 8, ipow(2, 3))
}

func getNumBacklogDropped() int {
	return int(transactionMessagesDroppedFromBacklog.GetUint64Value())
}

func getNumRawMsgDup() int {
	return int(transactionMessagesDupRawMsg.GetUint64Value())
}

func getNumCanonicalDup() int {
	return int(transactionMessagesDupCanonical.GetUint64Value())
}

type benchFinalize func()

func benchTxHandlerProcessIncomingTxnSubmit(b *testing.B, handler *TxHandler, blobs [][]byte, numThreads int) benchFinalize {
	// submit tx groups
	var wgp sync.WaitGroup
	wgp.Add(numThreads)

	hashesPerThread := b.N / numThreads
	if hashesPerThread == 0 {
		hashesPerThread = 1
	}

	finalize := func() {}

	if b.N == 100001 {
		profpath := b.Name() + "_cpuprof.pprof"
		profout, err := os.Create(profpath)
		if err != nil {
			b.Fatal(err)
			return finalize
		}
		b.Logf("%s: cpu profile for b.N=%d", profpath, b.N)
		pprof.StartCPUProfile(profout)

		finalize = func() {
			pprof.StopCPUProfile()
			profout.Close()
		}
	}

	for g := 0; g < numThreads; g++ {
		start := g * hashesPerThread
		end := (g + 1) * (hashesPerThread)
		// workaround for trivial runs with b.N = 1
		if start >= b.N {
			start = 0
		}
		if end >= b.N {
			end = b.N
		}
		// handle the remaining blobs
		if g == numThreads-1 {
			end = b.N
		}
		// b.Logf("%d: %d %d", b.N, start, end)
		go func(start int, end int) {
			defer wgp.Done()
			for i := start; i < end; i++ {
				action := handler.processIncomingTxn(network.IncomingMessage{Data: blobs[i]})
				require.Equal(b, network.OutgoingMessage{Action: network.Ignore}, action)
			}
		}(start, end)
	}
	wgp.Wait()

	return finalize
}

func benchTxHandlerProcessIncomingTxnConsume(b *testing.B, handler *TxHandler, numTxnsPerGroup int, avgDelay time.Duration, statsCh chan<- [4]int) benchFinalize {
	droppedStart := getNumBacklogDropped()
	dupStart := getNumRawMsgDup()
	cdupStart := getNumCanonicalDup()
	// start consumer
	var wg sync.WaitGroup
	wg.Add(1)
	go func(statsCh chan<- [4]int) {
		defer wg.Done()
		received := 0
		dropped := getNumBacklogDropped() - droppedStart
		dups := getNumRawMsgDup() - dupStart
		cdups := getNumCanonicalDup() - cdupStart
		for dups+dropped+received+cdups < b.N {
			select {
			case msg := <-handler.backlogQueue:
				require.Equal(b, numTxnsPerGroup, len(msg.unverifiedTxGroup))
				received++
			default:
				dropped = getNumBacklogDropped() - droppedStart
				dups = getNumRawMsgDup() - dupStart
				cdups = getNumCanonicalDup() - cdupStart
			}
			if avgDelay > 0 {
				time.Sleep(avgDelay)
			}
		}
		statsCh <- [4]int{dropped, received, dups, cdups}
	}(statsCh)

	return func() {
		wg.Wait()
	}
}

// BenchmarkTxHandlerProcessIncomingTxn16 is the same BenchmarkTxHandlerProcessIncomingTxn with 16 goroutines
func BenchmarkTxHandlerProcessIncomingTxn16(b *testing.B) {
	deadlockDisable := deadlock.Opts.Disable
	deadlock.Opts.Disable = true
	defer func() {
		deadlock.Opts.Disable = deadlockDisable
	}()

	const numSendThreads = 16
	const numTxnsPerGroup = 16
	handler := makeTestTxHandlerOrphaned(txBacklogSize)
	// uncomment to benchmark no-dedup version
	// handler.cacheConfig = txHandlerConfig{}

	// prepare tx groups
	blobs := make([][]byte, b.N)
	stxns := make([][]transactions.SignedTxn, b.N)
	for i := 0; i < b.N; i++ {
		stxns[i], blobs[i] = makeRandomTransactions(numTxnsPerGroup)
	}

	statsCh := make(chan [4]int, 1)
	defer close(statsCh)
	finConsume := benchTxHandlerProcessIncomingTxnConsume(b, handler, numTxnsPerGroup, 0, statsCh)

	// submit tx groups
	b.ResetTimer()
	finalizeSubmit := benchTxHandlerProcessIncomingTxnSubmit(b, handler, blobs, numSendThreads)

	finalizeSubmit()
	finConsume()
}

// BenchmarkTxHandlerIncDeDup checks txn receiving with duplicates
// simulating processing delay
func BenchmarkTxHandlerIncDeDup(b *testing.B) {
	deadlockDisable := deadlock.Opts.Disable
	deadlock.Opts.Disable = true
	defer func() {
		deadlock.Opts.Disable = deadlockDisable
	}()

	// parameters
	const numSendThreads = 16
	const numTxnsPerGroup = 16

	var tests = []struct {
		dedup          bool
		dupFactor      int
		workerDelay    time.Duration
		firstLevelOnly bool
	}{
		{false, 4, 10 * time.Microsecond, false},
		{true, 4, 10 * time.Microsecond, false},
		{false, 8, 10 * time.Microsecond, false},
		{true, 8, 10 * time.Microsecond, false},
		{false, 4, 4 * time.Microsecond, false},
		{true, 4, 4 * time.Microsecond, false},
		{false, 4, 0, false},
		{true, 4, 0, false},
		{true, 4, 10 * time.Microsecond, true},
	}

	for _, test := range tests {
		var name string
		var enabled string = "Y"
		if !test.dedup {
			enabled = "N"
		}
		name = fmt.Sprintf("x%d/on=%s/delay=%v", test.dupFactor, enabled, test.workerDelay)
		if test.firstLevelOnly {
			name = fmt.Sprintf("%s/one-level", name)
		}
		b.Run(name, func(b *testing.B) {
			numPoolWorkers := runtime.NumCPU()
			dupFactor := test.dupFactor
			avgDelay := test.workerDelay / time.Duration(numPoolWorkers)

			handler := makeTestTxHandlerOrphaned(txBacklogSize)
			if test.firstLevelOnly {
				handler.cacheConfig = txHandlerConfig{enableFilteringRawMsg: true, enableFilteringCanonical: false}
			} else if !test.dedup {
				handler.cacheConfig = txHandlerConfig{}
			}

			// prepare tx groups
			blobs := make([][]byte, b.N)
			stxns := make([][]transactions.SignedTxn, b.N)
			for i := 0; i < b.N; i += dupFactor {
				stxns[i], blobs[i] = makeRandomTransactions(numTxnsPerGroup)
				if b.N >= dupFactor { // skip trivial runs
					for j := 1; j < dupFactor; j++ {
						if i+j < b.N {
							stxns[i+j], blobs[i+j] = stxns[i], blobs[i]
						}
					}
				}
			}

			statsCh := make(chan [4]int, 1)
			defer close(statsCh)

			finConsume := benchTxHandlerProcessIncomingTxnConsume(b, handler, numTxnsPerGroup, avgDelay, statsCh)

			// submit tx groups
			b.ResetTimer()
			finalizeSubmit := benchTxHandlerProcessIncomingTxnSubmit(b, handler, blobs, numSendThreads)

			finalizeSubmit()
			finConsume()

			stats := <-statsCh
			unique := b.N / dupFactor
			dropped := stats[0]
			received := stats[1]
			dups := stats[2]
			cdups := stats[3]
			b.ReportMetric(float64(received)/float64(unique)*100, "ack,%")
			b.ReportMetric(float64(dropped)/float64(b.N)*100, "drop,%")
			if test.dedup {
				b.ReportMetric(float64(dups)/float64(b.N)*100, "trap,%")
			}
			if b.N > 1 && os.Getenv("DEBUG") != "" {
				b.Logf("unique %d, dropped %d, received %d, dups %d", unique, dropped, received, dups)
				if cdups > 0 {
					b.Logf("canonical dups %d vs %d recv", cdups, received)
				}
			}
		})
	}
}

func TestTxHandlerProcessIncomingGroup(t *testing.T) {
	partitiontest.PartitionTest(t)
	t.Parallel()

	type T struct {
		inputSize  int
		numDecoded int
		action     network.ForwardingPolicy
	}
	var checks = []T{}
	for i := 1; i <= config.MaxTxGroupSize; i++ {
		checks = append(checks, T{i, i, network.Ignore})
	}
	for i := 1; i < 10; i++ {
		checks = append(checks, T{config.MaxTxGroupSize + i, 0, network.Disconnect})
	}

	for _, check := range checks {
		t.Run(fmt.Sprintf("%d-%d", check.inputSize, check.numDecoded), func(t *testing.T) {
			handler := TxHandler{
				backlogQueue: make(chan *txBacklogMsg, 1),
			}
			stxns, blob := makeRandomTransactions(check.inputSize)
			action := handler.processIncomingTxn(network.IncomingMessage{Data: blob})
			require.Equal(t, network.OutgoingMessage{Action: check.action}, action)
			if check.numDecoded > 0 {
				msg := <-handler.backlogQueue
				require.Equal(t, check.numDecoded, len(msg.unverifiedTxGroup))
				for i := 0; i < check.numDecoded; i++ {
					require.Equal(t, stxns[i], msg.unverifiedTxGroup[i])
				}
			} else {
				require.Len(t, handler.backlogQueue, 0)
			}
		})
	}
}

func TestTxHandlerProcessIncomingCensoring(t *testing.T) {
	partitiontest.PartitionTest(t)
	t.Parallel()

	craftNonCanonical := func(t *testing.T, stxn *transactions.SignedTxn, blobStxn []byte) []byte {
		// make non-canonical encoding and ensure it is not accepted
		stxnNonCanTxn := transactions.SignedTxn{Txn: stxn.Txn}
		blobTxn := protocol.Encode(&stxnNonCanTxn)
		stxnNonCanAuthAddr := transactions.SignedTxn{AuthAddr: stxn.AuthAddr}
		blobAuthAddr := protocol.Encode(&stxnNonCanAuthAddr)
		stxnNonCanAuthSig := transactions.SignedTxn{Sig: stxn.Sig}
		blobSig := protocol.Encode(&stxnNonCanAuthSig)

		if blobStxn == nil {
			blobStxn = protocol.Encode(stxn)
		}

		// double check our skills for transactions.SignedTxn creation by creating a new canonical encoding and comparing to the original
		blobValidation := make([]byte, 0, len(blobTxn)+len(blobAuthAddr)+len(blobSig))
		blobValidation = append(blobValidation[:], blobAuthAddr...)
		blobValidation = append(blobValidation[:], blobSig[1:]...) // cut transactions.SignedTxn's field count
		blobValidation = append(blobValidation[:], blobTxn[1:]...) // cut transactions.SignedTxn's field count
		blobValidation[0] += 2                                     // increase field count
		require.Equal(t, blobStxn, blobValidation)

		// craft non-canonical
		blobNonCan := make([]byte, 0, len(blobTxn)+len(blobAuthAddr)+len(blobSig))
		blobNonCan = append(blobNonCan[:], blobTxn...)
		blobNonCan = append(blobNonCan[:], blobAuthAddr[1:]...) // cut transactions.SignedTxn's field count
		blobNonCan = append(blobNonCan[:], blobSig[1:]...)      // cut transactions.SignedTxn's field count
		blobNonCan[0] += 2                                      // increase field count
		require.Len(t, blobNonCan, len(blobStxn))
		require.NotEqual(t, blobStxn, blobNonCan)
		return blobNonCan
	}

	forgeSig := func(t *testing.T, stxn *transactions.SignedTxn, blobStxn []byte) (transactions.SignedTxn, []byte) {
		stxnForged := *stxn
		crypto.RandBytes(stxnForged.Sig[:])
		blobForged := protocol.Encode(&stxnForged)
		require.NotEqual(t, blobStxn, blobForged)
		return stxnForged, blobForged
	}

	encodeGroup := func(t *testing.T, g []transactions.SignedTxn, blobRef []byte) []byte {
		result := make([]byte, 0, len(blobRef))
		for i := 0; i < len(g); i++ {
			enc := protocol.Encode(&g[i])
			result = append(result, enc...)
		}
		require.NotEqual(t, blobRef, result)
		return result
	}

	t.Run("single", func(t *testing.T) {
		handler := makeTestTxHandlerOrphaned(txBacklogSize)
		stxns, blob := makeRandomTransactions(1)
		stxn := stxns[0]
		action := handler.processIncomingTxn(network.IncomingMessage{Data: blob})
		require.Equal(t, network.OutgoingMessage{Action: network.Ignore}, action)
		msg := <-handler.backlogQueue
		require.Equal(t, 1, len(msg.unverifiedTxGroup))
		require.Equal(t, stxn, msg.unverifiedTxGroup[0])

		// forge signature, ensure accepted
		stxnForged, blobForged := forgeSig(t, &stxn, blob)
		action = handler.processIncomingTxn(network.IncomingMessage{Data: blobForged})
		require.Equal(t, network.OutgoingMessage{Action: network.Ignore}, action)
		msg = <-handler.backlogQueue
		require.Equal(t, 1, len(msg.unverifiedTxGroup))
		require.Equal(t, stxnForged, msg.unverifiedTxGroup[0])

		// make non-canonical encoding and ensure it is not accepted
		blobNonCan := craftNonCanonical(t, &stxn, blob)
		action = handler.processIncomingTxn(network.IncomingMessage{Data: blobNonCan})
		require.Equal(t, network.OutgoingMessage{Action: network.Ignore}, action)
		require.Len(t, handler.backlogQueue, 0)
	})

	t.Run("group", func(t *testing.T) {
		handler := makeTestTxHandlerOrphaned(txBacklogSize)
		num := rand.Intn(config.MaxTxGroupSize-1) + 2 // 2..config.MaxTxGroupSize
		require.LessOrEqual(t, num, config.MaxTxGroupSize)
		stxns, blob := makeRandomTransactions(num)
		action := handler.processIncomingTxn(network.IncomingMessage{Data: blob})
		require.Equal(t, network.OutgoingMessage{Action: network.Ignore}, action)
		msg := <-handler.backlogQueue
		require.Equal(t, num, len(msg.unverifiedTxGroup))
		for i := 0; i < num; i++ {
			require.Equal(t, stxns[i], msg.unverifiedTxGroup[i])
		}

		// swap two txns
		i := rand.Intn(num / 2)
		j := rand.Intn(num-num/2) + num/2
		require.Less(t, i, j)
		swapped := make([]transactions.SignedTxn, num)
		copied := copy(swapped, stxns)
		require.Equal(t, num, copied)
		swapped[i], swapped[j] = swapped[j], swapped[i]
		blobSwapped := encodeGroup(t, swapped, blob)
		action = handler.processIncomingTxn(network.IncomingMessage{Data: blobSwapped})
		require.Equal(t, network.OutgoingMessage{Action: network.Ignore}, action)
		require.Len(t, handler.backlogQueue, 1)
		msg = <-handler.backlogQueue
		require.Equal(t, num, len(msg.unverifiedTxGroup))
		for i := 0; i < num; i++ {
			require.Equal(t, swapped[i], msg.unverifiedTxGroup[i])
		}

		// forge signature, ensure accepted
		i = rand.Intn(num)
		forged := make([]transactions.SignedTxn, num)
		copied = copy(forged, stxns)
		require.Equal(t, num, copied)
		crypto.RandBytes(forged[i].Sig[:])
		blobForged := encodeGroup(t, forged, blob)
		action = handler.processIncomingTxn(network.IncomingMessage{Data: blobForged})
		require.Equal(t, network.OutgoingMessage{Action: network.Ignore}, action)
		require.Len(t, handler.backlogQueue, 1)
		msg = <-handler.backlogQueue
		require.Equal(t, num, len(msg.unverifiedTxGroup))
		for i := 0; i < num; i++ {
			require.Equal(t, forged[i], msg.unverifiedTxGroup[i])
		}

		// make non-canonical encoding and ensure it is not accepted
		i = rand.Intn(num)
		nonCan := make([]transactions.SignedTxn, num)
		copied = copy(nonCan, stxns)
		require.Equal(t, num, copied)
		blobNonCan := make([]byte, 0, len(blob))
		for j := 0; j < num; j++ {
			enc := protocol.Encode(&nonCan[j])
			if j == i {
				enc = craftNonCanonical(t, &stxns[j], enc)
			}
			blobNonCan = append(blobNonCan, enc...)
		}
		require.Len(t, blobNonCan, len(blob))
		require.NotEqual(t, blob, blobNonCan)
		action = handler.processIncomingTxn(network.IncomingMessage{Data: blobNonCan})
		require.Equal(t, network.OutgoingMessage{Action: network.Ignore}, action)
		require.Len(t, handler.backlogQueue, 0)
	})
}

// makeTestTxHandlerOrphaned creates a tx handler without any backlog consumer.
// It is caller responsibility to run a consumer thread.
func makeTestTxHandlerOrphaned(backlogSize int) *TxHandler {
	return makeTestTxHandlerOrphanedWithContext(context.Background(), txBacklogSize, txBacklogSize, 0)
}

func makeTestTxHandlerOrphanedWithContext(ctx context.Context, backlogSize int, cacheSize int, refreshInterval time.Duration) *TxHandler {
	if backlogSize <= 0 {
		backlogSize = txBacklogSize
	}
	if cacheSize <= 0 {
		cacheSize = txBacklogSize
	}
	handler := &TxHandler{
		backlogQueue:     make(chan *txBacklogMsg, backlogSize),
		msgCache:         makeSaltedCache(cacheSize),
		txCanonicalCache: makeDigestCache(cacheSize),
		cacheConfig:      txHandlerConfig{true, true},
	}
	handler.msgCache.start(ctx, refreshInterval)
	return handler
}

func makeTestTxHandler(dl *Ledger, cfg config.Local) (*TxHandler, error) {
	tp := pools.MakeTransactionPool(dl.Ledger, cfg, logging.Base())
	backlogPool := execpool.MakeBacklog(nil, 0, execpool.LowPriority, nil)
	opts := TxHandlerOpts{
		tp, backlogPool, dl, &mocks.MockNetwork{}, "", crypto.Digest{}, cfg,
	}
	return MakeTxHandler(opts)
}

func TestTxHandlerProcessIncomingCache(t *testing.T) {
	partitiontest.PartitionTest(t)
	t.Parallel()

	handler := makeTestTxHandlerOrphaned(20)

	var action network.OutgoingMessage
	var msg *txBacklogMsg

	// double enqueue a single txn message, ensure it discarded
	stxns1, blob1 := makeRandomTransactions(1)
	require.Equal(t, 1, len(stxns1))

	action = handler.processIncomingTxn(network.IncomingMessage{Data: blob1})
	require.Equal(t, network.OutgoingMessage{Action: network.Ignore}, action)
	require.Equal(t, 1, len(handler.backlogQueue))
	action = handler.processIncomingTxn(network.IncomingMessage{Data: blob1})
	require.Equal(t, network.OutgoingMessage{Action: network.Ignore}, action)
	require.Equal(t, 1, len(handler.backlogQueue))
	msg = <-handler.backlogQueue
	require.Equal(t, 1, len(msg.unverifiedTxGroup))
	require.Equal(t, stxns1[0], msg.unverifiedTxGroup[0])

	// double enqueue a two txns message
	stxns2, blob2 := makeRandomTransactions(2)
	require.Equal(t, 2, len(stxns2))

	action = handler.processIncomingTxn(network.IncomingMessage{Data: blob2})
	require.Equal(t, network.OutgoingMessage{Action: network.Ignore}, action)
	require.Equal(t, 1, len(handler.backlogQueue))
	action = handler.processIncomingTxn(network.IncomingMessage{Data: blob2})
	require.Equal(t, network.OutgoingMessage{Action: network.Ignore}, action)
	require.Equal(t, 1, len(handler.backlogQueue))
	msg = <-handler.backlogQueue
	require.Equal(t, 2, len(msg.unverifiedTxGroup))
	require.Equal(t, stxns2[0], msg.unverifiedTxGroup[0])
	require.Equal(t, stxns2[1], msg.unverifiedTxGroup[1])

	// now combine seen and not seen txns, ensure the group is still enqueued
	stxns3, _ := makeRandomTransactions(2)
	require.Equal(t, 2, len(stxns3))
	stxns3[1] = stxns1[0]

	var blob3 []byte
	for i := range stxns3 {
		encoded := protocol.Encode(&stxns3[i])
		blob3 = append(blob3, encoded...)
	}
	require.Greater(t, len(blob3), 0)
	action = handler.processIncomingTxn(network.IncomingMessage{Data: blob3})
	require.Equal(t, network.OutgoingMessage{Action: network.Ignore}, action)
	require.Equal(t, 1, len(handler.backlogQueue))
	msg = <-handler.backlogQueue
	require.Equal(t, 2, len(msg.unverifiedTxGroup))
	require.Equal(t, stxns3[0], msg.unverifiedTxGroup[0])
	require.Equal(t, stxns3[1], msg.unverifiedTxGroup[1])

	// check a combo from two different seen groups, ensure the group is still enqueued
	stxns4 := make([]transactions.SignedTxn, 2)
	stxns4[0] = stxns2[0]
	stxns4[1] = stxns3[0]
	var blob4 []byte
	for i := range stxns4 {
		encoded := protocol.Encode(&stxns4[i])
		blob4 = append(blob4, encoded...)
	}
	require.Greater(t, len(blob4), 0)
	action = handler.processIncomingTxn(network.IncomingMessage{Data: blob4})
	require.Equal(t, network.OutgoingMessage{Action: network.Ignore}, action)
	require.Equal(t, 1, len(handler.backlogQueue))
	msg = <-handler.backlogQueue
	require.Equal(t, 2, len(msg.unverifiedTxGroup))
	require.Equal(t, stxns4[0], msg.unverifiedTxGroup[0])
	require.Equal(t, stxns4[1], msg.unverifiedTxGroup[1])
}

func TestTxHandlerProcessIncomingCacheRotation(t *testing.T) {
	partitiontest.PartitionTest(t)
	t.Parallel()

	stxns1, blob1 := makeRandomTransactions(1)
	require.Equal(t, 1, len(stxns1))

	resetCanonical := func(handler *TxHandler) {
		handler.txCanonicalCache.swap()
		handler.txCanonicalCache.swap()
	}

	t.Run("scheduled", func(t *testing.T) {
		// double enqueue a single txn message, ensure it discarded
		ctx, cancelFunc := context.WithCancel(context.Background())
		handler := makeTestTxHandlerOrphanedWithContext(ctx, txBacklogSize, txBacklogSize, 10*time.Millisecond)

		var action network.OutgoingMessage
		var msg *txBacklogMsg

		action = handler.processIncomingTxn(network.IncomingMessage{Data: blob1})
		require.Equal(t, network.OutgoingMessage{Action: network.Ignore}, action)
		require.Equal(t, 1, len(handler.backlogQueue))
		resetCanonical(handler)
		action = handler.processIncomingTxn(network.IncomingMessage{Data: blob1})
		require.Equal(t, network.OutgoingMessage{Action: network.Ignore}, action)
		require.Equal(t, 1, len(handler.backlogQueue))
		msg = <-handler.backlogQueue
		require.Equal(t, 1, len(msg.unverifiedTxGroup))
		require.Equal(t, stxns1[0], msg.unverifiedTxGroup[0])
		cancelFunc()
	})

	t.Run("manual", func(t *testing.T) {
		// double enqueue a single txn message, ensure it discarded
		handler := makeTestTxHandlerOrphaned(txBacklogSize)
		var action network.OutgoingMessage
		var msg *txBacklogMsg

		action = handler.processIncomingTxn(network.IncomingMessage{Data: blob1})
		require.Equal(t, network.OutgoingMessage{Action: network.Ignore}, action)
		require.Equal(t, 1, len(handler.backlogQueue))
		resetCanonical(handler)
		action = handler.processIncomingTxn(network.IncomingMessage{Data: blob1})
		require.Equal(t, network.OutgoingMessage{Action: network.Ignore}, action)
		require.Equal(t, 1, len(handler.backlogQueue))
		msg = <-handler.backlogQueue
		require.Equal(t, 1, len(msg.unverifiedTxGroup))
		require.Equal(t, stxns1[0], msg.unverifiedTxGroup[0])

		// rotate once, ensure the txn still there
		handler.msgCache.Remix()
		resetCanonical(handler)
		action = handler.processIncomingTxn(network.IncomingMessage{Data: blob1})
		require.Equal(t, network.OutgoingMessage{Action: network.Ignore}, action)
		require.Equal(t, 0, len(handler.backlogQueue))

		// rotate twice, ensure the txn done
		handler.msgCache.Remix()
		resetCanonical(handler)
		action = handler.processIncomingTxn(network.IncomingMessage{Data: blob1})
		require.Equal(t, network.OutgoingMessage{Action: network.Ignore}, action)
		require.Equal(t, 1, len(handler.backlogQueue))
		resetCanonical(handler)
		action = handler.processIncomingTxn(network.IncomingMessage{Data: blob1})
		require.Equal(t, network.OutgoingMessage{Action: network.Ignore}, action)
		require.Equal(t, 1, len(handler.backlogQueue))
		msg = <-handler.backlogQueue
		require.Equal(t, 1, len(msg.unverifiedTxGroup))
		require.Equal(t, stxns1[0], msg.unverifiedTxGroup[0])
	})
}

// TestTxHandlerProcessIncomingCacheBacklogDrop checks if dropped messages are also removed from caches
func TestTxHandlerProcessIncomingCacheBacklogDrop(t *testing.T) {
	partitiontest.PartitionTest(t)

	handler := makeTestTxHandlerOrphanedWithContext(context.Background(), 1, 20, 0)

	stxns1, blob1 := makeRandomTransactions(1)
	require.Equal(t, 1, len(stxns1))

	action := handler.processIncomingTxn(network.IncomingMessage{Data: blob1})
	require.Equal(t, network.OutgoingMessage{Action: network.Ignore}, action)
	require.Equal(t, 1, len(handler.backlogQueue))
	require.Equal(t, 1, handler.msgCache.Len())
	require.Equal(t, 1, handler.txCanonicalCache.Len())

	stxns2, blob2 := makeRandomTransactions(1)
	require.Equal(t, 1, len(stxns2))

	initialValue := transactionMessagesDroppedFromBacklog.GetUint64Value()
	action = handler.processIncomingTxn(network.IncomingMessage{Data: blob2})
	require.Equal(t, network.OutgoingMessage{Action: network.Ignore}, action)
	require.Equal(t, 1, len(handler.backlogQueue))
	require.Equal(t, 1, handler.msgCache.Len())
	require.Equal(t, 1, handler.txCanonicalCache.Len())
	currentValue := transactionMessagesDroppedFromBacklog.GetUint64Value()
	require.Equal(t, initialValue+1, currentValue)
}

func TestTxHandlerProcessIncomingCacheTxPoolDrop(t *testing.T) {
	partitiontest.PartitionTest(t)

	const numUsers = 100
	log := logging.TestingLog(t)
	log.SetLevel(logging.Panic)

	// prepare the accounts
	addresses, secrets, genesis := makeTestGenesisAccounts(t, numUsers)
	genBal := bookkeeping.MakeGenesisBalances(genesis, sinkAddr, poolAddr)
	ledgerName := fmt.Sprintf("%s-mem", t.Name())
	const inMem = true
	cfg := config.GetDefaultLocal()
	cfg.Archival = true
	cfg.TxIncomingFilteringFlags = 3 // txFilterRawMsg + txFilterCanonical
	ledger, err := LoadLedger(log, ledgerName, inMem, protocol.ConsensusCurrentVersion, genBal, genesisID, genesisHash, nil, cfg)
	require.NoError(t, err)

	l := ledger
	handler, err := makeTestTxHandler(l, cfg)
	require.NoError(t, err)
	defer handler.txVerificationPool.Shutdown()
	defer close(handler.streamVerifierDropped)

	// saturate the postVerificationQueue
loop:
	for {
		select {
		case handler.postVerificationQueue <- &verify.VerificationResult{}:
		default:
			break loop
		}
	}

	makeTxns := func(sendIdx, recvIdx int) ([]transactions.SignedTxn, []byte) {
		tx := transactions.Transaction{
			Type: protocol.PaymentTx,
			Header: transactions.Header{
				Sender:     addresses[sendIdx],
				Fee:        basics.MicroAlgos{Raw: proto.MinTxnFee * 2},
				FirstValid: 0,
				LastValid:  basics.Round(proto.MaxTxnLife),
				Note:       make([]byte, 2),
			},
			PaymentTxnFields: transactions.PaymentTxnFields{
				Receiver: addresses[recvIdx],
				Amount:   basics.MicroAlgos{Raw: mockBalancesMinBalance + (rand.Uint64() % 10000)},
			},
		}
		signedTx := tx.Sign(secrets[sendIdx])
		blob := protocol.Encode(&signedTx)
		return []transactions.SignedTxn{signedTx}, blob
	}

	stxns, blob := makeTxns(1, 2)

	action := handler.processIncomingTxn(network.IncomingMessage{Data: blob})
	require.Equal(t, network.OutgoingMessage{Action: network.Ignore}, action)
	require.Equal(t, 1, len(handler.backlogQueue))
	require.Equal(t, 1, handler.msgCache.Len())
	require.Equal(t, 1, handler.txCanonicalCache.Len())

	msg := <-handler.backlogQueue
	require.Equal(t, 1, len(msg.unverifiedTxGroup))
	require.Equal(t, stxns, msg.unverifiedTxGroup)

	initialCount := transactionMessagesDroppedFromPool.GetUint64Value()

	// emulate handler.Start() without the backlog
	handler.ctx, handler.ctxCancel = context.WithCancel(context.Background())
	handler.streamVerifier.Start(handler.ctx)
	defer handler.streamVerifier.WaitForStop()
	defer handler.ctxCancel()
	handler.streamVerifierChan <- &verify.UnverifiedElement{
		TxnGroup: msg.unverifiedTxGroup, BacklogMessage: msg}
	var currentCount uint64
	for x := 0; x < 1000; x++ {
		currentCount = transactionMessagesDroppedFromPool.GetUint64Value()
		if currentCount > 0 {
			break
		}
		time.Sleep(10 * time.Millisecond)
	}
	require.Equal(t, initialCount+1, currentCount)
	require.Equal(t, 0, handler.msgCache.Len())
	require.Equal(t, 0, handler.txCanonicalCache.Len())
}

const benchTxnNum = 25_000

func BenchmarkTxHandlerDecoder(b *testing.B) {
	_, blob := makeRandomTransactions(benchTxnNum)
	var err error
	stxns := make([]transactions.SignedTxn, benchTxnNum+1)
	for i := 0; i < b.N; i++ {
		dec := protocol.NewDecoderBytes(blob)
		var idx int
		for {
			err = dec.Decode(&stxns[idx])
			if err == io.EOF {
				break
			}
			require.NoError(b, err)
			idx++
		}
		require.Equal(b, benchTxnNum, idx)
	}
}

func BenchmarkTxHandlerDecoderMsgp(b *testing.B) {
	_, blob := makeRandomTransactions(benchTxnNum)
	var err error
	stxns := make([]transactions.SignedTxn, benchTxnNum+1)
	for i := 0; i < b.N; i++ {
		dec := protocol.NewMsgpDecoderBytes(blob)
		var idx int
		for {
			err = dec.Decode(&stxns[idx])
			if err == io.EOF {
				break
			}
			require.NoError(b, err)
			idx++
		}
		require.Equal(b, benchTxnNum, idx)
	}
}

// TestTxHandlerIncomingTxHandle checks the correctness with single txns
func TestTxHandlerIncomingTxHandle(t *testing.T) {
	partitiontest.PartitionTest(t)

	numberOfTransactionGroups := 1000
	incomingTxHandlerProcessing(1, numberOfTransactionGroups, t)
}

// TestTxHandlerIncomingTxGroupHandle checks the correctness with txn groups
func TestTxHandlerIncomingTxGroupHandle(t *testing.T) {
	partitiontest.PartitionTest(t)

	numberOfTransactionGroups := 1000 / proto.MaxTxGroupSize
	incomingTxHandlerProcessing(proto.MaxTxGroupSize, numberOfTransactionGroups, t)
}

// TestTxHandlerIncomingTxHandleDrops accounts for the dropped txns when the verifier/exec pool is saturated
func TestTxHandlerIncomingTxHandleDrops(t *testing.T) {
	partitiontest.PartitionTest(t)

	// use smaller backlog size to test the message drops
	origValue := txBacklogSize
	defer func() {
		txBacklogSize = origValue
	}()
	txBacklogSize = 10

	numberOfTransactionGroups := 1000
	incomingTxHandlerProcessing(1, numberOfTransactionGroups, t)
}

// incomingTxHandlerProcessing is a comprehensive transaction handling test
// It handles the singed transactions by passing them to the backlog for verification
func incomingTxHandlerProcessing(maxGroupSize, numberOfTransactionGroups int, t *testing.T) {
	defer func() {
		// reset the counters
		transactionMessagesDroppedFromBacklog = metrics.MakeCounter(metrics.TransactionMessagesDroppedFromBacklog)
		transactionMessagesDroppedFromPool = metrics.MakeCounter(metrics.TransactionMessagesDroppedFromPool)
	}()

	const numUsers = 100
	log := logging.TestingLog(t)
	log.SetLevel(logging.Warn)

	// prepare the accounts
	addresses, secrets, genesis := makeTestGenesisAccounts(t, numUsers)
	genBal := bookkeeping.MakeGenesisBalances(genesis, sinkAddr, poolAddr)
	ledgerName := fmt.Sprintf("%s-mem-%d", t.Name(), numberOfTransactionGroups)
	const inMem = true
	cfg := config.GetDefaultLocal()
	cfg.Archival = true
	ledger, err := LoadLedger(log, ledgerName, inMem, protocol.ConsensusCurrentVersion, genBal, genesisID, genesisHash, nil, cfg)
	require.NoError(t, err)

	l := ledger
	handler, err := makeTestTxHandler(l, cfg)
	require.NoError(t, err)
	defer handler.txVerificationPool.Shutdown()
	defer close(handler.streamVerifierDropped)

	// since Start is not called, set the context here
	handler.ctx, handler.ctxCancel = context.WithCancel(context.Background())
	defer handler.ctxCancel()

	// emulate handler.Start() without the backlog
	handler.ctx, handler.ctxCancel = context.WithCancel(context.Background())
	handler.streamVerifier.Start(handler.ctx)

	testResultChan := make(chan *txBacklogMsg, 10)
	wg := sync.WaitGroup{}
	wg.Add(1)
	// Make a test backlog worker, which is similar to backlogWorker, but sends the results
	// through the testResultChan instead of passing it to postProcessCheckedTxn
	go func() {
		defer wg.Done()
		for {
			// prioritize the postVerificationQueue
			select {
			case wi, ok := <-handler.postVerificationQueue:
				if !ok {
					return
				}
				txBLMsg := wi.BacklogMessage.(*txBacklogMsg)
				txBLMsg.verificationErr = wi.Err
				testResultChan <- txBLMsg

				// restart the loop so that we could empty out the post verification queue.
				continue
			default:
			}

			// we have no more post verification items. wait for either backlog queue item or post verification item.
			select {
			case wi, ok := <-handler.backlogQueue:
				if !ok {
					return
				}
				if handler.checkAlreadyCommitted(wi) {
					// this is not expected during the test
					continue
				}
				handler.streamVerifierChan <- &verify.UnverifiedElement{TxnGroup: wi.unverifiedTxGroup, BacklogMessage: wi}
			case wi, ok := <-handler.postVerificationQueue:
				if !ok {
					return
				}
				txBLMsg := wi.BacklogMessage.(*txBacklogMsg)
				txBLMsg.verificationErr = wi.Err
				testResultChan <- txBLMsg

			case <-handler.ctx.Done():
				return
			}
		}
	}()

	// Prepare the transactions
	signedTransactionGroups, badTxnGroups :=
		makeSignedTxnGroups(numberOfTransactionGroups, numUsers, maxGroupSize, 0.5, addresses, secrets)
	encodedSignedTransactionGroups := make([]network.IncomingMessage, 0, numberOfTransactionGroups)
	for _, stxngrp := range signedTransactionGroups {
		data := make([]byte, 0)
		for _, stxn := range stxngrp {
			data = append(data, protocol.Encode(&stxn)...)
		}
		encodedSignedTransactionGroups =
			append(encodedSignedTransactionGroups, network.IncomingMessage{Data: data})
	}

	// Process the results and make sure they are correct
	initDroppedBacklog, initDroppedPool := getDropped()
	wg.Add(1)
	go func() {
		defer wg.Done()
		var groupCounter uint64
		txnCounter := 0
		invalidCounter := 0
		var droppedBacklog, droppedPool uint64
		defer func() {
			t.Logf("Txn groups with invalid sigs: %d\n", invalidCounter)
			t.Logf("dropped: [%d backlog] [%d pool]\n", droppedBacklog, droppedPool)
			// release the backlog worker
			t.Logf("processed %d txn groups (%d txns)\n", groupCounter, txnCounter)
			handler.Stop() // cancel the handler ctx
		}()
		timer := time.NewTicker(250 * time.Millisecond)
		for {
			select {
			case wi := <-testResultChan:
				txnCounter = txnCounter + len(wi.unverifiedTxGroup)
				groupCounter++
				u, _ := binary.Uvarint(wi.unverifiedTxGroup[0].Txn.Note)
				_, inBad := badTxnGroups[u]
				if wi.verificationErr == nil {
					require.False(t, inBad, "No error for invalid signature")
				} else {
					invalidCounter++
					require.True(t, inBad, "Error for good signature")
				}
			case <-timer.C:
				droppedBacklog, droppedPool = getDropped()
				if int(groupCounter+(droppedBacklog-initDroppedBacklog)+(droppedPool-initDroppedPool)) == len(signedTransactionGroups) {
					// all the benchmark txns processed
					return
				}
				time.Sleep(250 * time.Millisecond)
				timer.Reset(250 * time.Millisecond)
			}
		}
	}()

	// Send the transactions to the verifier
	for _, tg := range encodedSignedTransactionGroups {
		handler.processIncomingTxn(tg)
	}
	wg.Wait()
}

func getDropped() (droppedBacklog, droppedPool uint64) {
	droppedBacklog = transactionMessagesDroppedFromBacklog.GetUint64Value()
	droppedPool = transactionMessagesDroppedFromPool.GetUint64Value()
	return
}

func getTransaction(sender, receiver basics.Address, u int) transactions.Transaction {
	noteField := make([]byte, binary.MaxVarintLen64)
	binary.PutUvarint(noteField, uint64(u))

	tx := transactions.Transaction{
		Type: protocol.PaymentTx,
		Header: transactions.Header{
			Sender:      sender,
			Fee:         basics.MicroAlgos{Raw: proto.MinTxnFee * 2},
			FirstValid:  0,
			LastValid:   basics.Round(proto.MaxTxnLife),
			GenesisHash: genesisHash,
			Note:        noteField,
		},
		PaymentTxnFields: transactions.PaymentTxnFields{
			Receiver: receiver,
			Amount:   basics.MicroAlgos{Raw: mockBalancesMinBalance + (rand.Uint64() % 10000)},
		},
	}
	return tx
}

func getTransactionGroups(N, numUsers, maxGroupSize int, addresses []basics.Address) [][]transactions.Transaction {
	txnGrps := make([][]transactions.Transaction, N)
	protoMaxGrpSize := proto.MaxTxGroupSize
	for u := 0; u < N; u++ {
		grpSize := rand.Intn(protoMaxGrpSize-1) + 1
		if grpSize > maxGroupSize {
			grpSize = maxGroupSize
		}
		var txGroup transactions.TxGroup
		txns := make([]transactions.Transaction, 0, grpSize)
		for g := 0; g < grpSize; g++ {
			// generate transactions
			tx := getTransaction(addresses[(u+g)%numUsers], addresses[(u+g+1)%numUsers], u)
			if grpSize > 1 {
				txGroup.TxGroupHashes = append(txGroup.TxGroupHashes, crypto.Digest(tx.ID()))
			}
			txns = append(txns, tx)
		}
		if grpSize > 1 {
			groupHash := crypto.HashObj(txGroup)
			for t := range txns {
				txns[t].Group = groupHash
			}
		}
		txnGrps[u] = txns
	}
	return txnGrps
}

func signTransactionGroups(txnGroups [][]transactions.Transaction, secrets []*crypto.SignatureSecrets, invalidProb float32) (
	ret [][]transactions.SignedTxn, badTxnGroups map[uint64]interface{}) {
	numUsers := len(secrets)
	badTxnGroups = make(map[uint64]interface{})
	for tg := range txnGroups {
		grpSize := len(txnGroups[tg])
		signedTxGroup := make([]transactions.SignedTxn, 0, grpSize)
		for t := range txnGroups[tg] {
			signedTx := txnGroups[tg][t].Sign(secrets[(tg+t)%numUsers])
			signedTx.Txn = txnGroups[tg][t]
			signedTxGroup = append(signedTxGroup, signedTx)
		}
		// randomly make bad signatures
		if rand.Float32() < invalidProb {
			tinGrp := rand.Intn(grpSize)
			signedTxGroup[tinGrp].Sig[0] = signedTxGroup[tinGrp].Sig[0] + 1
			badTxnGroups[uint64(tg)] = struct{}{}
		}
		ret = append(ret, signedTxGroup)
	}
	return
}

func signMSigTransactionGroups(txnGroups [][]transactions.Transaction, secrets []*crypto.SignatureSecrets,
	invalidProb float32, msigSize int) (ret [][]transactions.SignedTxn, badTxnGroups map[uint64]interface{}, err error) {
	ret = make([][]transactions.SignedTxn, len(txnGroups))
	numUsers := len(secrets)
	badTxnGroups = make(map[uint64]interface{})
	badTxnGroupsMU := sync.Mutex{}
	// process them using multiple threads
	workers := make(chan interface{}, runtime.NumCPU()-1)
	wg := sync.WaitGroup{}
	errChan := make(chan error, 1)
	for tg := range txnGroups {
		wg.Add(1)
		workers <- struct{}{}
		go func(i int) {
			defer func() {
				wg.Done()
				<-workers
			}()
			msigVer := uint8(1)
			msigTHld := uint8(msigSize)
			pks := make([]crypto.PublicKey, msigSize)
			for x := 0; x < msigSize; x++ {
				pks[x] = secrets[(i+x)%numUsers].SignatureVerifier
			}
			multiSigAddr, err := crypto.MultisigAddrGen(msigVer, msigTHld, pks)
			if err != nil {
				select {
				case errChan <- err:
					return
				default:
					return
				}
			}
			grpSize := len(txnGroups[i])
			signedTxGroup := make([]transactions.SignedTxn, grpSize)
			sigsForTxn := make([]crypto.MultisigSig, msigTHld)

			for t := range txnGroups[i] {
				txnGroups[i][t].Sender = basics.Address(multiSigAddr)
				for s := range sigsForTxn {
					sig, err := crypto.MultisigSign(txnGroups[i][t], crypto.Digest(multiSigAddr), msigVer, msigTHld, pks, *secrets[(i+s)%numUsers])
					if err != nil {
						select {
						case errChan <- err:
							return
						default:
							return
						}
					}
					sigsForTxn[s] = sig
				}
				msig, err := crypto.MultisigAssemble(sigsForTxn)
				if err != nil {
					select {
					case errChan <- err:
						return
					default:
						return
					}
				}
				signedTxGroup[t].Txn = txnGroups[i][t]
				signedTxGroup[t].Msig = msig
			}
			// randomly make bad signatures
			if rand.Float32() < invalidProb {
				tinGrp := rand.Intn(grpSize)
				tinMsig := rand.Intn(len(signedTxGroup[tinGrp].Msig.Subsigs))
				signedTxGroup[tinGrp].Msig.Subsigs[tinMsig].Sig[0] = signedTxGroup[tinGrp].Msig.Subsigs[tinMsig].Sig[0] + 1
				badTxnGroupsMU.Lock()
				badTxnGroups[uint64(i)] = struct{}{}
				badTxnGroupsMU.Unlock()
			}
			ret[i] = signedTxGroup
		}(tg)
	}
	wg.Wait()
	close(errChan)
	err = <-errChan
	return
}

// makeSignedTxnGroups prepares N transaction groups of random (maxGroupSize) sizes with random
// invalid signatures of a given probability (invalidProb)
func makeSignedTxnGroups(N, numUsers, maxGroupSize int, invalidProb float32, addresses []basics.Address,
	secrets []*crypto.SignatureSecrets) (ret [][]transactions.SignedTxn,
	badTxnGroups map[uint64]interface{}) {

	txnGroups := getTransactionGroups(N, numUsers, maxGroupSize, addresses)
	ret, badTxnGroups = signTransactionGroups(txnGroups, secrets, invalidProb)
	return
}

// makeMsigSignedTxnGroups prepares N transaction groups of random (maxGroupSize) sizes with random
// invalid signatures of a given probability (invalidProb) signed with multisig accounts of given size
func makeMsigSignedTxnGroups(N, numUsers, msigSize, maxGroupSize int, invalidProb float32, addresses []basics.Address,
	secrets []*crypto.SignatureSecrets) (ret [][]transactions.SignedTxn,
	badTxnGroups map[uint64]interface{}, err error) {

	txnGroups := getTransactionGroups(N, numUsers, maxGroupSize, addresses)
	ret, badTxnGroups, err = signMSigTransactionGroups(txnGroups, secrets, invalidProb, msigSize)
	return
}

// BenchmarkHandleTxns sends signed transactions directly to the verifier
func BenchmarkHandleTxns(b *testing.B) {
	maxGroupSize := 1
	invalidRates := []float32{0.5, 0.001}
	for _, ivr := range invalidRates {
		b.Run(fmt.Sprintf("inv_%.3f", ivr), func(b *testing.B) {
			runHandlerBenchmarkWithBacklog(maxGroupSize, 1, 0, ivr, b, false)
		})
	}
}

// BenchmarkHandleTxnGroups sends signed transaction groups directly to the verifier
func BenchmarkHandleTxnGroups(b *testing.B) {
	maxGroupSize := proto.MaxTxGroupSize / 2
	invalidRates := []float32{0.5, 0.001}
	for _, ivr := range invalidRates {
		b.Run(fmt.Sprintf("inv_%.3f", ivr), func(b *testing.B) {
			runHandlerBenchmarkWithBacklog(maxGroupSize, 1, 0, ivr, b, false)
		})
	}
}

// BenchmarkHandleTxns sends signed transactions directly to the verifier
func BenchmarkHandleMsigTxns(b *testing.B) {
	maxGroupSize := 1
	msigSizes := []int{255, 64, 16}
	invalidRates := []float32{0.5, 0.001}
	for _, msigSize := range msigSizes {
		for _, ivr := range invalidRates {
			b.Run(fmt.Sprintf("msigSize_%d_inv_%.3f", msigSize, ivr), func(b *testing.B) {
				runHandlerBenchmarkWithBacklog(maxGroupSize, msigSize, 0, ivr, b, false)
			})
		}
	}
}

// BenchmarkHandleTxnGroups sends signed transaction groups directly to the verifier
func BenchmarkHandleMsigTxnGroups(b *testing.B) {
	maxGroupSize := proto.MaxTxGroupSize / 2
	msigSizes := []int{255, 64, 16}
	invalidRates := []float32{0.5, 0.001}
	for _, msigSize := range msigSizes {
		for _, ivr := range invalidRates {
			b.Run(fmt.Sprintf("msigSize_%d_inv_%.3f", msigSize, ivr), func(b *testing.B) {
				runHandlerBenchmarkWithBacklog(maxGroupSize, msigSize, 0, ivr, b, false)
			})
		}
	}
}

// BenchmarkBacklogWorkerHandleTxns sends signed transactions to the verifier
// using a backlog worker replica
func BenchmarkHandleBLWTxns(b *testing.B) {
	maxGroupSize := 1
	tpss := []int{6000000, 600000, 60000, 6000}
	invalidRates := []float32{0.5, 0.001}
	for _, tps := range tpss {
		for _, ivr := range invalidRates {
			b.Run(fmt.Sprintf("tps_%d_inv_%.3f", tps, ivr), func(b *testing.B) {
				runHandlerBenchmarkWithBacklog(maxGroupSize, 1, tps, ivr, b, true)
			})
		}
	}
}

// BenchmarkBacklogWorkerHandleTxnGroups sends signed transaction groups to the verifier
// using a backlog worker replica
func BenchmarkHandleBLWTxnGroups(b *testing.B) {
	maxGroupSize := proto.MaxTxGroupSize / 2
	tpss := []int{6000000, 600000, 60000, 6000}
	invalidRates := []float32{0.5, 0.001}
	for _, tps := range tpss {
		for _, ivr := range invalidRates {
			b.Run(fmt.Sprintf("tps_%d_inv_%.3f", tps, ivr), func(b *testing.B) {
				runHandlerBenchmarkWithBacklog(maxGroupSize, 1, tps, ivr, b, true)
			})
		}
	}
}

// runHandlerBenchmarkWithBacklog benchmarks the number of transactions verfied or dropped
func runHandlerBenchmarkWithBacklog(maxGroupSize, msigSize, tps int, invalidRate float32, b *testing.B, useBacklogWorker bool) {
	defer func() {
		// reset the counters
		transactionMessagesDroppedFromBacklog = metrics.MakeCounter(metrics.TransactionMessagesDroppedFromBacklog)
		transactionMessagesDroppedFromPool = metrics.MakeCounter(metrics.TransactionMessagesDroppedFromPool)
	}()

	const numUsers = 512
	log := logging.TestingLog(b)
	log.SetLevel(logging.Warn)

	addresses, secrets, genesis := makeTestGenesisAccounts(b, numUsers)
	genBal := bookkeeping.MakeGenesisBalances(genesis, sinkAddr, poolAddr)
	ivrString := strings.IndexAny(fmt.Sprintf("%f", invalidRate), "1")
	ledgerName := fmt.Sprintf("%s-mem-%d-%d", b.Name(), b.N, ivrString)
	ledgerName = strings.Replace(ledgerName, "#", "-", 1)
	const inMem = true
	cfg := config.GetDefaultLocal()
	cfg.Archival = true
	ledger, err := LoadLedger(log, ledgerName, inMem, protocol.ConsensusCurrentVersion, genBal, genesisID, genesisHash, nil, cfg)
	require.NoError(b, err)

	l := ledger
	handler, err := makeTestTxHandler(l, cfg)
	require.NoError(b, err)
	defer handler.txVerificationPool.Shutdown()
	defer close(handler.streamVerifierDropped)
	// since Start is not called, set the context here
	handler.ctx, handler.ctxCancel = context.WithCancel(context.Background())
	defer handler.ctxCancel()

	// emulate handler.Start() without the backlog
	handler.ctx, handler.ctxCancel = context.WithCancel(context.Background())
	handler.streamVerifier.Start(handler.ctx)

	testResultChan := make(chan *txBacklogMsg, 10)
	wg := sync.WaitGroup{}

	if useBacklogWorker {
		wg.Add(1)
		// Make a test backlog worker, which is similar to backlogWorker, but sends the results
		// through the testResultChan instead of passing it to postProcessCheckedTxn
		go func() {
			defer wg.Done()
			for {
				// prioritize the postVerificationQueue
				select {
				case wi, ok := <-handler.postVerificationQueue:
					if !ok {
						return
					}
					txBLMsg := wi.BacklogMessage.(*txBacklogMsg)
					txBLMsg.verificationErr = wi.Err
					testResultChan <- txBLMsg

					// restart the loop so that we could empty out the post verification queue.
					continue
				default:
				}

				// we have no more post verification items. wait for either backlog queue item or post verification item.
				select {
				case wi, ok := <-handler.backlogQueue:
					if !ok {
						return
					}
					if handler.checkAlreadyCommitted(wi) {
						// this is not expected during the test
						continue
					}
					handler.streamVerifierChan <- &verify.UnverifiedElement{TxnGroup: wi.unverifiedTxGroup, BacklogMessage: wi}
				case wi, ok := <-handler.postVerificationQueue:
					if !ok {
						return
					}
					txBLMsg := wi.BacklogMessage.(*txBacklogMsg)
					txBLMsg.verificationErr = wi.Err
					testResultChan <- txBLMsg

				case <-handler.ctx.Done():
					return
				}
			}
		}()
	}

	// Prepare 1000 transactions
	genTCount := 1000
	if b.N < genTCount {
		genTCount = b.N
	}
	var signedTransactionGroups [][]transactions.SignedTxn
	var badTxnGroups map[uint64]interface{}
	if msigSize == 1 {
		signedTransactionGroups, badTxnGroups = makeSignedTxnGroups(genTCount, numUsers, maxGroupSize, invalidRate, addresses, secrets)
	} else {
		signedTransactionGroups, badTxnGroups, err = makeMsigSignedTxnGroups(genTCount, numUsers, msigSize, maxGroupSize, invalidRate, addresses, secrets)
		require.NoError(b, err)
	}
	var encodedSignedTransactionGroups []network.IncomingMessage
	if useBacklogWorker {
		encodedSignedTransactionGroups = make([]network.IncomingMessage, 0, genTCount)
		for _, stxngrp := range signedTransactionGroups {
			data := make([]byte, 0)
			for _, stxn := range stxngrp {
				data = append(data, protocol.Encode(&stxn)...)
			}
			encodedSignedTransactionGroups =
				append(encodedSignedTransactionGroups, network.IncomingMessage{Data: data})
		}
	}

	var tt time.Time
	// Process the results and make sure they are correct
	var rateAdjuster time.Duration
	if tps > 0 {
		rateAdjuster = time.Second / time.Duration(tps)
	}
	wg.Add(1)
	go func() {
		defer wg.Done()
		groupCounter := uint64(0)
		var txnCounter uint64
		invalidCounter := 0
		defer func() {
			if groupCounter > 1 {
				timeSinceStart := time.Since(tt)
				droppedBacklog, droppedPool := getDropped()
				if tps > 0 {
					b.Logf("Input T(grp)PS: %d (delay %f microsec)", tps, float64(rateAdjuster)/float64(time.Microsecond))
				}
				b.Logf("Verified TPS: %d T(grp)PS: %d", uint64(txnCounter)*uint64(time.Second)/uint64(timeSinceStart),
					uint64(groupCounter)*uint64(time.Second)/uint64(timeSinceStart))
				b.Logf("Time/txn: %d(microsec)", uint64(timeSinceStart/time.Microsecond)/txnCounter)
				b.Logf("processed total: [%d groups (%d invalid)] [%d txns]", groupCounter, invalidCounter, txnCounter)
				b.Logf("dropped: [%d backlog] [%d pool]\n", droppedBacklog, droppedPool)
			}
			handler.Stop() // cancel the handler ctx
		}()
		counterMutex := sync.Mutex{}
		stopChan := make(chan interface{})
		wg.Add(1)
		go func() {
			defer wg.Done()
			for {
				time.Sleep(200 * time.Millisecond)
				droppedBacklog, droppedPool := getDropped()
				counterMutex.Lock()
				counters := groupCounter + droppedBacklog + droppedPool
				counterMutex.Unlock()
				if int(counters) == b.N {
					// all the benchmark txns processed
					close(stopChan)
					return
				}
			}
		}()

<<<<<<< HEAD
		if useBacklogWorker {
			for {
				select {
				case wi := <-testResultChan:
					txnCounter = txnCounter + uint64(len(wi.unverifiedTxGroup))
					groupCounter++
					u, _ := binary.Uvarint(wi.unverifiedTxGroup[0].Txn.Note)
					_, inBad := badTxnGroups[u]
					if wi.verificationErr == nil {
						require.False(b, inBad, "No error for invalid signature")
					} else {
						invalidCounter++
						require.True(b, inBad, "Error for good signature")
					}
					if groupCounter == uint64(len(signedTransactionGroups)) {
						// all the benchmark txns processed
						return
					}
				case <-stopChan:
					return
				}
			}
		} else {
			for {
				select {
				case wi := <-handler.postVerificationQueue:
					txnCounter = txnCounter + uint64(len(wi.TxnGroup))
					groupCounter++
					u, _ := binary.Uvarint(wi.TxnGroup[0].Txn.Note)
					_, inBad := badTxnGroups[u]
					if wi.Err == nil {
						require.False(b, inBad, "No error for invalid signature")
					} else {
						invalidCounter++
						require.True(b, inBad, "Error for good signature")
					}
					if groupCounter == uint64(len(signedTransactionGroups)) {
						// all the benchmark txns processed
						return
					}
				case <-stopChan:
=======
		for {
			select {
			case wi := <-testResultChan:
				txnCounter = txnCounter + uint64(len(wi.unverifiedTxGroup))
				counterMutex.Lock()
				groupCounter++
				counterMutex.Unlock()
				u, _ := binary.Uvarint(wi.unverifiedTxGroup[0].Txn.Note)
				_, inBad := badTxnGroups[u]
				if wi.verificationErr == nil {
					require.False(b, inBad, "No error for invalid signature")
				} else {
					invalidCounter++
					require.True(b, inBad, "Error for good signature")
				}
				if groupCounter == uint64(b.N) {
					// all the benchmark txns processed
>>>>>>> 0fef8cc4
					return
				}
			}
		}
	}()

	completed := false
	c := 0
	ticker := &time.Ticker{}
	if rateAdjuster > 0 {
		ticker = time.NewTicker(rateAdjuster)
	}
	defer ticker.Stop()
	b.ResetTimer()
	tt = time.Now()
<<<<<<< HEAD
	if useBacklogWorker {
		for _, tg := range encodedSignedTransactionGroups {
			handler.processIncomingTxn(tg)
			time.Sleep(rateAdjuster)
		}
	} else {
		for _, stxngrp := range signedTransactionGroups {
			blm := txBacklogMsg{rawmsg: nil, unverifiedTxGroup: stxngrp}
			handler.streamVerifierChan <- &verify.UnverifiedElement{TxnGroup: stxngrp, BacklogMessage: &blm}
			time.Sleep(rateAdjuster)
=======
	for !completed {
		for i := range signedTransactionGroups {
			if useBacklogWorker {
				handler.processIncomingTxn(encodedSignedTransactionGroups[i])
				<-ticker.C
			} else {
				stxngrp := signedTransactionGroups[i]
				blm := txBacklogMsg{rawmsg: nil, unverifiedTxGroup: stxngrp}
				handler.txVerificationPool.EnqueueBacklog(handler.ctx, handler.asyncVerifySignature, &blm, nil)
			}
			c++
			if c == b.N {
				completed = true
				break
			}
>>>>>>> 0fef8cc4
		}
	}
	wg.Wait()
	handler.Stop() // cancel the handler ctx
}

func TestTxHandlerPostProcessError(t *testing.T) {
	partitiontest.PartitionTest(t)
	t.Parallel()

	collect := func() map[string]float64 {
		// collect all specific error reason metrics except TxGroupErrorReasonNotWellFormed,
		// it is tested in TestPostProcessErrorWithVerify
		result := map[string]float64{}
		transactionMessagesTxnSigVerificationFailed.AddMetric(result)
		transactionMessagesAlreadyCommitted.AddMetric(result)
		transactionMessagesTxGroupInvalidFee.AddMetric(result)
		// transactionMessagesTxnNotWellFormed.AddMetric(result)
		transactionMessagesTxnSigNotWellFormed.AddMetric(result)
		transactionMessagesTxnMsigNotWellFormed.AddMetric(result)
		transactionMessagesTxnLogicSig.AddMetric(result)
		return result
	}
	var txh TxHandler

	errSome := errors.New("some error")
	txh.postProcessReportErrors(errSome)
	result := collect()
	require.Len(t, result, 0)
	transactionMessagesBacklogErr.AddMetric(result)
	require.Len(t, result, 1)

	counter := 0
	for i := verify.TxGroupErrorReasonGeneric; i <= verify.TxGroupErrorReasonLogicSigFailed; i++ {
		if i == verify.TxGroupErrorReasonNotWellFormed {
			// skip TxGroupErrorReasonNotWellFormed, tested in TestPostProcessErrorWithVerify.
			// the test uses global metric counters, skipping makes the test deterministic
			continue
		}

		errTxGroup := &verify.TxGroupError{Reason: i}
		txh.postProcessReportErrors(errTxGroup)
		result = collect()
		if i == verify.TxGroupErrorReasonSigNotWellFormed {
			// TxGroupErrorReasonSigNotWellFormed and TxGroupErrorReasonHasNoSig increment the same metric
			counter--
			require.Equal(t, float64(2), result[metrics.TransactionMessagesTxnSigNotWellFormed.Name])
		}
		require.Len(t, result, counter)
		counter++
	}

	// there are one less metrics than number of tracked values,
	// plus one generic non-tracked value, plus skipped TxGroupErrorReasonNotWellFormed
	const expected = int(verify.TxGroupErrorReasonNumValues) - 3
	require.Len(t, result, expected)

	errVerify := crypto.ErrBatchHasFailedSigs
	txh.postProcessReportErrors(errVerify)
	result = collect()
	require.Len(t, result, expected+1)
}

func TestTxHandlerPostProcessErrorWithVerify(t *testing.T) {
	partitiontest.PartitionTest(t)
	t.Parallel()

	txn := transactions.Transaction{}
	stxn := transactions.SignedTxn{Txn: txn}

	hdr := bookkeeping.BlockHeader{
		UpgradeState: bookkeeping.UpgradeState{
			CurrentProtocol: protocol.ConsensusCurrentVersion,
		},
	}
	_, err := verify.TxnGroup([]transactions.SignedTxn{stxn}, &hdr, nil, nil)
	var txGroupErr *verify.TxGroupError
	require.ErrorAs(t, err, &txGroupErr)

	result := map[string]float64{}
	transactionMessagesTxnNotWellFormed.AddMetric(result)
	require.Len(t, result, 0)

	var txh TxHandler
	txh.postProcessReportErrors(err)
	transactionMessagesTxnNotWellFormed.AddMetric(result)
	require.Len(t, result, 1)
}

// TestTxHandlerRememberReportErrors checks Is and As statements work as expected
func TestTxHandlerRememberReportErrors(t *testing.T) {
	partitiontest.PartitionTest(t)
	t.Parallel()

	var txh TxHandler
	result := map[string]float64{}

	getMetricName := func(tag string) string {
		return strings.ReplaceAll(transactionMessageTxPoolRememberCounter.Name, "{TAG}", tag)
	}
	getMetricCounter := func(tag string) int {
		transactionMessageTxPoolRememberCounter.AddMetric(result)
		return int(result[getMetricName(tag)])
	}

	noSpaceErr := ledgercore.ErrNoSpace
	txh.rememberReportErrors(noSpaceErr)
	transactionMessageTxPoolRememberCounter.AddMetric(result)
	require.Equal(t, 1, getMetricCounter(txPoolRememberTagNoSpace))

	wrapped := fmt.Errorf("wrap: %w", noSpaceErr) // simulate wrapping
	txh.rememberReportErrors(wrapped)

	transactionMessageTxPoolRememberCounter.AddMetric(result)
	require.Equal(t, 2, getMetricCounter(txPoolRememberTagNoSpace))

	feeErr := pools.ErrTxPoolFeeError{}
	wrapped = fmt.Errorf("wrap: %w", &feeErr) // simulate wrapping
	txh.rememberReportErrors(wrapped)

	transactionMessageTxPoolRememberCounter.AddMetric(result)
	require.Equal(t, 1, getMetricCounter(txPoolRememberTagFee))
}

func makeBlockTicker() *blockTicker {
	return &blockTicker{
		waiter: make(chan struct{}, 10),
	}
}

type blockTicker struct {
	waiter chan struct{}
}

func (t *blockTicker) OnNewBlock(block bookkeeping.Block, delta ledgercore.StateDelta) {
	t.waiter <- struct{}{}
}

func (t *blockTicker) Wait() {
	timer := time.NewTimer(1 * time.Second)
	defer timer.Stop()
	for {
		select {
		case <-t.waiter:
			return
		case <-timer.C:
			return
		}
	}
}

func TestTxHandlerRememberReportErrorsWithTxPool(t *testing.T) {
	partitiontest.PartitionTest(t)

	result := map[string]float64{}
	checkResult := map[string]float64{}
	getMetricName := func(tag string) string {
		return strings.ReplaceAll(transactionMessageTxPoolRememberCounter.Name, "{TAG}", tag)
	}
	getCheckMetricName := func(tag string) string {
		return strings.ReplaceAll(transactionMessageTxPoolCheckCounter.Name, "{TAG}", tag)
	}
	getMetricCounter := func(tag string) int {
		transactionMessageTxPoolRememberCounter.AddMetric(result)
		return int(result[getMetricName(tag)])
	}
	getCheckMetricCounter := func(tag string) int {
		transactionMessageTxPoolCheckCounter.AddMetric(checkResult)
		return int(checkResult[getCheckMetricName(tag)])
	}

	log := logging.TestingLog(t)
	log.SetLevel(logging.Warn)

	const numAccts = 2
	genesis := make(map[basics.Address]basics.AccountData, numAccts+1)
	addresses := make([]basics.Address, numAccts)
	secrets := make([]*crypto.SignatureSecrets, numAccts)

	for i := 0; i < numAccts; i++ {
		secret := keypair()
		addr := basics.Address(secret.SignatureVerifier)
		secrets[i] = secret
		addresses[i] = addr
		genesis[addr] = basics.AccountData{
			Status:     basics.Online,
			MicroAlgos: basics.MicroAlgos{Raw: 10000000000000},
		}
	}
	genesis[poolAddr] = basics.AccountData{
		Status:     basics.NotParticipating,
		MicroAlgos: basics.MicroAlgos{Raw: config.Consensus[protocol.ConsensusCurrentVersion].MinBalance},
	}

	genBal := bookkeeping.MakeGenesisBalances(genesis, sinkAddr, poolAddr)

	ledgerName := fmt.Sprintf("%s-mem-%d", t.Name(), rand.Int())
	const inMem = true
	cfg := config.GetDefaultLocal()
	cfg.Archival = true
	cfg.TxPoolSize = config.MaxTxGroupSize + 1
	ledger, err := LoadLedger(log, ledgerName, inMem, protocol.ConsensusCurrentVersion, genBal, genesisID, genesisHash, nil, cfg)
	require.NoError(t, err)

	handler, err := makeTestTxHandler(ledger, cfg)
	require.NoError(t, err)
	defer handler.txVerificationPool.Shutdown()
	defer close(handler.streamVerifierDropped)
	// since Start is not called, set the context here
	handler.ctx, handler.ctxCancel = context.WithCancel(context.Background())
	defer handler.ctxCancel()

	var wi txBacklogMsg
	wi.unverifiedTxGroup = []transactions.SignedTxn{{}}
	handler.postProcessCheckedTxn(&wi)
	require.Equal(t, 1, getMetricCounter(txPoolRememberTagTxnDead))

	txn1 := transactions.Transaction{
		Type: protocol.PaymentTx,
		Header: transactions.Header{
			Sender:      addresses[0],
			Fee:         basics.MicroAlgos{Raw: proto.MinTxnFee * 2},
			FirstValid:  0,
			LastValid:   basics.Round(proto.MaxTxnLife),
			GenesisHash: genesisHash,
		},
		PaymentTxnFields: transactions.PaymentTxnFields{
			Receiver: poolAddr,
			Amount:   basics.MicroAlgos{Raw: mockBalancesMinBalance + (rand.Uint64() % 10000)},
		},
	}

	wi.unverifiedTxGroup = []transactions.SignedTxn{txn1.Sign(secrets[0])}
	for i := 0; i <= cfg.TxPoolSize; i++ {
		txn := txn1
		crypto.RandBytes(txn.Note[:])
		wi.unverifiedTxGroup = append(wi.unverifiedTxGroup, txn.Sign(secrets[0]))
	}
	handler.postProcessCheckedTxn(&wi)
	require.Equal(t, 1, getMetricCounter(txPoolRememberTagCap))

	// trigger not well-formed error
	txn2 := txn1
	txn2.Sender = basics.Address{}
	wi.unverifiedTxGroup = []transactions.SignedTxn{txn2.Sign(secrets[0])}
	handler.checkAlreadyCommitted(&wi)
	require.Equal(t, 1, getCheckMetricCounter(txPoolRememberTagTxnNotWellFormed))

	// trigger group id error
	txn2 = txn1
	crypto.RandBytes(txn2.Group[:])
	wi.unverifiedTxGroup = []transactions.SignedTxn{txn1.Sign(secrets[0]), txn2.Sign(secrets[0])}
	handler.checkAlreadyCommitted(&wi)
	require.Equal(t, 1, getCheckMetricCounter(txPoolRememberTagGroupID))
	handler.postProcessCheckedTxn(&wi)
	require.Equal(t, 1, getMetricCounter(txPoolRememberTagGroupID))

	// trigger group too large error
	wi.unverifiedTxGroup = []transactions.SignedTxn{txn1.Sign(secrets[0])}
	for i := 0; i < config.MaxTxGroupSize; i++ {
		txn := txn1
		crypto.RandBytes(txn.Note[:])
		wi.unverifiedTxGroup = append(wi.unverifiedTxGroup, txn.Sign(secrets[0]))
	}
	handler.postProcessCheckedTxn(&wi)
	require.Equal(t, 1, getMetricCounter(txPoolRememberTagTooLarge))
	handler.checkAlreadyCommitted(&wi)
	require.Equal(t, 1, getCheckMetricCounter(txPoolRememberTagTooLarge))

	// trigger eval error
	secret := keypair()
	addr := basics.Address(secret.SignatureVerifier)
	txn2 = txn1
	txn2.Sender = addr
	wi.unverifiedTxGroup = []transactions.SignedTxn{txn2.Sign(secret)}
	handler.postProcessCheckedTxn(&wi)
	require.Equal(t, 1, getMetricCounter(txPoolRememberTagEvalGeneric))

	// trigger TxnDeadErr from the evaluator for "early" case
	txn2 = txn1
	txn2.FirstValid = ledger.LastRound() + 10
	prevTxnEarly := getMetricCounter(txPoolRememberTagTxnEarly)
	wi.unverifiedTxGroup = []transactions.SignedTxn{txn2.Sign(secrets[0])}
	handler.postProcessCheckedTxn(&wi)
	require.Equal(t, prevTxnEarly+1, getMetricCounter(txPoolRememberTagTxnEarly))
	handler.checkAlreadyCommitted(&wi)
	require.Equal(t, 1, getCheckMetricCounter(txPoolRememberTagTxnEarly))

	// trigger TxnDeadErr from the evaluator for "late" case
	txn2 = txn1
	txn2.LastValid = 0
	prevTxnDead := getMetricCounter(txPoolRememberTagTxnDead)
	wi.unverifiedTxGroup = []transactions.SignedTxn{txn2.Sign(secrets[0])}
	handler.postProcessCheckedTxn(&wi)
	require.Equal(t, prevTxnDead+1, getMetricCounter(txPoolRememberTagTxnDead))
	handler.checkAlreadyCommitted(&wi)
	require.Equal(t, 1, getCheckMetricCounter(txPoolRememberTagTxnDead))

	// trigger TransactionInLedgerError (txid) error
	wi.unverifiedTxGroup = []transactions.SignedTxn{txn1.Sign(secrets[0])}
	wi.rawmsg = &network.IncomingMessage{}
	handler.postProcessCheckedTxn(&wi)
	handler.postProcessCheckedTxn(&wi)
	require.Equal(t, 1, getMetricCounter(txPoolRememberTagTxIDEval))
	handler.checkAlreadyCommitted(&wi)
	require.Equal(t, 1, getCheckMetricCounter(txPoolRememberTagTxIDEval))

	// trigger LeaseInLedgerError (lease) error
	txn2 = txn1
	crypto.RandBytes(txn2.Lease[:])
	txn3 := txn2
	txn3.Receiver = addr
	wi.unverifiedTxGroup = []transactions.SignedTxn{txn2.Sign(secrets[0])}
	handler.postProcessCheckedTxn(&wi)
	wi.unverifiedTxGroup = []transactions.SignedTxn{txn3.Sign(secrets[0])}
	handler.postProcessCheckedTxn(&wi)
	require.Equal(t, 1, getMetricCounter(txPoolRememberTagLeaseEval))
	handler.checkAlreadyCommitted(&wi)
	require.Equal(t, 1, getCheckMetricCounter(txPoolRememberTagLeaseEval))

	// TODO: not sure how to trigger fee error - need to return ErrNoSpace from ledger
	// trigger pool fee error
	// txn1.Fee = basics.MicroAlgos{Raw: proto.MinTxnFee / 2}
	// wi.unverifiedTxGroup = []transactions.SignedTxn{txn1.Sign(secrets[0])}
	// handler.postProcessCheckedTxn(&wi)
	// require.Equal(t, 1, getMetricCounter(txPoolRememberFee))

	// make an invalid block to fail recompute pool and expose transactionMessageTxGroupRememberNoPendingEval metric
	blockTicker := makeBlockTicker()
	blockListeners := []ledgercore.BlockListener{
		handler.txPool,
		blockTicker,
	}
	ledger.RegisterBlockListeners(blockListeners)

	// add few blocks: on ci sometimes blockTicker is not fired in time in case of a single block
	for i := basics.Round(1); i <= 3; i++ {
		hdr := bookkeeping.BlockHeader{
			Round: i,
			UpgradeState: bookkeeping.UpgradeState{
				CurrentProtocol: "test",
			},
		}

		blk := bookkeeping.Block{
			BlockHeader: hdr,
			Payset:      []transactions.SignedTxnInBlock{{}},
		}
		vb := ledgercore.MakeValidatedBlock(blk, ledgercore.StateDelta{})
		err = ledger.AddValidatedBlock(vb, agreement.Certificate{})
		require.NoError(t, err)
	}
	blockTicker.Wait()

	wi.unverifiedTxGroup = []transactions.SignedTxn{}
	handler.postProcessCheckedTxn(&wi)
	require.Equal(t, 1, getMetricCounter(txPoolRememberPendingEval))
}

func TestMakeTxHandlerErrors(t *testing.T) {
	opts := TxHandlerOpts{
		nil, nil, nil, &mocks.MockNetwork{}, "", crypto.Digest{}, config.Local{},
	}
	_, err := MakeTxHandler(opts)
	require.Error(t, err, ErrInvalidTxPool)

	opts = TxHandlerOpts{
		&pools.TransactionPool{}, nil, nil, &mocks.MockNetwork{}, "", crypto.Digest{}, config.Local{},
	}
	_, err = MakeTxHandler(opts)
	require.Error(t, err, ErrInvalidLedger)

	// it is not possible to test MakeStreamVerifier returning an error, because it is not possible to
	// get the leger return an error for returining the header of its latest round
}

// TestTxHandlerRestartWithBacklogAndTxPool starts txHandler, sends transactions,
// stops, starts in a loop, sends more transactions, and makes sure all the transactions
// are accounted for. It uses the production backlog worker
func TestTxHandlerRestartWithBacklogAndTxPool(t *testing.T) {
	transactionMessagesDroppedFromBacklog = metrics.MakeCounter(metrics.TransactionMessagesDroppedFromBacklog)
	transactionMessagesDroppedFromPool = metrics.MakeCounter(metrics.TransactionMessagesDroppedFromPool)
	transactionMessagesTxnSigVerificationFailed = metrics.MakeCounter(metrics.TransactionMessagesTxnSigVerificationFailed)
	transactionMessagesBacklogErr = metrics.MakeCounter(metrics.TransactionMessagesBacklogErr)
	transactionMessagesAlreadyCommitted = metrics.MakeCounter(metrics.TransactionMessagesAlreadyCommitted)
	transactionMessagesRemember = metrics.MakeCounter(metrics.TransactionMessagesRemember)
	transactionMessagesHandled = metrics.MakeCounter(metrics.TransactionMessagesHandled)

	defer func() {
		// reset the counters
		transactionMessagesDroppedFromBacklog = metrics.MakeCounter(metrics.TransactionMessagesDroppedFromBacklog)
		transactionMessagesDroppedFromPool = metrics.MakeCounter(metrics.TransactionMessagesDroppedFromPool)
		transactionMessagesTxnSigVerificationFailed = metrics.MakeCounter(metrics.TransactionMessagesTxnSigVerificationFailed)
		transactionMessagesBacklogErr = metrics.MakeCounter(metrics.TransactionMessagesBacklogErr)
		transactionMessagesAlreadyCommitted = metrics.MakeCounter(metrics.TransactionMessagesAlreadyCommitted)
		transactionMessagesRemember = metrics.MakeCounter(metrics.TransactionMessagesRemember)
		transactionMessagesHandled = metrics.MakeCounter(metrics.TransactionMessagesHandled)
	}()

	const numUsers = 100
	log := logging.TestingLog(t)
	log.SetLevel(logging.Warn)
	addresses := make([]basics.Address, numUsers)
	secrets := make([]*crypto.SignatureSecrets, numUsers)

	// avoid printing the warning messages
	origLevel := logging.Base().GetLevel()
	defer func() { logging.Base().SetLevel(origLevel) }()
	logging.Base().SetLevel(logging.Error)

	// prepare the accounts
	genesis := make(map[basics.Address]basics.AccountData)
	for i := 0; i < numUsers; i++ {
		secret := keypair()
		addr := basics.Address(secret.SignatureVerifier)
		secrets[i] = secret
		addresses[i] = addr
		genesis[addr] = basics.AccountData{
			Status:     basics.Online,
			MicroAlgos: basics.MicroAlgos{Raw: 10000000000000},
		}
	}
	genesis[poolAddr] = basics.AccountData{
		Status:     basics.NotParticipating,
		MicroAlgos: basics.MicroAlgos{Raw: config.Consensus[protocol.ConsensusCurrentVersion].MinBalance},
	}

	// setup the ledger
	require.Equal(t, len(genesis), numUsers+1)
	genBal := bookkeeping.MakeGenesisBalances(genesis, sinkAddr, poolAddr)
	ledgerName := fmt.Sprintf("%s-mem", t.Name())
	const inMem = true
	cfg := config.GetDefaultLocal()
	cfg.Archival = true
	ledger, err := LoadLedger(log, ledgerName, inMem, protocol.ConsensusCurrentVersion, genBal, genesisID, genesisHash, nil, cfg)
	require.NoError(t, err)
	defer ledger.Ledger.Close()

	handler, err := makeTestTxHandler(ledger, cfg)
	require.NoError(t, err)
	defer handler.txVerificationPool.Shutdown()
	defer close(handler.streamVerifierDropped)
	// prepare the transactions
	numTxns := 3000
	maxGroupSize := 1
	tps := 40000
	invalidRate := float32(0.5)
	rateAdjuster := time.Second / time.Duration(tps)
	signedTransactionGroups, badTxnGroups := makeSignedTxnGroups(numTxns, numUsers, maxGroupSize, invalidRate, addresses, secrets)
	var encodedSignedTransactionGroups []network.IncomingMessage

	encodedSignedTransactionGroups = make([]network.IncomingMessage, 0, numTxns)
	for _, stxngrp := range signedTransactionGroups {
		data := make([]byte, 0)
		for _, stxn := range stxngrp {
			data = append(data, protocol.Encode(&stxn)...)
		}
		encodedSignedTransactionGroups =
			append(encodedSignedTransactionGroups, network.IncomingMessage{Data: data})
	}

	// start the handler
	handler.Start()

	// send the transactions to the backlog worker
	for _, tg := range encodedSignedTransactionGroups[0 : numTxns/2] {
		handler.processIncomingTxn(tg)
		time.Sleep(rateAdjuster)
	}
	// stop in a loop to test for possible race conditions
	for x := 0; x < 1000; x++ {
		handler.Stop()
		handler.Start()
	}
	handler.Stop()

	// send the second half after stopping the txHandler
	for _, tg := range encodedSignedTransactionGroups[numTxns/2:] {
		handler.processIncomingTxn(tg)
		time.Sleep(rateAdjuster)
	}

	// check that all the incomming transactions are accounted for
	droppeda, droppedb := getDropped()
	dropped := droppeda + droppedb
	stuckInBLQueue := uint64(len(handler.backlogQueue))
	resultBadTxnCount := transactionMessagesTxnSigVerificationFailed.GetUint64Value()
	resultGoodTxnCount := transactionMessagesHandled.GetUint64Value()
	shutdownDropCount := transactionMessagesBacklogErr.GetUint64Value()
	require.Equal(t, numTxns, int(dropped+resultGoodTxnCount+resultBadTxnCount+stuckInBLQueue+shutdownDropCount))

	// start the handler again
	handler.Start()
	defer handler.Stop()

	// no dpulicates are sent at this point
	require.Equal(t, 0, int(transactionMessagesAlreadyCommitted.GetUint64Value()))

	// send the same set of transactions again
	for _, tg := range encodedSignedTransactionGroups {
		handler.processIncomingTxn(tg)
		time.Sleep(rateAdjuster)
	}

	inputGoodTxnCount := len(signedTransactionGroups) - len(badTxnGroups)
	tp := handler.txPool
	// Wait untill all the expected transactions are in the pool
	for x := 0; x < 100; x++ {
		if len(tp.PendingTxGroups()) == inputGoodTxnCount {
			break
		}
		time.Sleep(40 * time.Millisecond)
	}

	// check the couters and the accepted transactions
	require.Equal(t, inputGoodTxnCount, len(tp.PendingTxGroups()))
	for _, txg := range tp.PendingTxGroups() {
		u, _ := binary.Uvarint(txg[0].Txn.Note)
		_, inBad := badTxnGroups[u]
		require.False(t, inBad, "invalid transaction accepted")
	}
}<|MERGE_RESOLUTION|>--- conflicted
+++ resolved
@@ -1621,6 +1621,7 @@
 		groupCounter := uint64(0)
 		var txnCounter uint64
 		invalidCounter := 0
+		// report the results
 		defer func() {
 			if groupCounter > 1 {
 				timeSinceStart := time.Since(tt)
@@ -1638,6 +1639,7 @@
 		}()
 		counterMutex := sync.Mutex{}
 		stopChan := make(chan interface{})
+		// monitor the counters to tell when everything is processed and the checker should stop
 		wg.Add(1)
 		go func() {
 			defer wg.Done()
@@ -1654,14 +1656,16 @@
 				}
 			}
 		}()
-
-<<<<<<< HEAD
+		// pick up each output from the verifier and check it is was correctly decided
+		// since the data paths differ, distinguish between useBacklogWorker or not
 		if useBacklogWorker {
 			for {
 				select {
 				case wi := <-testResultChan:
 					txnCounter = txnCounter + uint64(len(wi.unverifiedTxGroup))
+					counterMutex.Lock()
 					groupCounter++
+					counterMutex.Unlock()
 					u, _ := binary.Uvarint(wi.unverifiedTxGroup[0].Txn.Note)
 					_, inBad := badTxnGroups[u]
 					if wi.verificationErr == nil {
@@ -1670,7 +1674,7 @@
 						invalidCounter++
 						require.True(b, inBad, "Error for good signature")
 					}
-					if groupCounter == uint64(len(signedTransactionGroups)) {
+					if groupCounter == uint64(b.N) {
 						// all the benchmark txns processed
 						return
 					}
@@ -1683,7 +1687,9 @@
 				select {
 				case wi := <-handler.postVerificationQueue:
 					txnCounter = txnCounter + uint64(len(wi.TxnGroup))
+					counterMutex.Lock()
 					groupCounter++
+					counterMutex.Unlock()
 					u, _ := binary.Uvarint(wi.TxnGroup[0].Txn.Note)
 					_, inBad := badTxnGroups[u]
 					if wi.Err == nil {
@@ -1692,30 +1698,11 @@
 						invalidCounter++
 						require.True(b, inBad, "Error for good signature")
 					}
-					if groupCounter == uint64(len(signedTransactionGroups)) {
+					if groupCounter == uint64(b.N) {
 						// all the benchmark txns processed
 						return
 					}
 				case <-stopChan:
-=======
-		for {
-			select {
-			case wi := <-testResultChan:
-				txnCounter = txnCounter + uint64(len(wi.unverifiedTxGroup))
-				counterMutex.Lock()
-				groupCounter++
-				counterMutex.Unlock()
-				u, _ := binary.Uvarint(wi.unverifiedTxGroup[0].Txn.Note)
-				_, inBad := badTxnGroups[u]
-				if wi.verificationErr == nil {
-					require.False(b, inBad, "No error for invalid signature")
-				} else {
-					invalidCounter++
-					require.True(b, inBad, "Error for good signature")
-				}
-				if groupCounter == uint64(b.N) {
-					// all the benchmark txns processed
->>>>>>> 0fef8cc4
 					return
 				}
 			}
@@ -1731,18 +1718,6 @@
 	defer ticker.Stop()
 	b.ResetTimer()
 	tt = time.Now()
-<<<<<<< HEAD
-	if useBacklogWorker {
-		for _, tg := range encodedSignedTransactionGroups {
-			handler.processIncomingTxn(tg)
-			time.Sleep(rateAdjuster)
-		}
-	} else {
-		for _, stxngrp := range signedTransactionGroups {
-			blm := txBacklogMsg{rawmsg: nil, unverifiedTxGroup: stxngrp}
-			handler.streamVerifierChan <- &verify.UnverifiedElement{TxnGroup: stxngrp, BacklogMessage: &blm}
-			time.Sleep(rateAdjuster)
-=======
 	for !completed {
 		for i := range signedTransactionGroups {
 			if useBacklogWorker {
@@ -1751,14 +1726,13 @@
 			} else {
 				stxngrp := signedTransactionGroups[i]
 				blm := txBacklogMsg{rawmsg: nil, unverifiedTxGroup: stxngrp}
-				handler.txVerificationPool.EnqueueBacklog(handler.ctx, handler.asyncVerifySignature, &blm, nil)
+				handler.streamVerifierChan <- &verify.UnverifiedElement{TxnGroup: stxngrp, BacklogMessage: &blm}
 			}
 			c++
 			if c == b.N {
 				completed = true
 				break
 			}
->>>>>>> 0fef8cc4
 		}
 	}
 	wg.Wait()
