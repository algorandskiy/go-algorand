--- conflicted
+++ resolved
@@ -98,15 +98,13 @@
 	// exceed the txPoolMaxSize. This flag is reset to false OnNewBlock
 	stateproofOverflowed bool
 
-<<<<<<< HEAD
 	testEvalCtx   *testEvalContext
 	testEvalCtxMu deadlock.RWMutex
-=======
+
 	// shutdown is set to true when the pool is being shut down. It is checked in exported methods
 	// to prevent pool operations like remember and recomputing the block evaluator
 	// from using down stream resources like ledger that may be shutting down.
 	shutdown bool
->>>>>>> 3b3b5ce0
 }
 
 // BlockEvaluator defines the block evaluator interface exposed by the ledger package.
@@ -120,7 +118,6 @@
 	ResetTxnBytes()
 }
 
-<<<<<<< HEAD
 // testEvalContext implements the eval.TestEvalContext interface.
 type testEvalContext struct {
 	ledger   *ledger.Ledger
@@ -147,14 +144,13 @@
 func (c *testEvalContext) CheckDup(firstValid, lastValid basics.Round, txid transactions.Txid, txl ledgercore.Txlease) error {
 	return c.ledger.CheckDup(c.proto, c.block.BlockHeader.Round, firstValid, lastValid, txid, txl)
 }
-=======
+
 // VotingAccountSupplier provides a list of possible participating account addresses valid for a given round.
 type VotingAccountSupplier interface {
 	VotingAccountsForRound(basics.Round) []basics.Address
 }
 
 var errPoolShutdown = errors.New("transaction pool is shutting down")
->>>>>>> 3b3b5ce0
 
 // MakeTransactionPool makes a transaction pool.
 func MakeTransactionPool(ledger *ledger.Ledger, cfg config.Local, log logging.Logger, vac VotingAccountSupplier) *TransactionPool {
