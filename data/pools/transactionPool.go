--- conflicted
+++ resolved
@@ -96,7 +96,6 @@
 	// proposalAssemblyTime is the ProposalAssemblyTime configured for this node.
 	proposalAssemblyTime time.Duration
 
-<<<<<<< HEAD
 	ctx context.Context
 
 	// specBlockMu protects speculative block assembly vars below:
@@ -111,17 +110,6 @@
 	// specAsmDone channel is closed when there is no speculative assembly
 	//specAsmDone <-chan struct{}
 	// TODO: feed into assemblyMu & assemblyCond above!
-=======
-	ctx                       context.Context
-	cancelSpeculativeAssembly context.CancelFunc
-
-	// specBlockCh has an assembled speculative block
-	specBlockCh chan *ledgercore.ValidatedBlock
-	// specBlockMu protects setting/getting specBlockCh only
-	specBlockMu deadlock.Mutex
-	// specAsmDone channel is closed when there is no speculative assembly
-	specAsmDone <-chan struct{}
->>>>>>> a1d98fb3
 
 	cfg config.Local
 	// stateproofOverflowed indicates that a stateproof transaction was allowed to
@@ -167,18 +155,11 @@
 	return &pool
 }
 
-<<<<<<< HEAD
 // TODO: this needs a careful read for lock/shallow-copy issues
 func (pool *TransactionPool) copyTransactionPoolOverSpecLedger(ctx context.Context, vb *ledgercore.ValidatedBlock) (*TransactionPool, context.CancelFunc, error) {
 	specLedger, err := ledger.MakeValidatedBlockAsLFE(vb, pool.ledger)
 	if err != nil {
 		return nil, nil, err
-=======
-func (pool *TransactionPool) copyTransactionPoolOverSpecLedger(ctx context.Context, vb *ledgercore.ValidatedBlock) (*TransactionPool, chan<- *ledgercore.ValidatedBlock, chan<- struct{}, error) {
-	specLedger, err := ledger.MakeValidatedBlockAsLFE(vb, pool.ledger)
-	if err != nil {
-		return nil, nil, make(chan struct{}), err
->>>>>>> a1d98fb3
 	}
 
 	copyPoolctx, cancel := context.WithCancel(ctx)
@@ -200,7 +181,6 @@
 		cfg:                  pool.cfg,
 		ctx:                  copyPoolctx,
 	}
-<<<<<<< HEAD
 	// TODO: make an 'assembly context struct' with a subset of TransactionPool fields?
 	copy.cond.L = &copy.mu
 	copy.assemblyCond.L = &copy.assemblyMu
@@ -213,21 +193,6 @@
 	// pool.specBlockMu.Unlock()
 
 	return &copy, cancel, nil
-=======
-	copy.cond.L = &copy.mu
-	copy.assemblyCond.L = &copy.assemblyMu
-
-	pool.cancelSpeculativeAssembly = cancel
-	specDoneCh := make(chan struct{})
-	pool.specAsmDone = specDoneCh
-
-	specBlockCh := make(chan *ledgercore.ValidatedBlock, 1)
-	pool.specBlockMu.Lock()
-	pool.specBlockCh = specBlockCh
-	pool.specBlockMu.Unlock()
-
-	return &copy, specBlockCh, specDoneCh, nil
->>>>>>> a1d98fb3
 }
 
 // poolAsmResults is used to syncronize the state of the block assembly process.
@@ -283,19 +248,11 @@
 	pool.recomputeBlockEvaluator(nil, 0, false)
 
 	// cancel speculative assembly and clear its result
-<<<<<<< HEAD
 	pool.specBlockMu.Lock()
 	if pool.cancelSpeculativeAssembly != nil {
 		pool.cancelSpeculativeAssembly()
 	}
 	pool.specBlockMu.Unlock()
-=======
-	if pool.cancelSpeculativeAssembly != nil {
-		pool.cancelSpeculativeAssembly()
-		<-pool.specAsmDone
-	}
-	pool.specBlockCh = nil
->>>>>>> a1d98fb3
 }
 
 // NumExpired returns the number of transactions that expired at the
@@ -611,7 +568,6 @@
 	return pool.statusCache.check(txid)
 }
 
-<<<<<<< HEAD
 // StartSpeculativeBlockAssembly handles creating a speculative block
 func (pool *TransactionPool) StartSpeculativeBlockAssembly(ctx context.Context, vb *ledgercore.ValidatedBlock, blockHash crypto.Digest) {
 
@@ -634,24 +590,12 @@
 	pool.specBlockDigest = blockHash
 
 	pool.mu.Lock()
-=======
-// OnNewSpeculativeBlock handles creating a speculative block
-func (pool *TransactionPool) OnNewSpeculativeBlock(ctx context.Context, vb *ledgercore.ValidatedBlock) {
-
-	pool.mu.Lock()
-	// cancel any pending speculative assembly
-	if pool.cancelSpeculativeAssembly != nil {
-		pool.cancelSpeculativeAssembly()
-		<-pool.specAsmDone
-	}
->>>>>>> a1d98fb3
 
 	// move remembered txns to pending
 	pool.rememberCommit(false)
 
 	// create shallow pool copy, close the done channel when we're done with
 	// speculative block assembly.
-<<<<<<< HEAD
 	speculativePool, cancel, err := pool.copyTransactionPoolOverSpecLedger(ctx, vb)
 	pool.cancelSpeculativeAssembly = cancel
 	pool.speculativePool = speculativePool
@@ -661,19 +605,10 @@
 	if err != nil {
 		pool.specActive = false
 		pool.log.Warnf("StartSpeculativeBlockAssembly: %v", err)
-=======
-	speculativePool, outchan, specAsmDoneCh, err := pool.copyTransactionPoolOverSpecLedger(ctx, vb)
-	defer close(specAsmDoneCh)
-	pool.mu.Unlock()
-
-	if err != nil {
-		pool.log.Warnf("OnNewSpeculativeBlock: %v", err)
->>>>>>> a1d98fb3
 		return
 	}
 
 	// process txns only until one block is full
-<<<<<<< HEAD
 	// action on subordinate pool continues asynchronously, to be picked up in tryReadSpeculativeBlock
 	go speculativePool.onNewBlock(vb.Block(), vb.Delta(), true)
 }
@@ -699,42 +634,10 @@
 	pool.specBlockMu.Unlock()
 	// nope, nothing
 	return nil, nil
-=======
-	speculativePool.onNewBlock(vb.Block(), vb.Delta(), true)
-
-	if speculativePool.assemblyResults.err != nil {
-		return
-	}
-
-	select {
-	case outchan <- speculativePool.assemblyResults.blk:
-	default:
-		speculativePool.log.Errorf("failed writing speculative block to channel, channel already has a block")
-	}
-}
-
-func (pool *TransactionPool) tryReadSpeculativeBlock(branch bookkeeping.BlockHash) (*ledgercore.ValidatedBlock, error) {
-	pool.specBlockMu.Lock()
-	defer pool.specBlockMu.Unlock()
-
-	select {
-	case vb := <-pool.specBlockCh:
-		if vb == nil {
-			return nil, fmt.Errorf("speculation block is nil")
-		}
-		if vb.Block().Branch != branch {
-			return nil, fmt.Errorf("misspeculated block: branch = %x vs. latest hash = %x", vb.Block().Branch, branch)
-		}
-		return vb, nil
-	default:
-		return nil, fmt.Errorf("speculation block not ready")
-	}
->>>>>>> a1d98fb3
 }
 
 // OnNewBlock callback calls the internal implementation, onNewBlock with the ``false'' parameter to process all transactions.
 func (pool *TransactionPool) OnNewBlock(block bookkeeping.Block, delta ledgercore.StateDelta) {
-<<<<<<< HEAD
 	pool.specBlockMu.Lock()
 	if pool.specActive && block.Digest() != pool.specBlockDigest {
 		pool.cancelSpeculativeAssembly()
@@ -743,8 +646,6 @@
 	}
 	// TODO: make core onNewBlock() _wait_ until speculative block is done, merge state from that result
 	pool.specBlockMu.Unlock()
-=======
->>>>>>> a1d98fb3
 	pool.onNewBlock(block, delta, false)
 }
 
@@ -771,13 +672,6 @@
 	defer pool.mu.Unlock()
 	defer pool.cond.Broadcast()
 
-<<<<<<< HEAD
-=======
-	if !stopReprocessingAtFirstAsmBlock && pool.cancelSpeculativeAssembly != nil {
-		pool.cancelSpeculativeAssembly()
-	}
-
->>>>>>> a1d98fb3
 	if pool.pendingBlockEvaluator == nil || block.Round() >= pool.pendingBlockEvaluator.Round() {
 		// Adjust the pool fee threshold.  The rules are:
 		// - If there was less than one full block in the pool, reduce
@@ -925,11 +819,7 @@
 // recomputeBlockEvaluator constructs a new BlockEvaluator and feeds all
 // in-pool transactions to it (removing any transactions that are rejected
 // by the BlockEvaluator). Expects that the pool.mu mutex would be already taken.
-<<<<<<< HEAD
 func (pool *TransactionPool) recomputeBlockEvaluator(committedTxIds map[transactions.Txid]ledgercore.IncludedTransactions, knownCommitted uint, stopAtFirstBlock bool) (stats telemetryspec.ProcessBlockMetrics) {
-=======
-func (pool *TransactionPool) recomputeBlockEvaluator(committedTxIds map[transactions.Txid]ledgercore.IncludedTransactions, knownCommitted uint, speculativeAsm bool) (stats telemetryspec.ProcessBlockMetrics) {
->>>>>>> a1d98fb3
 	pool.pendingBlockEvaluator = nil
 
 	latest := pool.ledger.Latest()
@@ -1013,11 +903,7 @@
 			continue
 		}
 
-<<<<<<< HEAD
 		hasBlock, err := pool.add(txgroup, &asmStats, stopAtFirstBlock)
-=======
-		hasBlock, err := pool.add(txgroup, &asmStats, speculativeAsm)
->>>>>>> a1d98fb3
 		if err != nil {
 			for _, tx := range txgroup {
 				pool.statusCache.put(tx, err.Error())
@@ -1078,11 +964,7 @@
 	pool.assemblyMu.Unlock()
 
 	// remember the changes made to the tx pool if we're not in speculative assembly
-<<<<<<< HEAD
 	if !stopAtFirstBlock {
-=======
-	if !speculativeAsm {
->>>>>>> a1d98fb3
 		pool.rememberCommit(true)
 	}
 	return
@@ -1200,7 +1082,6 @@
 	}
 
 	// Maybe we have a block already assembled
-<<<<<<< HEAD
 	// TODO: this needs to be changed if a speculative block is in flight and if it is valid. If it is not valid, cancel it, if it is valid, wait for it.
 	prev, err := pool.ledger.Block(round.SubSaturate(1))
 	if err == nil {
@@ -1217,17 +1098,6 @@
 
 // should be called with assemblyMu held
 func (pool *TransactionPool) waitForBlockAssembly(round basics.Round, deadline time.Time, stats *telemetryspec.AssembleBlockMetrics) (assembled *ledgercore.ValidatedBlock, err error) {
-=======
-	prev, err := pool.ledger.Block(round.SubSaturate(1))
-	if err == nil {
-		validatedBlock, err := pool.tryReadSpeculativeBlock(prev.Hash())
-		if err == nil {
-			assembled = validatedBlock
-			return assembled, nil
-		}
-	}
-
->>>>>>> a1d98fb3
 	pool.assemblyDeadline = deadline
 	pool.assemblyRound = round
 	for time.Now().Before(deadline) && (!pool.assemblyResults.ok || pool.assemblyResults.roundStartedEvaluating != round) {
@@ -1245,13 +1115,6 @@
 		pool.assemblyMu.Lock()
 
 		if pool.assemblyResults.roundStartedEvaluating > round {
-			// this case is expected to happen only if the transaction pool was
-			// able to construct *two* rounds during the time we were trying to
-			// assemble the empty block. while this is extreamly unlikely, we
-			// need to handle this. the handling it quite straight-forward :
-			// since the network is already ahead of us, there is no issue here
-			// in not generating a block ( since the block would get discarded
-			// anyway )
 			pool.log.Infof("AssembleBlock: requested round is behind transaction pool round after timing out %d < %d", round, pool.assemblyResults.roundStartedEvaluating)
 			return nil, ErrStaleBlockAssemblyRequest
 		}
@@ -1278,10 +1141,6 @@
 		return nil, fmt.Errorf("AssemblyBlock: encountered error for round %d: %v", round, pool.assemblyResults.err)
 	}
 	if pool.assemblyResults.roundStartedEvaluating > round {
-		// this scenario should not happen unless the txpool is receiving the
-		// new blocks via OnNewBlock with "jumps" between consecutive blocks (
-		// which is why it's a warning ) The "normal" usecase is evaluated on
-		// the top of the function.
 		pool.log.Warnf("AssembleBlock: requested round is behind transaction pool round %d < %d", round, pool.assemblyResults.roundStartedEvaluating)
 		return nil, ErrStaleBlockAssemblyRequest
 	} else if pool.assemblyResults.roundStartedEvaluating == round.SubSaturate(1) {
