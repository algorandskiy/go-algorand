--- conflicted
+++ resolved
@@ -372,73 +372,6 @@
 
 `txn` Fields (see [transaction reference](https://developer.algorand.org/docs/reference/transactions/)):
 
-<<<<<<< HEAD
-| Index | Name | Type | Notes |
-| --- | --- | --- | --- |
-| 0 | Sender | []byte | 32 byte address |
-| 1 | Fee | uint64 | micro-Algos |
-| 2 | FirstValid | uint64 | round number |
-| 3 | FirstValidTime | uint64 | Causes program to fail; reserved for future use |
-| 4 | LastValid | uint64 | round number |
-| 5 | Note | []byte | Any data up to 1024 bytes |
-| 6 | Lease | []byte | 32 byte lease value |
-| 7 | Receiver | []byte | 32 byte address |
-| 8 | Amount | uint64 | micro-Algos |
-| 9 | CloseRemainderTo | []byte | 32 byte address |
-| 10 | VotePK | []byte | 32 byte address |
-| 11 | SelectionPK | []byte | 32 byte address |
-| 12 | VoteFirst | uint64 | The first round that the participation key is valid. |
-| 13 | VoteLast | uint64 | The last round that the participation key is valid. |
-| 14 | VoteKeyDilution | uint64 | Dilution for the 2-level participation key |
-| 15 | Type | []byte | Transaction type as bytes |
-| 16 | TypeEnum | uint64 | See table below |
-| 17 | XferAsset | uint64 | Asset ID |
-| 18 | AssetAmount | uint64 | value in Asset's units |
-| 19 | AssetSender | []byte | 32 byte address. Causes clawback of all value of asset from AssetSender if Sender is the Clawback address of the asset. |
-| 20 | AssetReceiver | []byte | 32 byte address |
-| 21 | AssetCloseTo | []byte | 32 byte address |
-| 22 | GroupIndex | uint64 | Position of this transaction within an atomic transaction group. A stand-alone transaction is implicitly element 0 in a group of 1 |
-| 23 | TxID | []byte | The computed ID for this transaction. 32 bytes. |
-| 24 | ApplicationID | uint64 | ApplicationID from ApplicationCall transaction. LogicSigVersion >= 2. |
-| 25 | OnCompletion | uint64 | ApplicationCall transaction on completion action. LogicSigVersion >= 2. |
-| 26 | ApplicationArgs | []byte | Arguments passed to the application in the ApplicationCall transaction. LogicSigVersion >= 2. |
-| 27 | NumAppArgs | uint64 | Number of ApplicationArgs. LogicSigVersion >= 2. |
-| 28 | Accounts | []byte | Accounts listed in the ApplicationCall transaction. LogicSigVersion >= 2. |
-| 29 | NumAccounts | uint64 | Number of Accounts. LogicSigVersion >= 2. |
-| 30 | ApprovalProgram | []byte | Approval program. LogicSigVersion >= 2. |
-| 31 | ClearStateProgram | []byte | Clear state program. LogicSigVersion >= 2. |
-| 32 | RekeyTo | []byte | 32 byte Sender's new AuthAddr. LogicSigVersion >= 2. |
-| 33 | ConfigAsset | uint64 | Asset ID in asset config transaction. LogicSigVersion >= 2. |
-| 34 | ConfigAssetTotal | uint64 | Total number of units of this asset created. LogicSigVersion >= 2. |
-| 35 | ConfigAssetDecimals | uint64 | Number of digits to display after the decimal place when displaying the asset. LogicSigVersion >= 2. |
-| 36 | ConfigAssetDefaultFrozen | uint64 | Whether the asset's slots are frozen by default or not, 0 or 1. LogicSigVersion >= 2. |
-| 37 | ConfigAssetUnitName | []byte | Unit name of the asset. LogicSigVersion >= 2. |
-| 38 | ConfigAssetName | []byte | The asset name. LogicSigVersion >= 2. |
-| 39 | ConfigAssetURL | []byte | URL. LogicSigVersion >= 2. |
-| 40 | ConfigAssetMetadataHash | []byte | 32 byte commitment to some unspecified asset metadata. LogicSigVersion >= 2. |
-| 41 | ConfigAssetManager | []byte | 32 byte address. LogicSigVersion >= 2. |
-| 42 | ConfigAssetReserve | []byte | 32 byte address. LogicSigVersion >= 2. |
-| 43 | ConfigAssetFreeze | []byte | 32 byte address. LogicSigVersion >= 2. |
-| 44 | ConfigAssetClawback | []byte | 32 byte address. LogicSigVersion >= 2. |
-| 45 | FreezeAsset | uint64 | Asset ID being frozen or un-frozen. LogicSigVersion >= 2. |
-| 46 | FreezeAssetAccount | []byte | 32 byte address of the account whose asset slot is being frozen or un-frozen. LogicSigVersion >= 2. |
-| 47 | FreezeAssetFrozen | uint64 | The new frozen value, 0 or 1. LogicSigVersion >= 2. |
-| 48 | Assets | uint64 | Foreign Assets listed in the ApplicationCall transaction. LogicSigVersion >= 3. |
-| 49 | NumAssets | uint64 | Number of Assets. LogicSigVersion >= 3. |
-| 50 | Applications | uint64 | Foreign Apps listed in the ApplicationCall transaction. LogicSigVersion >= 3. |
-| 51 | NumApplications | uint64 | Number of Applications. LogicSigVersion >= 3. |
-| 52 | GlobalNumUint | uint64 | Number of global state integers in ApplicationCall. LogicSigVersion >= 3. |
-| 53 | GlobalNumByteSlice | uint64 | Number of global state byteslices in ApplicationCall. LogicSigVersion >= 3. |
-| 54 | LocalNumUint | uint64 | Number of local state integers in ApplicationCall. LogicSigVersion >= 3. |
-| 55 | LocalNumByteSlice | uint64 | Number of local state byteslices in ApplicationCall. LogicSigVersion >= 3. |
-| 56 | ExtraProgramPages | uint64 | Number of additional pages for each of the application's approval and clear state programs. An ExtraProgramPages of 1 means 2048 more total bytes, or 1024 for each program. LogicSigVersion >= 4. |
-| 57 | Nonparticipation | uint64 | Marks an account nonparticipating for rewards. LogicSigVersion >= 5. |
-| 58 | Logs | []byte | Log messages emitted by an application call (itxn only). LogicSigVersion >= 5. |
-| 59 | NumLogs | uint64 | Number of Logs (itxn only). LogicSigVersion >= 5. |
-| 60 | CreatedAssetID | uint64 | Asset ID allocated by the creation of an ASA (itxn only). LogicSigVersion >= 5. |
-| 61 | CreatedApplicationID | uint64 | ApplicationID allocated by the creation of an application (itxn only). LogicSigVersion >= 5. |
-| 62 | StateProofPK | []byte | 64 byte state proof public key commitment. LogicSigVersion >= 6. |
-=======
 | Index | Name | Type | In | Notes |
 | - | ------ | -- | - | --------- |
 | 0 | Sender | []byte |      | 32 byte address |
@@ -504,7 +437,6 @@
 | 60 | CreatedAssetID | uint64 | v5  | Asset ID allocated by the creation of an ASA (only with `itxn` in v5). Application mode only |
 | 61 | CreatedApplicationID | uint64 | v5  | ApplicationID allocated by the creation of an application (only with `itxn` in v5). Application mode only |
 | 62 | LastLog | []byte | v6  | The last message emitted. Empty bytes if none were emitted. Application mode only |
->>>>>>> 9cc24981
 
 
 TypeEnum mapping:
