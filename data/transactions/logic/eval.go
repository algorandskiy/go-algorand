// Copyright (C) 2019-2021 Algorand, Inc.
// This file is part of go-algorand
//
// go-algorand is free software: you can redistribute it and/or modify
// it under the terms of the GNU Affero General Public License as
// published by the Free Software Foundation, either version 3 of the
// License, or (at your option) any later version.
//
// go-algorand is distributed in the hope that it will be useful,
// but WITHOUT ANY WARRANTY; without even the implied warranty of
// MERCHANTABILITY or FITNESS FOR A PARTICULAR PURPOSE.  See the
// GNU Affero General Public License for more details.
//
// You should have received a copy of the GNU Affero General Public License
// along with go-algorand.  If not, see <https://www.gnu.org/licenses/>.

package logic

import (
	"bytes"
	"crypto/sha256"
	"crypto/sha512"
	"encoding/binary"
	"encoding/hex"
	"errors"
	"fmt"
	"io"
	"math"
	"math/big"
	"math/bits"
	"runtime"
	"strings"

	"golang.org/x/crypto/sha3"

	"github.com/algorand/go-algorand/config"
	"github.com/algorand/go-algorand/crypto"
	"github.com/algorand/go-algorand/data/basics"
	"github.com/algorand/go-algorand/data/transactions"
	"github.com/algorand/go-algorand/logging"
	"github.com/algorand/go-algorand/protocol"
)

// EvalMaxVersion is the max version we can interpret and run
const EvalMaxVersion = LogicVersion

// EvalMaxScratchSize is the maximum number of scratch slots.
const EvalMaxScratchSize = 255

// MaxStringSize is the limit of byte strings created by `concat`
const MaxStringSize = 4096

// MaxByteMathSize is the limit of byte strings supplied as input to byte math opcodes
const MaxByteMathSize = 64

// stackValue is the type for the operand stack.
// Each stackValue is either a valid []byte value or a uint64 value.
// If (.Bytes != nil) the stackValue is a []byte value, otherwise uint64 value.
type stackValue struct {
	Uint  uint64
	Bytes []byte
}

func (sv *stackValue) argType() StackType {
	if sv.Bytes != nil {
		return StackBytes
	}
	return StackUint64
}

func (sv *stackValue) typeName() string {
	if sv.Bytes != nil {
		return "[]byte"
	}
	return "uint64"
}

func (sv *stackValue) clone() stackValue {
	if sv.Bytes != nil {
		// clone stack value if Bytes
		bytesClone := make([]byte, len(sv.Bytes))
		copy(bytesClone, sv.Bytes)
		return stackValue{Bytes: bytesClone}
	}
	// otherwise no cloning is needed if Uint
	return stackValue{Uint: sv.Uint}
}

func (sv *stackValue) String() string {
	if sv.Bytes != nil {
		return hex.EncodeToString(sv.Bytes)
	}
	return fmt.Sprintf("%d 0x%x", sv.Uint, sv.Uint)
}

func stackValueFromTealValue(tv *basics.TealValue) (sv stackValue, err error) {
	switch tv.Type {
	case basics.TealBytesType:
		sv.Bytes = []byte(tv.Bytes)
	case basics.TealUintType:
		sv.Uint = tv.Uint
	default:
		err = fmt.Errorf("invalid TealValue type: %d", tv.Type)
	}
	return
}

// ComputeMinTealVersion calculates the minimum safe TEAL version that may be
// used by a transaction in this group. It is important to prevent
// newly-introduced transaction fields from breaking assumptions made by older
// versions of TEAL. If one of the transactions in a group will execute a TEAL
// program whose version predates a given field, that field must not be set
// anywhere in the transaction group, or the group will be rejected.
func ComputeMinTealVersion(group []transactions.SignedTxn) uint64 {
	var minVersion uint64
	for _, txn := range group {
		if !txn.Txn.RekeyTo.IsZero() {
			if minVersion < rekeyingEnabledVersion {
				minVersion = rekeyingEnabledVersion
			}
		}
		if txn.Txn.Type == protocol.ApplicationCallTx {
			if minVersion < appsEnabledVersion {
				minVersion = appsEnabledVersion
			}
		}
	}
	return minVersion
}

func (sv *stackValue) toTealValue() (tv basics.TealValue) {
	if sv.argType() == StackBytes {
		return basics.TealValue{Type: basics.TealBytesType, Bytes: string(sv.Bytes)}
	}
	return basics.TealValue{Type: basics.TealUintType, Uint: sv.Uint}
}

// LedgerForLogic represents ledger API for Stateful TEAL program
type LedgerForLogic interface {
	Balance(addr basics.Address) (basics.MicroAlgos, error)
	MinBalance(addr basics.Address, proto *config.ConsensusParams) (basics.MicroAlgos, error)
	Round() basics.Round
	LatestTimestamp() int64

	AssetHolding(addr basics.Address, assetIdx basics.AssetIndex) (basics.AssetHolding, error)
	AssetParams(aidx basics.AssetIndex) (basics.AssetParams, error)
	ApplicationID() basics.AppIndex
	CreatorAddress() basics.Address
	OptedIn(addr basics.Address, appIdx basics.AppIndex) (bool, error)

	GetLocal(addr basics.Address, appIdx basics.AppIndex, key string, accountIdx uint64) (value basics.TealValue, exists bool, err error)
	SetLocal(addr basics.Address, key string, value basics.TealValue, accountIdx uint64) error
	DelLocal(addr basics.Address, key string, accountIdx uint64) error

	GetGlobal(appIdx basics.AppIndex, key string) (value basics.TealValue, exists bool, err error)
	SetGlobal(key string, value basics.TealValue) error
	DelGlobal(key string) error

	GetDelta(txn *transactions.Transaction) (evalDelta basics.EvalDelta, err error)
}

// EvalSideEffects contains data returned from evaluation
type EvalSideEffects struct {
	scratchSpace scratchSpace
}

// MakePastSideEffects allocates and initializes a slice of EvalSideEffects of length `size`
func MakePastSideEffects(size int) (pastSideEffects []EvalSideEffects) {
	pastSideEffects = make([]EvalSideEffects, size)
	for j := range pastSideEffects {
		pastSideEffects[j] = EvalSideEffects{}
	}
	return
}

// getScratchValue loads and clones a stackValue
// The value is cloned so the original bytes are protected from changes
func (se *EvalSideEffects) getScratchValue(scratchPos uint8) stackValue {
	return se.scratchSpace[scratchPos].clone()
}

// setScratchSpace stores the scratch space
func (se *EvalSideEffects) setScratchSpace(scratch scratchSpace) {
	se.scratchSpace = scratch
}

// EvalParams contains data that comes into condition evaluation.
type EvalParams struct {
	// the transaction being evaluated
	Txn *transactions.SignedTxn

	Proto *config.ConsensusParams

	Trace io.Writer

	TxnGroup []transactions.SignedTxn

	// GroupIndex should point to Txn within TxnGroup
	GroupIndex int

	PastSideEffects []EvalSideEffects

	Logger logging.Logger

	Ledger LedgerForLogic

	// optional debugger
	Debugger DebuggerHook

	// MinTealVersion is the minimum allowed TEAL version of this program.
	// The program must reject if its version is less than this version. If
	// MinTealVersion is nil, we will compute it ourselves
	MinTealVersion *uint64

	// determines eval mode: runModeSignature or runModeApplication
	runModeFlags runMode
}

type opEvalFunc func(cx *evalContext)
type opCheckFunc func(cx *evalContext) error

type runMode uint64

const (
	// runModeSignature is TEAL in LogicSig execution
	runModeSignature runMode = 1 << iota

	// runModeApplication is TEAL in application/stateful mode
	runModeApplication

	// local constant, run in any mode
	modeAny = runModeSignature | runModeApplication
)

func (r runMode) Any() bool {
	return r == modeAny
}

func (r runMode) String() string {
	switch r {
	case runModeSignature:
		return "Signature"
	case runModeApplication:
		return "Application"
	case modeAny:
		return "Any"
	default:
	}
	return "Unknown"
}

func (ep EvalParams) budget() int {
	if ep.runModeFlags == runModeSignature {
		return int(ep.Proto.LogicSigMaxCost)
	}
	return ep.Proto.MaxAppProgramCost
}

func (ep EvalParams) log() logging.Logger {
	if ep.Logger != nil {
		return ep.Logger
	}
	return logging.Base()
}

type scratchSpace = [256]stackValue

type evalContext struct {
	EvalParams

	stack     []stackValue
	callstack []int
	program   []byte // txn.Lsig.Logic ?
	pc        int
	nextpc    int
	err       error
	intc      []uint64
	bytec     [][]byte
	version   uint64
	scratch   scratchSpace

	cost int // cost incurred so far

	// Set of PC values that branches we've seen so far might
	// go. So, if checkStep() skips one, that branch is trying to
	// jump into the middle of a multibyte instruction
	branchTargets map[int]bool

	// Set of PC values that we have begun a checkStep() with. So
	// if a back jump is going to a value that isn't here, it's
	// jumping into the middle of multibyte instruction.
	instructionStarts map[int]bool

	programHashCached crypto.Digest
	txidCache         map[int]transactions.Txid

	// Stores state & disassembly for the optional debugger
	debugState DebugState
}

// StackType describes the type of a value on the operand stack
type StackType byte

// StackTypes is an alias for a list of StackType with syntactic sugar
type StackTypes []StackType

// StackNone in an OpSpec shows that the op pops or yields nothing
const StackNone StackType = 0

// StackAny in an OpSpec shows that the op pops or yield any type
const StackAny StackType = 1

// StackUint64 in an OpSpec shows that the op pops or yields a uint64
const StackUint64 StackType = 2

// StackBytes in an OpSpec shows that the op pops or yields a []byte
const StackBytes StackType = 3

func (st StackType) String() string {
	switch st {
	case StackNone:
		return "None"
	case StackAny:
		return "any"
	case StackUint64:
		return "uint64"
	case StackBytes:
		return "[]byte"
	}
	return "internal error, unknown type"
}

func (sts StackTypes) plus(other StackTypes) StackTypes {
	return append(sts, other...)
}

// PanicError wraps a recover() catching a panic()
type PanicError struct {
	PanicValue interface{}
	StackTrace string
}

func (pe PanicError) Error() string {
	return fmt.Sprintf("panic in TEAL Eval: %v\n%s", pe.PanicValue, pe.StackTrace)
}

var errLoopDetected = errors.New("loop detected")
var errLogicSigNotSupported = errors.New("LogicSig not supported")
var errTooManyArgs = errors.New("LogicSig has too many arguments")

// EvalStateful executes stateful TEAL program
func EvalStateful(program []byte, params EvalParams) (pass bool, err error) {
	var cx evalContext
	cx.EvalParams = params
	cx.runModeFlags = runModeApplication
	pass, err = eval(program, &cx)

	// set side effects
	cx.PastSideEffects[cx.GroupIndex].setScratchSpace(cx.scratch)
	return
}

// Eval checks to see if a transaction passes logic
// A program passes successfully if it finishes with one int element on the stack that is non-zero.
func Eval(program []byte, params EvalParams) (pass bool, err error) {
	var cx evalContext
	cx.EvalParams = params
	cx.runModeFlags = runModeSignature
	return eval(program, &cx)
}

// eval implementation
// A program passes successfully if it finishes with one int element on the stack that is non-zero.
func eval(program []byte, cx *evalContext) (pass bool, err error) {
	defer func() {
		if x := recover(); x != nil {
			buf := make([]byte, 16*1024)
			stlen := runtime.Stack(buf, false)
			pass = false
			errstr := string(buf[:stlen])
			if cx.EvalParams.Trace != nil {
				if sb, ok := cx.EvalParams.Trace.(*strings.Builder); ok {
					errstr += sb.String()
				}
			}
			err = PanicError{x, errstr}
			cx.EvalParams.log().Errorf("recovered panic in Eval: %w", err)
		}
	}()

	defer func() {
		// Ensure we update the debugger before exiting
		if cx.Debugger != nil {
			errDbg := cx.Debugger.Complete(cx.refreshDebugState())
			if err == nil {
				err = errDbg
			}
		}
	}()

	if (cx.EvalParams.Proto == nil) || (cx.EvalParams.Proto.LogicSigVersion == 0) {
		err = errLogicSigNotSupported
		return
	}
	if cx.EvalParams.Txn.Lsig.Args != nil && len(cx.EvalParams.Txn.Lsig.Args) > transactions.EvalMaxArgs {
		err = errTooManyArgs
		return
	}

	if len(program) == 0 {
		cx.err = errors.New("invalid program (empty)")
		return false, cx.err
	}
	version, vlen := binary.Uvarint(program)
	if vlen <= 0 {
		cx.err = errors.New("invalid version")
		return false, cx.err
	}
	if version > EvalMaxVersion {
		cx.err = fmt.Errorf("program version %d greater than max supported version %d", version, EvalMaxVersion)
		return false, cx.err
	}
	if version > cx.EvalParams.Proto.LogicSigVersion {
		cx.err = fmt.Errorf("program version %d greater than protocol supported version %d", version, cx.EvalParams.Proto.LogicSigVersion)
		return false, cx.err
	}

	var minVersion uint64
	if cx.EvalParams.MinTealVersion == nil {
		minVersion = ComputeMinTealVersion(cx.EvalParams.TxnGroup)
	} else {
		minVersion = *cx.EvalParams.MinTealVersion
	}
	if version < minVersion {
		cx.err = fmt.Errorf("program version must be >= %d for this transaction group, but have version %d", minVersion, version)
		return false, cx.err
	}

	cx.version = version
	cx.pc = vlen
	cx.stack = make([]stackValue, 0, 10)
	cx.program = program

	if cx.Debugger != nil {
		cx.debugState = makeDebugState(cx)
		if err = cx.Debugger.Register(cx.refreshDebugState()); err != nil {
			return
		}
	}

	for (cx.err == nil) && (cx.pc < len(cx.program)) {
		if cx.Debugger != nil {
			if err = cx.Debugger.Update(cx.refreshDebugState()); err != nil {
				return
			}
		}

		cx.step()
	}
	if cx.err != nil {
		if cx.Trace != nil {
			fmt.Fprintf(cx.Trace, "%3d %s\n", cx.pc, cx.err)
		}

		return false, cx.err
	}
	if len(cx.stack) != 1 {
		if cx.Trace != nil {
			fmt.Fprintf(cx.Trace, "end stack:\n")
			for i, sv := range cx.stack {
				fmt.Fprintf(cx.Trace, "[%d] %s\n", i, sv.String())
			}
		}
		return false, fmt.Errorf("stack len is %d instead of 1", len(cx.stack))
	}
	if cx.stack[0].Bytes != nil {
		return false, errors.New("stack finished with bytes not int")
	}

	return cx.stack[0].Uint != 0, nil
}

// CheckStateful should be faster than EvalStateful.  It can perform
// static checks and reject programs that are invalid. Prior to v4,
// these static checks include a cost estimate that must be low enough
// (controlled by params.Proto).
func CheckStateful(program []byte, params EvalParams) error {
	params.runModeFlags = runModeApplication
	return check(program, params)
}

// Check should be faster than Eval.  It can perform static checks and
// reject programs that are invalid. Prior to v4, these static checks
// include a cost estimate that must be low enough (controlled by
// params.Proto).
func Check(program []byte, params EvalParams) error {
	params.runModeFlags = runModeSignature
	return check(program, params)
}

func check(program []byte, params EvalParams) (err error) {
	defer func() {
		if x := recover(); x != nil {
			buf := make([]byte, 16*1024)
			stlen := runtime.Stack(buf, false)
			errstr := string(buf[:stlen])
			if params.Trace != nil {
				if sb, ok := params.Trace.(*strings.Builder); ok {
					errstr += sb.String()
				}
			}
			err = PanicError{x, errstr}
			params.log().Errorf("recovered panic in Check: %s", err)
		}
	}()
	if (params.Proto == nil) || (params.Proto.LogicSigVersion == 0) {
<<<<<<< HEAD
		err = errLogicSigNotSupported
		return
=======
		return errLogicSigNotSupported
>>>>>>> 23bfcd79
	}
	version, vlen := binary.Uvarint(program)
	if vlen <= 0 {
		return errors.New("invalid version")
	}
	if version > EvalMaxVersion {
		return fmt.Errorf("program version %d greater than max supported version %d", version, EvalMaxVersion)
	}
	if version > params.Proto.LogicSigVersion {
		return fmt.Errorf("program version %d greater than protocol supported version %d", version, params.Proto.LogicSigVersion)
	}

	var minVersion uint64
	if params.MinTealVersion == nil {
		minVersion = ComputeMinTealVersion(params.TxnGroup)
	} else {
		minVersion = *params.MinTealVersion
	}
	if version < minVersion {
		return fmt.Errorf("program version must be >= %d for this transaction group, but have version %d", minVersion, version)
	}

	var cx evalContext
	cx.version = version
	cx.pc = vlen
	cx.EvalParams = params
	cx.program = program
	cx.branchTargets = make(map[int]bool)
	cx.instructionStarts = make(map[int]bool)

	maxCost := params.budget()
	if version >= backBranchEnabledVersion {
		maxCost = math.MaxInt32
	}
	staticCost := 0
	for cx.pc < len(cx.program) {
		prevpc := cx.pc
		stepCost, err := cx.checkStep()
		if err != nil {
			return fmt.Errorf("pc=%3d %w", cx.pc, err)
		}
		staticCost += stepCost
		if staticCost > maxCost {
			return fmt.Errorf("pc=%3d static cost budget of %d exceeded", cx.pc, maxCost)
		}
		if cx.pc <= prevpc {
			// Recall, this is advancing through opcodes
			// without evaluation. It always goes forward,
			// even if we're in v4 and the jump would go
			// back.
			return fmt.Errorf("pc did not advance, stuck at %d", cx.pc)
		}
	}
	return nil
}

func opCompat(expected, got StackType) bool {
	if expected == StackAny {
		return true
	}
	return expected == got
}

func nilToEmpty(x []byte) []byte {
	if x == nil {
		return make([]byte, 0)
	}
	return x
}

func boolToUint(x bool) uint64 {
	if x {
		return 1
	}
	return 0
}

// MaxStackDepth should move to consensus params
const MaxStackDepth = 1000

func (cx *evalContext) step() {
	opcode := cx.program[cx.pc]
	spec := &opsByOpcode[cx.version][opcode]

	// this check also ensures TEAL versioning: v2 opcodes are not in opsByOpcode[1] array
	if spec.op == nil {
		cx.err = fmt.Errorf("%3d illegal opcode 0x%02x", cx.pc, opcode)
		return
	}
	if (cx.runModeFlags & spec.Modes) == 0 {
		cx.err = fmt.Errorf("%s not allowed in current mode", spec.Name)
		return
	}

	// check args for stack underflow and types
	if len(cx.stack) < len(spec.Args) {
		cx.err = fmt.Errorf("stack underflow in %s", spec.Name)
		return
	}
	first := len(cx.stack) - len(spec.Args)
	for i, argType := range spec.Args {
		if !opCompat(argType, cx.stack[first+i].argType()) {
			cx.err = fmt.Errorf("%s arg %d wanted %s but got %s", spec.Name, i, argType.String(), cx.stack[first+i].typeName())
			return
		}
	}

	deets := spec.Details
	if deets.Size != 0 && (cx.pc+deets.Size > len(cx.program)) {
		cx.err = fmt.Errorf("%3d %s program ends short of immediate values", cx.pc, spec.Name)
		return
	}
	cx.cost += deets.Cost
<<<<<<< HEAD
=======
	if cx.cost > cx.budget() {
		cx.err = fmt.Errorf("pc=%3d dynamic cost budget of %d exceeded, executing %s", cx.pc, cx.budget(), spec.Name)
		return
	}

	preheight := len(cx.stack)
>>>>>>> 23bfcd79
	spec.op(cx)

	if cx.err == nil {
		postheight := len(cx.stack)
		if spec.Name != "return" && postheight-preheight != len(spec.Returns)-len(spec.Args) {
			cx.err = fmt.Errorf("%s changed stack height improperly %d != %d",
				spec.Name, postheight-preheight, len(spec.Returns)-len(spec.Args))
			return
		}
		first = postheight - len(spec.Returns)
		for i, argType := range spec.Returns {
			stackType := cx.stack[first+i].argType()
			if !opCompat(argType, stackType) {
				cx.err = fmt.Errorf("%s produced %s but intended %s", spec.Name, cx.stack[first+i].typeName(), argType.String())
				return
			}
			if stackType == StackBytes && len(cx.stack[first+i].Bytes) > MaxStringSize {
				cx.err = fmt.Errorf("%s produced a too big (%d) byte-array", spec.Name, len(cx.stack[first+i].Bytes))
				return
			}
		}
	}

	if cx.Trace != nil {
		// This code used to do a little disassembly on its
		// own, but then it missed out on some nuances like
		// getting the field names instead of constants in the
		// txn opcodes.  To get them, we conjure up a
		// disassembleState from the current execution state,
		// and use the existing disassembly routines.  It
		// feels a little funny to make a disassembleState
		// right here, rather than build it as we go, or
		// perhaps we could have an interface that allows
		// disassembly to use the cx directly.  But for now,
		// we don't want to worry about the dissassembly
		// routines mucking about in the excution context
		// (changing the pc, for example) and this gives a big
		// improvement of dryrun readability
		dstate := &disassembleState{program: cx.program, pc: cx.pc, numericTargets: true, intc: cx.intc, bytec: cx.bytec}
		var sourceLine string
		sourceLine, err := spec.dis(dstate, spec)
		if err != nil {
			if cx.err == nil { // don't override an error from evaluation
				cx.err = err
			}
			return
		}
		var stackString string
		if len(cx.stack) == 0 {
			stackString = "<empty stack>"
		} else {
			num := 1
			if len(spec.Returns) > 1 {
				num = len(spec.Returns)
			}
			// check for nil error here, because we might not return
			// values if we encounter an error in the opcode
			if cx.err == nil {
				if len(cx.stack) < num {
					cx.err = fmt.Errorf("stack underflow: expected %d, have %d", num, len(cx.stack))
					return
				}
				for i := 1; i <= num; i++ {
					stackString += fmt.Sprintf("(%s) ", cx.stack[len(cx.stack)-i].String())
				}
			}
		}
		fmt.Fprintf(cx.Trace, "%3d %s => %s\n", cx.pc, sourceLine, stackString)
	}
	if cx.err != nil {
		return
	}

	if len(cx.stack) > MaxStackDepth {
		cx.err = errors.New("stack overflow")
		return
	}
	if cx.nextpc != 0 {
		cx.pc = cx.nextpc
		cx.nextpc = 0
	} else {
		cx.pc += deets.Size
	}
}

func (cx *evalContext) checkStep() (int, error) {
	cx.instructionStarts[cx.pc] = true
	opcode := cx.program[cx.pc]
	spec := &opsByOpcode[cx.version][opcode]
	if spec.op == nil {
		return 0, fmt.Errorf("%3d illegal opcode 0x%02x", cx.pc, opcode)
	}
	if (cx.runModeFlags & spec.Modes) == 0 {
		return 0, fmt.Errorf("%s not allowed in current mode", spec.Name)
	}
	deets := spec.Details
	if deets.Size != 0 && (cx.pc+deets.Size > len(cx.program)) {
<<<<<<< HEAD
		cx.err = fmt.Errorf("%3d %s program ends short of immediate values", cx.pc, spec.Name)
		return 1
	}
	prevpc := cx.pc
	if deets.checkFunc != nil {
		cost = deets.checkFunc(cx)
=======
		return 0, fmt.Errorf("%3d %s program ends short of immediate values", cx.pc, spec.Name)
	}
	prevpc := cx.pc
	if deets.checkFunc != nil {
		err := deets.checkFunc(cx)
		if err != nil {
			return 0, err
		}
>>>>>>> 23bfcd79
		if cx.nextpc != 0 {
			cx.pc = cx.nextpc
			cx.nextpc = 0
		} else {
			cx.pc += deets.Size
		}
	} else {
<<<<<<< HEAD
		cost = deets.Cost
=======
>>>>>>> 23bfcd79
		cx.pc += deets.Size
	}
	if cx.Trace != nil {
		fmt.Fprintf(cx.Trace, "%3d %s\n", prevpc, spec.Name)
	}
	if cx.err == nil {
		for pc := prevpc + 1; pc < cx.pc; pc++ {
			if _, ok := cx.branchTargets[pc]; ok {
				return 0, fmt.Errorf("branch target %d is not an aligned instruction", pc)
			}
		}
	}
	return deets.Cost, nil
}

func opErr(cx *evalContext) {
	cx.err = errors.New("TEAL runtime encountered err opcode")
}

func opReturn(cx *evalContext) {
	// Achieve the end condition:
	// Take the last element on the stack and make it the return value (only element on the stack)
	// Move the pc to the end of the program
	last := len(cx.stack) - 1
	cx.stack[0] = cx.stack[last]
	cx.stack = cx.stack[:1]
	cx.nextpc = len(cx.program)
}

func opAssert(cx *evalContext) {
	last := len(cx.stack) - 1
	if cx.stack[last].Uint != 0 {
		cx.stack = cx.stack[:last]
		return
	}
	cx.err = errors.New("assert failed")
}

func opSwap(cx *evalContext) {
	last := len(cx.stack) - 1
	prev := last - 1
	cx.stack[last], cx.stack[prev] = cx.stack[prev], cx.stack[last]
}

func opSelect(cx *evalContext) {
	last := len(cx.stack) - 1 // condition on top
	prev := last - 1          // true is one down
	pprev := prev - 1         // false below that

	if cx.stack[last].Uint != 0 {
		cx.stack[pprev] = cx.stack[prev]
	}
	cx.stack = cx.stack[:prev]
}

func opSHA256(cx *evalContext) {
	last := len(cx.stack) - 1
	hash := sha256.Sum256(cx.stack[last].Bytes)
	cx.stack[last].Bytes = hash[:]
}

// The Keccak256 variant of SHA-3 is implemented for compatibility with Ethereum
func opKeccak256(cx *evalContext) {
	last := len(cx.stack) - 1
	hasher := sha3.NewLegacyKeccak256()
	hasher.Write(cx.stack[last].Bytes)
	hv := make([]byte, 0, hasher.Size())
	hv = hasher.Sum(hv)
	cx.stack[last].Bytes = hv
}

// This is the hash commonly used in Algorand in crypto/util.go Hash()
//
// It is explicitly implemented here in terms of the specific hash for
// stability and portability in case the rest of Algorand ever moves
// to a different default hash. For stability of this language, at
// that time a new opcode should be made with the new hash.
func opSHA512_256(cx *evalContext) {
	last := len(cx.stack) - 1
	hash := sha512.Sum512_256(cx.stack[last].Bytes)
	cx.stack[last].Bytes = hash[:]
}

func opPlus(cx *evalContext) {
	last := len(cx.stack) - 1
	prev := last - 1
	cx.stack[prev].Uint += cx.stack[last].Uint
	if cx.stack[prev].Uint < cx.stack[last].Uint {
		cx.err = errors.New("+ overflowed")
		return
	}
	cx.stack = cx.stack[:last]
}

func opAddwImpl(x, y uint64) (carry uint64, sum uint64) {
	sum = x + y
	if sum < x {
		carry = 1
	}
	return
}

func opAddw(cx *evalContext) {
	last := len(cx.stack) - 1
	prev := last - 1
	carry, sum := opAddwImpl(cx.stack[prev].Uint, cx.stack[last].Uint)
	cx.stack[prev].Uint = carry
	cx.stack[last].Uint = sum
}

func uint128(hi uint64, lo uint64) *big.Int {
	whole := new(big.Int).SetUint64(hi)
	whole.Lsh(whole, 64)
	whole.Add(whole, new(big.Int).SetUint64(lo))
	return whole
}

func opDivModwImpl(hiNum, loNum, hiDen, loDen uint64) (hiQuo uint64, loQuo uint64, hiRem uint64, loRem uint64) {
	dividend := uint128(hiNum, loNum)
	divisor := uint128(hiDen, loDen)

	quo, rem := new(big.Int).QuoRem(dividend, divisor, new(big.Int))
	return new(big.Int).Rsh(quo, 64).Uint64(),
		quo.Uint64(),
		new(big.Int).Rsh(rem, 64).Uint64(),
		rem.Uint64()
}

func opDivModw(cx *evalContext) {
	loDen := len(cx.stack) - 1
	hiDen := loDen - 1
	if cx.stack[loDen].Uint == 0 && cx.stack[hiDen].Uint == 0 {
		cx.err = errors.New("/ 0")
		return
	}
	loNum := loDen - 2
	hiNum := loDen - 3
	hiQuo, loQuo, hiRem, loRem :=
		opDivModwImpl(cx.stack[hiNum].Uint, cx.stack[loNum].Uint, cx.stack[hiDen].Uint, cx.stack[loDen].Uint)
	cx.stack[hiNum].Uint = hiQuo
	cx.stack[loNum].Uint = loQuo
	cx.stack[hiDen].Uint = hiRem
	cx.stack[loDen].Uint = loRem
}

func opMinus(cx *evalContext) {
	last := len(cx.stack) - 1
	prev := last - 1
	if cx.stack[last].Uint > cx.stack[prev].Uint {
		cx.err = errors.New("- would result negative")
		return
	}
	cx.stack[prev].Uint -= cx.stack[last].Uint
	cx.stack = cx.stack[:last]
}

func opDiv(cx *evalContext) {
	last := len(cx.stack) - 1
	prev := last - 1
	if cx.stack[last].Uint == 0 {
		cx.err = errors.New("/ 0")
		return
	}
	cx.stack[prev].Uint /= cx.stack[last].Uint
	cx.stack = cx.stack[:last]
}

func opModulo(cx *evalContext) {
	last := len(cx.stack) - 1
	prev := last - 1
	if cx.stack[last].Uint == 0 {
		cx.err = errors.New("% 0")
		return
	}
	cx.stack[prev].Uint = cx.stack[prev].Uint % cx.stack[last].Uint
	cx.stack = cx.stack[:last]
}

func opMul(cx *evalContext) {
	last := len(cx.stack) - 1
	prev := last - 1
	a := cx.stack[prev].Uint
	b := cx.stack[last].Uint
	v := a * b
	if (a != 0) && (b != 0) && (v/a != b) {
		cx.err = errors.New("* overflowed")
		return
	}
	cx.stack[prev].Uint = v
	cx.stack = cx.stack[:last]
}

func opMulwImpl(x, y uint64) (high64 uint64, low64 uint64, err error) {
	var a, b, v big.Int
	a.SetUint64(x)
	b.SetUint64(y)
	v.Mul(&a, &b)

	var maxUint, high, low big.Int
	maxUint.SetUint64(math.MaxUint64)
	low.And(&v, &maxUint)
	high.Rsh(&v, 64)
	if !low.IsUint64() || !high.IsUint64() {
		err = errors.New("mulw overflowed")
		return
	}

	high64 = high.Uint64()
	low64 = low.Uint64()
	return
}

func opMulw(cx *evalContext) {
	last := len(cx.stack) - 1
	prev := last - 1
	high, low, err := opMulwImpl(cx.stack[prev].Uint, cx.stack[last].Uint)
	if err != nil {
		cx.err = err
		return
	}
	cx.stack[prev].Uint = high
	cx.stack[last].Uint = low
}

func opLt(cx *evalContext) {
	last := len(cx.stack) - 1
	prev := last - 1
	cond := cx.stack[prev].Uint < cx.stack[last].Uint
	if cond {
		cx.stack[prev].Uint = 1
	} else {
		cx.stack[prev].Uint = 0
	}
	cx.stack = cx.stack[:last]
}

func opGt(cx *evalContext) {
	opSwap(cx)
	opLt(cx)
}

func opLe(cx *evalContext) {
	opGt(cx)
	opNot(cx)
}

func opGe(cx *evalContext) {
	opLt(cx)
	opNot(cx)
}

func opAnd(cx *evalContext) {
	last := len(cx.stack) - 1
	prev := last - 1
	cond := (cx.stack[prev].Uint != 0) && (cx.stack[last].Uint != 0)
	if cond {
		cx.stack[prev].Uint = 1
	} else {
		cx.stack[prev].Uint = 0
	}
	cx.stack = cx.stack[:last]
}

func opOr(cx *evalContext) {
	last := len(cx.stack) - 1
	prev := last - 1
	cond := (cx.stack[prev].Uint != 0) || (cx.stack[last].Uint != 0)
	if cond {
		cx.stack[prev].Uint = 1
	} else {
		cx.stack[prev].Uint = 0
	}
	cx.stack = cx.stack[:last]
}

func opEq(cx *evalContext) {
	last := len(cx.stack) - 1
	prev := last - 1
	ta := cx.stack[prev].argType()
	tb := cx.stack[last].argType()
	if ta != tb {
		cx.err = fmt.Errorf("cannot compare (%s to %s)", cx.stack[prev].typeName(), cx.stack[last].typeName())
		return
	}
	var cond bool
	if ta == StackBytes {
		cond = bytes.Compare(cx.stack[prev].Bytes, cx.stack[last].Bytes) == 0
	} else {
		cond = cx.stack[prev].Uint == cx.stack[last].Uint
	}
	if cond {
		cx.stack[prev].Uint = 1
	} else {
		cx.stack[prev].Uint = 0
	}
	cx.stack[prev].Bytes = nil
	cx.stack = cx.stack[:last]
}

func opNeq(cx *evalContext) {
	opEq(cx)
	opNot(cx)
}

func opNot(cx *evalContext) {
	last := len(cx.stack) - 1
	cond := cx.stack[last].Uint == 0
	if cond {
		cx.stack[last].Uint = 1
	} else {
		cx.stack[last].Uint = 0
	}
}

func opLen(cx *evalContext) {
	last := len(cx.stack) - 1
	cx.stack[last].Uint = uint64(len(cx.stack[last].Bytes))
	cx.stack[last].Bytes = nil
}

func opItob(cx *evalContext) {
	last := len(cx.stack) - 1
	ibytes := make([]byte, 8)
	binary.BigEndian.PutUint64(ibytes, cx.stack[last].Uint)
	// cx.stack[last].Uint is not cleared out as optimization
	// stackValue.argType() checks Bytes field first
	cx.stack[last].Bytes = ibytes
}

func opBtoi(cx *evalContext) {
	last := len(cx.stack) - 1
	ibytes := cx.stack[last].Bytes
	if len(ibytes) > 8 {
		cx.err = fmt.Errorf("btoi arg too long, got [%d]bytes", len(ibytes))
		return
	}
	value := uint64(0)
	for _, b := range ibytes {
		value = value << 8
		value = value | (uint64(b) & 0x0ff)
	}
	cx.stack[last].Uint = value
	cx.stack[last].Bytes = nil
}

func opBitOr(cx *evalContext) {
	last := len(cx.stack) - 1
	prev := last - 1
	cx.stack[prev].Uint = cx.stack[prev].Uint | cx.stack[last].Uint
	cx.stack = cx.stack[:last]
}

func opBitAnd(cx *evalContext) {
	last := len(cx.stack) - 1
	prev := last - 1
	cx.stack[prev].Uint = cx.stack[prev].Uint & cx.stack[last].Uint
	cx.stack = cx.stack[:last]
}

func opBitXor(cx *evalContext) {
	last := len(cx.stack) - 1
	prev := last - 1
	cx.stack[prev].Uint = cx.stack[prev].Uint ^ cx.stack[last].Uint
	cx.stack = cx.stack[:last]
}

func opBitNot(cx *evalContext) {
	last := len(cx.stack) - 1
	cx.stack[last].Uint = cx.stack[last].Uint ^ 0xffffffffffffffff
}

func opShiftLeft(cx *evalContext) {
	last := len(cx.stack) - 1
	prev := last - 1
	if cx.stack[last].Uint > 63 {
		cx.err = fmt.Errorf("shl arg too big, (%d)", cx.stack[last].Uint)
		return
	}
	cx.stack[prev].Uint = cx.stack[prev].Uint << cx.stack[last].Uint
	cx.stack = cx.stack[:last]
}

func opShiftRight(cx *evalContext) {
	last := len(cx.stack) - 1
	prev := last - 1
	if cx.stack[last].Uint > 63 {
		cx.err = fmt.Errorf("shr arg too big, (%d)", cx.stack[last].Uint)
		return
	}
	cx.stack[prev].Uint = cx.stack[prev].Uint >> cx.stack[last].Uint
	cx.stack = cx.stack[:last]
}

func opSqrt(cx *evalContext) {
	/*
		        It would not be safe to use math.Sqrt, because we would have to
			convert our u64 to an f64, but f64 cannot represent all u64s exactly.

			This algorithm comes from Jack W. Crenshaw's 1998 article in Embedded:
			http://www.embedded.com/electronics-blogs/programmer-s-toolbox/4219659/Integer-Square-Roots
	*/

	last := len(cx.stack) - 1

	sq := cx.stack[last].Uint
	var rem uint64 = 0
	var root uint64 = 0

	for i := 0; i < 32; i++ {
		root <<= 1
		rem = (rem << 2) | (sq >> (64 - 2))
		sq <<= 2
		if root < rem {
			rem -= root | 1
			root += 2
		}
	}
	cx.stack[last].Uint = root >> 1
}

func opBitLen(cx *evalContext) {
	last := len(cx.stack) - 1
	if cx.stack[last].argType() == StackUint64 {
		cx.stack[last].Uint = uint64(bits.Len64(cx.stack[last].Uint))
		return
	}
	length := len(cx.stack[last].Bytes)
	idx := 0
	for i, b := range cx.stack[last].Bytes {
		if b != 0 {
			idx = bits.Len8(b) + (8 * (length - i - 1))
			break
		}

	}
	cx.stack[last].Bytes = nil
	cx.stack[last].Uint = uint64(idx)
}

func opExpImpl(base uint64, exp uint64) (uint64, error) {
	// These checks are slightly repetive but the clarity of
	// avoiding nested checks seems worth it.
	if exp == 0 && base == 0 {
		return 0, errors.New("0^0 is undefined")
	}
	if base == 0 {
		return 0, nil
	}
	if exp == 0 || base == 1 {
		return 1, nil
	}
	// base is now at least 2, so exp can not be over 64
	if exp > 64 {
		return 0, fmt.Errorf("%d^%d overflow", base, exp)
	}
	answer := base
	// safe to cast exp, because it is known to fit in int (it's <= 64)
	for i := 1; i < int(exp); i++ {
		next := answer * base
		if next/answer != base {
			return 0, fmt.Errorf("%d^%d overflow", base, exp)
		}
		answer = next
	}
	return answer, nil
}

func opExp(cx *evalContext) {
	last := len(cx.stack) - 1
	prev := last - 1

	exp := cx.stack[last].Uint
	base := cx.stack[prev].Uint
	val, err := opExpImpl(base, exp)
	if err != nil {
		cx.err = err
		return
	}
	cx.stack[prev].Uint = val
	cx.stack = cx.stack[:last]
}

func opExpwImpl(base uint64, exp uint64) (*big.Int, error) {
	// These checks are slightly repetive but the clarity of
	// avoiding nested checks seems worth it.
	if exp == 0 && base == 0 {
		return &big.Int{}, errors.New("0^0 is undefined")
	}
	if base == 0 {
		return &big.Int{}, nil
	}
	if exp == 0 || base == 1 {
		return new(big.Int).SetUint64(1), nil
	}
	// base is now at least 2, so exp can not be over 128
	if exp > 128 {
		return &big.Int{}, fmt.Errorf("%d^%d overflow", base, exp)
	}

	answer := new(big.Int).SetUint64(base)
	bigbase := new(big.Int).SetUint64(base)
	// safe to cast exp, because it is known to fit in int (it's <= 128)
	for i := 1; i < int(exp); i++ {
		next := answer.Mul(answer, bigbase)
		answer = next
		if answer.BitLen() > 128 {
			return &big.Int{}, fmt.Errorf("%d^%d overflow", base, exp)
		}
	}
	return answer, nil

}

func opExpw(cx *evalContext) {
	last := len(cx.stack) - 1
	prev := last - 1

	exp := cx.stack[last].Uint
	base := cx.stack[prev].Uint
	val, err := opExpwImpl(base, exp)
	if err != nil {
		cx.err = err
		return
	}
	hi := new(big.Int).Rsh(val, 64).Uint64()
	lo := val.Uint64()

	cx.stack[prev].Uint = hi
	cx.stack[last].Uint = lo
}

func opBytesBinOp(cx *evalContext, result *big.Int, op func(x, y *big.Int) *big.Int) {
	last := len(cx.stack) - 1
	prev := last - 1

	if len(cx.stack[last].Bytes) > MaxByteMathSize || len(cx.stack[prev].Bytes) > MaxByteMathSize {
		cx.err = errors.New("math attempted on large byte-array")
		return
	}

	rhs := new(big.Int).SetBytes(cx.stack[last].Bytes)
	lhs := new(big.Int).SetBytes(cx.stack[prev].Bytes)
	op(lhs, rhs) // op's receiver has already been bound to result
	if result.Sign() < 0 {
		cx.err = errors.New("byte math would have negative result")
		return
	}
	cx.stack[prev].Bytes = result.Bytes()
	cx.stack = cx.stack[:last]
}

func opBytesPlus(cx *evalContext) {
	result := new(big.Int)
	opBytesBinOp(cx, result, result.Add)
}

func opBytesMinus(cx *evalContext) {
	result := new(big.Int)
	opBytesBinOp(cx, result, result.Sub)
}

func opBytesDiv(cx *evalContext) {
	result := new(big.Int)
	checkDiv := func(x, y *big.Int) *big.Int {
		if y.BitLen() == 0 {
			cx.err = errors.New("division by zero")
			return new(big.Int)
		}
		return result.Div(x, y)
	}
	opBytesBinOp(cx, result, checkDiv)
}

func opBytesMul(cx *evalContext) {
	result := new(big.Int)
	opBytesBinOp(cx, result, result.Mul)
}

func opBytesLt(cx *evalContext) {
	last := len(cx.stack) - 1
	prev := last - 1

	if len(cx.stack[last].Bytes) > MaxByteMathSize || len(cx.stack[prev].Bytes) > MaxByteMathSize {
		cx.err = errors.New("math attempted on large byte-array")
		return
	}

	rhs := new(big.Int).SetBytes(cx.stack[last].Bytes)
	lhs := new(big.Int).SetBytes(cx.stack[prev].Bytes)
	cx.stack[prev].Bytes = nil
	if lhs.Cmp(rhs) < 0 {
		cx.stack[prev].Uint = 1
	} else {
		cx.stack[prev].Uint = 0
	}
	cx.stack = cx.stack[:last]
}

func opBytesGt(cx *evalContext) {
	opSwap(cx)
	opBytesLt(cx)
}

func opBytesLe(cx *evalContext) {
	opBytesGt(cx)
	opNot(cx)
}

func opBytesGe(cx *evalContext) {
	opBytesLt(cx)
	opNot(cx)
}

func opBytesEq(cx *evalContext) {
	last := len(cx.stack) - 1
	prev := last - 1

	if len(cx.stack[last].Bytes) > MaxByteMathSize || len(cx.stack[prev].Bytes) > MaxByteMathSize {
		cx.err = errors.New("math attempted on large byte-array")
		return
	}

	rhs := new(big.Int).SetBytes(cx.stack[last].Bytes)
	lhs := new(big.Int).SetBytes(cx.stack[prev].Bytes)
	cx.stack[prev].Bytes = nil
	if lhs.Cmp(rhs) == 0 {
		cx.stack[prev].Uint = 1
	} else {
		cx.stack[prev].Uint = 0
	}
	cx.stack = cx.stack[:last]
}

func opBytesNeq(cx *evalContext) {
	opBytesEq(cx)
	opNot(cx)
}

func opBytesModulo(cx *evalContext) {
	result := new(big.Int)
	checkMod := func(x, y *big.Int) *big.Int {
		if y.BitLen() == 0 {
			cx.err = errors.New("modulo by zero")
			return new(big.Int)
		}
		return result.Mod(x, y)
	}
	opBytesBinOp(cx, result, checkMod)
}

func zpad(smaller []byte, size int) []byte {
	padded := make([]byte, size)
	extra := size - len(smaller)  // how much was added?
	copy(padded[extra:], smaller) // slide original contents to the right
	return padded
}

// Return two slices, representing the top two slices on the stack.
// They can be returned in either order, but the first slice returned
// must be newly allocated, and already in place at the top of stack
// (the original top having been popped).
func opBytesBinaryLogicPrep(cx *evalContext) ([]byte, []byte) {
	last := len(cx.stack) - 1
	prev := last - 1

	llen := len(cx.stack[last].Bytes)
	plen := len(cx.stack[prev].Bytes)

	var fresh, other []byte
	if llen > plen {
		fresh, other = zpad(cx.stack[prev].Bytes, llen), cx.stack[last].Bytes
	} else {
		fresh, other = zpad(cx.stack[last].Bytes, plen), cx.stack[prev].Bytes
	}
	cx.stack[prev].Bytes = fresh
	cx.stack = cx.stack[:last]
	return fresh, other
}

func opBytesBitOr(cx *evalContext) {
	a, b := opBytesBinaryLogicPrep(cx)
	for i := range a {
		a[i] = a[i] | b[i]
	}
}

func opBytesBitAnd(cx *evalContext) {
	a, b := opBytesBinaryLogicPrep(cx)
	for i := range a {
		a[i] = a[i] & b[i]
	}
}

func opBytesBitXor(cx *evalContext) {
	a, b := opBytesBinaryLogicPrep(cx)
	for i := range a {
		a[i] = a[i] ^ b[i]
	}
}

func opBytesBitNot(cx *evalContext) {
	last := len(cx.stack) - 1

	fresh := make([]byte, len(cx.stack[last].Bytes))
	for i, b := range cx.stack[last].Bytes {
		fresh[i] = ^b
	}
	cx.stack[last].Bytes = fresh
}

func opBytesZero(cx *evalContext) {
	last := len(cx.stack) - 1
	length := cx.stack[last].Uint
	if length > MaxStringSize {
		cx.err = fmt.Errorf("bzero attempted to create a too large string")
		return
	}
	cx.stack[last].Bytes = make([]byte, length)
}

func opIntConstBlock(cx *evalContext) {
	cx.intc, cx.nextpc, cx.err = parseIntcblock(cx.program, cx.pc)
}

func opIntConstN(cx *evalContext, n uint) {
	if n >= uint(len(cx.intc)) {
		cx.err = fmt.Errorf("intc [%d] beyond %d constants", n, len(cx.intc))
		return
	}
	cx.stack = append(cx.stack, stackValue{Uint: cx.intc[n]})
}
func opIntConstLoad(cx *evalContext) {
	n := uint(cx.program[cx.pc+1])
	opIntConstN(cx, n)
}
func opIntConst0(cx *evalContext) {
	opIntConstN(cx, 0)
}
func opIntConst1(cx *evalContext) {
	opIntConstN(cx, 1)
}
func opIntConst2(cx *evalContext) {
	opIntConstN(cx, 2)
}
func opIntConst3(cx *evalContext) {
	opIntConstN(cx, 3)
}

func opPushInt(cx *evalContext) {
	val, bytesUsed := binary.Uvarint(cx.program[cx.pc+1:])
	if bytesUsed <= 0 {
		cx.err = fmt.Errorf("could not decode int at pc=%d", cx.pc+1)
		return
	}
	sv := stackValue{Uint: val}
	cx.stack = append(cx.stack, sv)
	cx.nextpc = cx.pc + 1 + bytesUsed
}

func opByteConstBlock(cx *evalContext) {
	cx.bytec, cx.nextpc, cx.err = parseBytecBlock(cx.program, cx.pc)
}

func opByteConstN(cx *evalContext, n uint) {
	if n >= uint(len(cx.bytec)) {
		cx.err = fmt.Errorf("bytec [%d] beyond %d constants", n, len(cx.bytec))
		return
	}
	cx.stack = append(cx.stack, stackValue{Bytes: cx.bytec[n]})
}
func opByteConstLoad(cx *evalContext) {
	n := uint(cx.program[cx.pc+1])
	opByteConstN(cx, n)
}
func opByteConst0(cx *evalContext) {
	opByteConstN(cx, 0)
}
func opByteConst1(cx *evalContext) {
	opByteConstN(cx, 1)
}
func opByteConst2(cx *evalContext) {
	opByteConstN(cx, 2)
}
func opByteConst3(cx *evalContext) {
	opByteConstN(cx, 3)
}

func opPushBytes(cx *evalContext) {
	pos := cx.pc + 1
	length, bytesUsed := binary.Uvarint(cx.program[pos:])
	if bytesUsed <= 0 {
		cx.err = fmt.Errorf("could not decode length at pc=%d", pos)
		return
	}
	pos += bytesUsed
	end := uint64(pos) + length
	if end > uint64(len(cx.program)) || end < uint64(pos) {
		cx.err = fmt.Errorf("pushbytes too long at pc=%d", pos)
		return
	}
	sv := stackValue{Bytes: cx.program[pos:end]}
	cx.stack = append(cx.stack, sv)
	cx.nextpc = int(end)
}

func opArgN(cx *evalContext, n uint64) {
	if n >= uint64(len(cx.Txn.Lsig.Args)) {
		cx.err = fmt.Errorf("cannot load arg[%d] of %d", n, len(cx.Txn.Lsig.Args))
		return
	}
	val := nilToEmpty(cx.Txn.Lsig.Args[n])
	cx.stack = append(cx.stack, stackValue{Bytes: val})
}

func opArg(cx *evalContext) {
	n := uint64(cx.program[cx.pc+1])
	opArgN(cx, n)
}
func opArg0(cx *evalContext) {
	opArgN(cx, 0)
}
func opArg1(cx *evalContext) {
	opArgN(cx, 1)
}
func opArg2(cx *evalContext) {
	opArgN(cx, 2)
}
func opArg3(cx *evalContext) {
	opArgN(cx, 3)
}

func branchTarget(cx *evalContext) (int, error) {
	offset := int16(uint16(cx.program[cx.pc+1])<<8 | uint16(cx.program[cx.pc+2]))
	if offset < 0 && cx.version < backBranchEnabledVersion {
		return 0, fmt.Errorf("negative branch offset %x", offset)
	}
	target := cx.pc + 3 + int(offset)
	var branchTooFar bool
	if cx.version >= 2 {
		// branching to exactly the end of the program (target == len(cx.program)), the next pc after the last instruction, is okay and ends normally
		branchTooFar = target > len(cx.program) || target < 0
	} else {
		branchTooFar = target >= len(cx.program) || target < 0
	}
	if branchTooFar {
		return 0, errors.New("branch target beyond end of program")
	}

	return target, nil
}

// checks any branch that is {op} {int16 be offset}
func checkBranch(cx *evalContext) error {
	cx.nextpc = cx.pc + 3
	target, err := branchTarget(cx)
	if err != nil {
		return err
	}
	if target < cx.nextpc {
		// If a branch goes backwards, we should have already noted that an instruction began at that location.
		if _, ok := cx.instructionStarts[target]; !ok {
			return fmt.Errorf("back branch target %d is not an aligned instruction", target)
		}
	}
	cx.branchTargets[target] = true
	return nil
}
func opBnz(cx *evalContext) {
	last := len(cx.stack) - 1
	cx.nextpc = cx.pc + 3
	isNonZero := cx.stack[last].Uint != 0
	cx.stack = cx.stack[:last] // pop
	if isNonZero {
		target, err := branchTarget(cx)
		if err != nil {
			cx.err = err
			return
		}
		cx.nextpc = target
	}
}

func opBz(cx *evalContext) {
	last := len(cx.stack) - 1
	cx.nextpc = cx.pc + 3
	isZero := cx.stack[last].Uint == 0
	cx.stack = cx.stack[:last] // pop
	if isZero {
		target, err := branchTarget(cx)
		if err != nil {
			cx.err = err
			return
		}
		cx.nextpc = target
	}
}

func opB(cx *evalContext) {
	target, err := branchTarget(cx)
	if err != nil {
		cx.err = err
		return
	}
	cx.nextpc = target
}

func opCallSub(cx *evalContext) {
	cx.callstack = append(cx.callstack, cx.pc+3)
	opB(cx)
}

func opRetSub(cx *evalContext) {
	top := len(cx.callstack) - 1
	if top < 0 {
		cx.err = errors.New("retsub with empty callstack")
		return
	}
	target := cx.callstack[top]
	cx.callstack = cx.callstack[:top]
	cx.nextpc = target
}

func opPop(cx *evalContext) {
	last := len(cx.stack) - 1
	cx.stack = cx.stack[:last]
}

func opDup(cx *evalContext) {
	last := len(cx.stack) - 1
	sv := cx.stack[last]
	cx.stack = append(cx.stack, sv)
}

func opDup2(cx *evalContext) {
	last := len(cx.stack) - 1
	prev := last - 1
	cx.stack = append(cx.stack, cx.stack[prev:]...)
}

func opDig(cx *evalContext) {
	depth := int(uint(cx.program[cx.pc+1]))
	idx := len(cx.stack) - 1 - depth
	// Need to check stack size explicitly here because checkArgs() doesn't understand dig
	// so we can't expect our stack to be prechecked.
	if idx < 0 {
		cx.err = fmt.Errorf("dig %d with stack size = %d", depth, len(cx.stack))
		return
	}
	sv := cx.stack[idx]
	cx.stack = append(cx.stack, sv)
}

func (cx *evalContext) assetHoldingEnumToValue(holding *basics.AssetHolding, field uint64) (sv stackValue, err error) {
	switch AssetHoldingField(field) {
	case AssetBalance:
		sv.Uint = holding.Amount
	case AssetFrozen:
		sv.Uint = boolToUint(holding.Frozen)
	default:
		err = fmt.Errorf("invalid asset holding field %d", field)
		return
	}

	assetHoldingField := AssetHoldingField(field)
	assetHoldingFieldType := AssetHoldingFieldTypes[assetHoldingField]
	if !typecheck(assetHoldingFieldType, sv.argType()) {
		err = fmt.Errorf("%s expected field type is %s but got %s", assetHoldingField.String(), assetHoldingFieldType.String(), sv.argType().String())
	}
	return
}

func (cx *evalContext) assetParamsEnumToValue(params *basics.AssetParams, field uint64) (sv stackValue, err error) {
	switch AssetParamsField(field) {
	case AssetTotal:
		sv.Uint = params.Total
	case AssetDecimals:
		sv.Uint = uint64(params.Decimals)
	case AssetDefaultFrozen:
		sv.Uint = boolToUint(params.DefaultFrozen)
	case AssetUnitName:
		sv.Bytes = []byte(params.UnitName)
	case AssetName:
		sv.Bytes = []byte(params.AssetName)
	case AssetURL:
		sv.Bytes = []byte(params.URL)
	case AssetMetadataHash:
		sv.Bytes = params.MetadataHash[:]
	case AssetManager:
		sv.Bytes = params.Manager[:]
	case AssetReserve:
		sv.Bytes = params.Reserve[:]
	case AssetFreeze:
		sv.Bytes = params.Freeze[:]
	case AssetClawback:
		sv.Bytes = params.Clawback[:]
	default:
		err = fmt.Errorf("invalid asset params field %d", field)
		return
	}

	assetParamsField := AssetParamsField(field)
	assetParamsFieldType := AssetParamsFieldTypes[assetParamsField]
	if !typecheck(assetParamsFieldType, sv.argType()) {
		err = fmt.Errorf("%s expected field type is %s but got %s", assetParamsField.String(), assetParamsFieldType.String(), sv.argType().String())
	}
	return
}

// TxnFieldToTealValue is a thin wrapper for txnFieldToStack for external use
func TxnFieldToTealValue(txn *transactions.Transaction, groupIndex int, field TxnField, arrayFieldIdx uint64) (basics.TealValue, error) {
	cx := evalContext{EvalParams: EvalParams{GroupIndex: groupIndex}}
	sv, err := cx.txnFieldToStack(txn, field, arrayFieldIdx, groupIndex)
	return sv.toTealValue(), err
}

func (cx *evalContext) getTxID(txn *transactions.Transaction, groupIndex int) transactions.Txid {
	// Initialize txidCache if necessary
	if cx.txidCache == nil {
		cx.txidCache = make(map[int]transactions.Txid, len(cx.TxnGroup))
	}

	// Hashes are expensive, so we cache computed TxIDs
	txid, ok := cx.txidCache[groupIndex]
	if !ok {
		txid = txn.ID()
		cx.txidCache[groupIndex] = txid
	}

	return txid
}

func (cx *evalContext) txnFieldToStack(txn *transactions.Transaction, field TxnField, arrayFieldIdx uint64, groupIndex int) (sv stackValue, err error) {
	err = nil
	switch field {
	case Sender:
		sv.Bytes = txn.Sender[:]
	case Fee:
		sv.Uint = txn.Fee.Raw
	case FirstValid:
		sv.Uint = uint64(txn.FirstValid)
	case LastValid:
		sv.Uint = uint64(txn.LastValid)
	case Note:
		sv.Bytes = nilToEmpty(txn.Note)
	case Receiver:
		sv.Bytes = txn.Receiver[:]
	case Amount:
		sv.Uint = txn.Amount.Raw
	case CloseRemainderTo:
		sv.Bytes = txn.CloseRemainderTo[:]
	case VotePK:
		sv.Bytes = txn.VotePK[:]
	case SelectionPK:
		sv.Bytes = txn.SelectionPK[:]
	case VoteFirst:
		sv.Uint = uint64(txn.VoteFirst)
	case VoteLast:
		sv.Uint = uint64(txn.VoteLast)
	case VoteKeyDilution:
		sv.Uint = txn.VoteKeyDilution
	case Type:
		sv.Bytes = []byte(txn.Type)
	case TypeEnum:
		sv.Uint = txnTypeIndexes[string(txn.Type)]
	case XferAsset:
		sv.Uint = uint64(txn.XferAsset)
	case AssetAmount:
		sv.Uint = txn.AssetAmount
	case AssetSender:
		sv.Bytes = txn.AssetSender[:]
	case AssetReceiver:
		sv.Bytes = txn.AssetReceiver[:]
	case AssetCloseTo:
		sv.Bytes = txn.AssetCloseTo[:]
	case GroupIndex:
		sv.Uint = uint64(groupIndex)
	case TxID:
		txid := cx.getTxID(txn, groupIndex)
		sv.Bytes = txid[:]
	case Lease:
		sv.Bytes = txn.Lease[:]
	case ApplicationID:
		sv.Uint = uint64(txn.ApplicationID)
	case OnCompletion:
		sv.Uint = uint64(txn.OnCompletion)

	case ApplicationArgs:
		if arrayFieldIdx >= uint64(len(txn.ApplicationArgs)) {
			err = fmt.Errorf("invalid ApplicationArgs index %d", arrayFieldIdx)
			return
		}
		sv.Bytes = nilToEmpty(txn.ApplicationArgs[arrayFieldIdx])
	case NumAppArgs:
		sv.Uint = uint64(len(txn.ApplicationArgs))

	case Accounts:
		if arrayFieldIdx == 0 {
			// special case: sender
			sv.Bytes = txn.Sender[:]
		} else {
			if arrayFieldIdx > uint64(len(txn.Accounts)) {
				err = fmt.Errorf("invalid Accounts index %d", arrayFieldIdx)
				return
			}
			sv.Bytes = txn.Accounts[arrayFieldIdx-1][:]
		}
	case NumAccounts:
		sv.Uint = uint64(len(txn.Accounts))

	case Assets:
		if arrayFieldIdx >= uint64(len(txn.ForeignAssets)) {
			err = fmt.Errorf("invalid Assets index %d", arrayFieldIdx)
			return
		}
		sv.Uint = uint64(txn.ForeignAssets[arrayFieldIdx])
	case NumAssets:
		sv.Uint = uint64(len(txn.ForeignAssets))

	case Applications:
		if arrayFieldIdx == 0 {
			// special case: current app id
			sv.Uint = uint64(txn.ApplicationID)
		} else {
			if arrayFieldIdx > uint64(len(txn.ForeignApps)) {
				err = fmt.Errorf("invalid Applications index %d", arrayFieldIdx)
				return
			}
			sv.Uint = uint64(txn.ForeignApps[arrayFieldIdx-1])
		}
	case NumApplications:
		sv.Uint = uint64(len(txn.ForeignApps))

	case GlobalNumUint:
		sv.Uint = uint64(txn.GlobalStateSchema.NumUint)
	case GlobalNumByteSlice:
		sv.Uint = uint64(txn.GlobalStateSchema.NumByteSlice)

	case LocalNumUint:
		sv.Uint = uint64(txn.LocalStateSchema.NumUint)
	case LocalNumByteSlice:
		sv.Uint = uint64(txn.LocalStateSchema.NumByteSlice)

	case ApprovalProgram:
		sv.Bytes = nilToEmpty(txn.ApprovalProgram)
	case ClearStateProgram:
		sv.Bytes = nilToEmpty(txn.ClearStateProgram)
	case RekeyTo:
		sv.Bytes = txn.RekeyTo[:]
	case ConfigAsset:
		sv.Uint = uint64(txn.ConfigAsset)
	case ConfigAssetTotal:
		sv.Uint = uint64(txn.AssetParams.Total)
	case ConfigAssetDecimals:
		sv.Uint = uint64(txn.AssetParams.Decimals)
	case ConfigAssetDefaultFrozen:
		sv.Uint = boolToUint(txn.AssetParams.DefaultFrozen)
	case ConfigAssetUnitName:
		sv.Bytes = nilToEmpty([]byte(txn.AssetParams.UnitName))
	case ConfigAssetName:
		sv.Bytes = nilToEmpty([]byte(txn.AssetParams.AssetName))
	case ConfigAssetURL:
		sv.Bytes = nilToEmpty([]byte(txn.AssetParams.URL))
	case ConfigAssetMetadataHash:
		sv.Bytes = nilToEmpty(txn.AssetParams.MetadataHash[:])
	case ConfigAssetManager:
		sv.Bytes = txn.AssetParams.Manager[:]
	case ConfigAssetReserve:
		sv.Bytes = txn.AssetParams.Reserve[:]
	case ConfigAssetFreeze:
		sv.Bytes = txn.AssetParams.Freeze[:]
	case ConfigAssetClawback:
		sv.Bytes = txn.AssetParams.Clawback[:]
	case FreezeAsset:
		sv.Uint = uint64(txn.FreezeAsset)
	case FreezeAssetAccount:
		sv.Bytes = txn.FreezeAccount[:]
	case FreezeAssetFrozen:
		sv.Uint = boolToUint(txn.AssetFrozen)
	case AppProgramExtraPages:
		sv.Uint = uint64(txn.ExtraProgramPages)
	default:
		err = fmt.Errorf("invalid txn field %d", field)
		return
	}

	txnField := TxnField(field)
	txnFieldType := TxnFieldTypes[txnField]
	if !typecheck(txnFieldType, sv.argType()) {
		err = fmt.Errorf("%s expected field type is %s but got %s", txnField.String(), txnFieldType.String(), sv.argType().String())
	}
	return
}

func opTxn(cx *evalContext) {
	field := TxnField(uint64(cx.program[cx.pc+1]))
	fs, ok := txnFieldSpecByField[field]
	if !ok || fs.version > cx.version {
		cx.err = fmt.Errorf("invalid txn field %d", field)
		return
	}
	_, ok = txnaFieldSpecByField[field]
	if ok {
		cx.err = fmt.Errorf("invalid txn field %d", field)
		return
	}
	sv, err := cx.txnFieldToStack(&cx.Txn.Txn, field, 0, cx.GroupIndex)
	if err != nil {
		cx.err = err
		return
	}
	cx.stack = append(cx.stack, sv)
}

func opTxna(cx *evalContext) {
	field := TxnField(uint64(cx.program[cx.pc+1]))
	fs, ok := txnFieldSpecByField[field]
	if !ok || fs.version > cx.version {
		cx.err = fmt.Errorf("invalid txn field %d", field)
		return
	}
	_, ok = txnaFieldSpecByField[field]
	if !ok {
		cx.err = fmt.Errorf("txna unsupported field %d", field)
		return
	}
	arrayFieldIdx := uint64(cx.program[cx.pc+2])
	sv, err := cx.txnFieldToStack(&cx.Txn.Txn, field, arrayFieldIdx, cx.GroupIndex)
	if err != nil {
		cx.err = err
		return
	}
	cx.stack = append(cx.stack, sv)
}

func opGtxn(cx *evalContext) {
	gtxid := int(uint(cx.program[cx.pc+1]))
	if gtxid >= len(cx.TxnGroup) {
		cx.err = fmt.Errorf("gtxn lookup TxnGroup[%d] but it only has %d", gtxid, len(cx.TxnGroup))
		return
	}
	tx := &cx.TxnGroup[gtxid].Txn
	field := TxnField(uint64(cx.program[cx.pc+2]))
	fs, ok := txnFieldSpecByField[field]
	if !ok || fs.version > cx.version {
		cx.err = fmt.Errorf("invalid txn field %d", field)
		return
	}
	_, ok = txnaFieldSpecByField[field]
	if ok {
		cx.err = fmt.Errorf("invalid txn field %d", field)
		return
	}
	var sv stackValue
	var err error
	if TxnField(field) == GroupIndex {
		// GroupIndex; asking this when we just specified it is _dumb_, but oh well
		sv.Uint = uint64(gtxid)
	} else {
		sv, err = cx.txnFieldToStack(tx, field, 0, gtxid)
		if err != nil {
			cx.err = err
			return
		}
	}
	cx.stack = append(cx.stack, sv)
}

func opGtxna(cx *evalContext) {
	gtxid := int(uint(cx.program[cx.pc+1]))
	if gtxid >= len(cx.TxnGroup) {
		cx.err = fmt.Errorf("gtxna lookup TxnGroup[%d] but it only has %d", gtxid, len(cx.TxnGroup))
		return
	}
	tx := &cx.TxnGroup[gtxid].Txn
	field := TxnField(uint64(cx.program[cx.pc+2]))
	fs, ok := txnFieldSpecByField[field]
	if !ok || fs.version > cx.version {
		cx.err = fmt.Errorf("invalid txn field %d", field)
		return
	}
	_, ok = txnaFieldSpecByField[field]
	if !ok {
		cx.err = fmt.Errorf("gtxna unsupported field %d", field)
		return
	}
	arrayFieldIdx := uint64(cx.program[cx.pc+3])
	sv, err := cx.txnFieldToStack(tx, field, arrayFieldIdx, gtxid)
	if err != nil {
		cx.err = err
		return
	}
	cx.stack = append(cx.stack, sv)
}

func opGtxns(cx *evalContext) {
	last := len(cx.stack) - 1
	gtxid := int(cx.stack[last].Uint)
	if gtxid >= len(cx.TxnGroup) {
		cx.err = fmt.Errorf("gtxns lookup TxnGroup[%d] but it only has %d", gtxid, len(cx.TxnGroup))
		return
	}
	tx := &cx.TxnGroup[gtxid].Txn
	field := TxnField(uint64(cx.program[cx.pc+1]))
	fs, ok := txnFieldSpecByField[field]
	if !ok || fs.version > cx.version {
		cx.err = fmt.Errorf("invalid txn field %d", field)
		return
	}
	_, ok = txnaFieldSpecByField[field]
	if ok {
		cx.err = fmt.Errorf("invalid txn field %d", field)
		return
	}
	var sv stackValue
	var err error
	if TxnField(field) == GroupIndex {
		// GroupIndex; asking this when we just specified it is _dumb_, but oh well
		sv.Uint = uint64(gtxid)
	} else {
		sv, err = cx.txnFieldToStack(tx, field, 0, gtxid)
		if err != nil {
			cx.err = err
			return
		}
	}
	cx.stack[last] = sv
}

func opGtxnsa(cx *evalContext) {
	last := len(cx.stack) - 1
	gtxid := int(cx.stack[last].Uint)
	if gtxid >= len(cx.TxnGroup) {
		cx.err = fmt.Errorf("gtxnsa lookup TxnGroup[%d] but it only has %d", gtxid, len(cx.TxnGroup))
		return
	}
	tx := &cx.TxnGroup[gtxid].Txn
	field := TxnField(uint64(cx.program[cx.pc+1]))
	fs, ok := txnFieldSpecByField[field]
	if !ok || fs.version > cx.version {
		cx.err = fmt.Errorf("invalid txn field %d", field)
		return
	}
	_, ok = txnaFieldSpecByField[field]
	if !ok {
		cx.err = fmt.Errorf("gtxnsa unsupported field %d", field)
		return
	}
<<<<<<< HEAD
	var sv stackValue
	var err error
	arrayFieldIdx := uint64(cx.program[cx.pc+2])
	sv, err = cx.txnFieldToStack(tx, field, arrayFieldIdx, gtxid)
=======
	arrayFieldIdx := uint64(cx.program[cx.pc+2])
	sv, err := cx.txnFieldToStack(tx, field, arrayFieldIdx, gtxid)
>>>>>>> 23bfcd79
	if err != nil {
		cx.err = err
		return
	}
	cx.stack[last] = sv
}

func (cx *evalContext) getRound() (rnd uint64, err error) {
	if cx.Ledger == nil {
		err = fmt.Errorf("ledger not available")
		return
	}
	return uint64(cx.Ledger.Round()), nil
}

func (cx *evalContext) getLatestTimestamp() (timestamp uint64, err error) {
	if cx.Ledger == nil {
		err = fmt.Errorf("ledger not available")
		return
	}
	ts := cx.Ledger.LatestTimestamp()
	if ts < 0 {
		err = fmt.Errorf("latest timestamp %d < 0", ts)
		return
	}
	return uint64(ts), nil
}

func (cx *evalContext) getApplicationID() (rnd uint64, err error) {
	if cx.Ledger == nil {
		err = fmt.Errorf("ledger not available")
		return
	}
	return uint64(cx.Ledger.ApplicationID()), nil
}

func (cx *evalContext) getCreatorAddress() ([]byte, error) {
	if cx.Ledger == nil {
		return nil, fmt.Errorf("ledger not available")
	}
	addr := cx.Ledger.CreatorAddress()
	return addr[:], nil
}

var zeroAddress basics.Address

func (cx *evalContext) globalFieldToStack(field GlobalField) (sv stackValue, err error) {
	switch field {
	case MinTxnFee:
		sv.Uint = cx.Proto.MinTxnFee
	case MinBalance:
		sv.Uint = cx.Proto.MinBalance
	case MaxTxnLife:
		sv.Uint = cx.Proto.MaxTxnLife
	case ZeroAddress:
		sv.Bytes = zeroAddress[:]
	case GroupSize:
		sv.Uint = uint64(len(cx.TxnGroup))
	case LogicSigVersion:
		sv.Uint = cx.Proto.LogicSigVersion
	case Round:
		sv.Uint, err = cx.getRound()
	case LatestTimestamp:
		sv.Uint, err = cx.getLatestTimestamp()
	case CurrentApplicationID:
		sv.Uint, err = cx.getApplicationID()
	case CreatorAddress:
		sv.Bytes, err = cx.getCreatorAddress()
	default:
		err = fmt.Errorf("invalid global[%d]", field)
	}
	return sv, err
}

func opGlobal(cx *evalContext) {
	gindex := uint64(cx.program[cx.pc+1])
	globalField := GlobalField(gindex)
	fs, ok := globalFieldSpecByField[globalField]
	if !ok || fs.version > cx.version {
		cx.err = fmt.Errorf("invalid global[%d]", globalField)
		return
	}
	if (cx.runModeFlags & fs.mode) == 0 {
		cx.err = fmt.Errorf("global[%d] not allowed in current mode", globalField)
		return
	}

	sv, err := cx.globalFieldToStack(globalField)
	if err != nil {
		cx.err = err
		return
	}

	globalFieldType := GlobalFieldTypes[globalField]
	if !typecheck(globalFieldType, sv.argType()) {
		cx.err = fmt.Errorf("%s expected field type is %s but got %s", globalField.String(), globalFieldType.String(), sv.argType().String())
		return
	}

	cx.stack = append(cx.stack, sv)
}

// Msg is data meant to be signed and then verified with the
// ed25519verify opcode.
type Msg struct {
	_struct     struct{}      `codec:",omitempty,omitemptyarray"`
	ProgramHash crypto.Digest `codec:"p"`
	Data        []byte        `codec:"d"`
}

// ToBeHashed implements crypto.Hashable
func (msg Msg) ToBeHashed() (protocol.HashID, []byte) {
	return protocol.ProgramData, append(msg.ProgramHash[:], msg.Data...)
}

// programHash lets us lazily compute H(cx.program)
func (cx *evalContext) programHash() crypto.Digest {
	if cx.programHashCached == (crypto.Digest{}) {
		cx.programHashCached = crypto.HashObj(Program(cx.program))
	}
	return cx.programHashCached
}

func opEd25519verify(cx *evalContext) {
	last := len(cx.stack) - 1 // index of PK
	prev := last - 1          // index of signature
	pprev := prev - 1         // index of data

	var sv crypto.SignatureVerifier
	if len(cx.stack[last].Bytes) != len(sv) {
		cx.err = errors.New("invalid public key")
		return
	}
	copy(sv[:], cx.stack[last].Bytes)

	var sig crypto.Signature
	if len(cx.stack[prev].Bytes) != len(sig) {
		cx.err = errors.New("invalid signature")
		return
	}
	copy(sig[:], cx.stack[prev].Bytes)

	msg := Msg{ProgramHash: cx.programHash(), Data: cx.stack[pprev].Bytes}
	if sv.Verify(msg, sig) {
		cx.stack[pprev].Uint = 1
	} else {
		cx.stack[pprev].Uint = 0
	}
	cx.stack[pprev].Bytes = nil
	cx.stack = cx.stack[:prev]
}

func opLoad(cx *evalContext) {
	gindex := int(uint(cx.program[cx.pc+1]))
	cx.stack = append(cx.stack, cx.scratch[gindex])
}

func opStore(cx *evalContext) {
	gindex := int(uint(cx.program[cx.pc+1]))
	last := len(cx.stack) - 1
	cx.scratch[gindex] = cx.stack[last]
	cx.stack = cx.stack[:last]
<<<<<<< HEAD
=======
}

func opGloadImpl(cx *evalContext, groupIdx int, scratchIdx int, opName string) (scratchValue stackValue, err error) {
	if groupIdx >= len(cx.TxnGroup) {
		err = fmt.Errorf("%s lookup TxnGroup[%d] but it only has %d", opName, groupIdx, len(cx.TxnGroup))
		return
	} else if scratchIdx >= 256 {
		err = fmt.Errorf("invalid Scratch index %d", scratchIdx)
		return
	} else if txn := cx.TxnGroup[groupIdx].Txn; txn.Type != protocol.ApplicationCallTx {
		err = fmt.Errorf("can't use %s on non-app call txn with index %d", opName, groupIdx)
		return
	} else if groupIdx == cx.GroupIndex {
		err = fmt.Errorf("can't use %s on self, use load instead", opName)
		return
	} else if groupIdx > cx.GroupIndex {
		err = fmt.Errorf("%s can't get future scratch space from txn with index %d", opName, groupIdx)
		return
	}

	scratchValue = cx.PastSideEffects[groupIdx].getScratchValue(uint8(scratchIdx))
	return
}

func opGload(cx *evalContext) {
	groupIdx := int(uint(cx.program[cx.pc+1]))
	scratchIdx := int(uint(cx.program[cx.pc+2]))
	scratchValue, err := opGloadImpl(cx, groupIdx, scratchIdx, "gload")
	if err != nil {
		cx.err = err
		return
	}

	cx.stack = append(cx.stack, scratchValue)
}

func opGloads(cx *evalContext) {
	last := len(cx.stack) - 1
	groupIdx := int(cx.stack[last].Uint)
	scratchIdx := int(uint(cx.program[cx.pc+1]))
	scratchValue, err := opGloadImpl(cx, groupIdx, scratchIdx, "gloads")
	if err != nil {
		cx.err = err
		return
	}

	cx.stack[last] = scratchValue
>>>>>>> 23bfcd79
}

func opConcat(cx *evalContext) {
	last := len(cx.stack) - 1
	prev := last - 1
	a := cx.stack[prev].Bytes
	b := cx.stack[last].Bytes
	newlen := len(a) + len(b)
	newvalue := make([]byte, newlen)
	copy(newvalue, a)
	copy(newvalue[len(a):], b)
	cx.stack[prev].Bytes = newvalue
	cx.stack = cx.stack[:last]
}

func substring(x []byte, start, end int) (out []byte, err error) {
	out = x
	if end < start {
		err = errors.New("substring end before start")
		return
	}
	if start > len(x) || end > len(x) {
		err = errors.New("substring range beyond length of string")
		return
	}
	out = x[start:end]
	err = nil
	return
}

func opSubstring(cx *evalContext) {
	last := len(cx.stack) - 1
	start := cx.program[cx.pc+1]
	end := cx.program[cx.pc+2]
	cx.stack[last].Bytes, cx.err = substring(cx.stack[last].Bytes, int(start), int(end))
}

func opSubstring3(cx *evalContext) {
	last := len(cx.stack) - 1 // end
	prev := last - 1          // start
	pprev := prev - 1         // bytes
	start := cx.stack[prev].Uint
	end := cx.stack[last].Uint
	if start > math.MaxInt32 || end > math.MaxInt32 {
		cx.err = errors.New("substring range beyond length of string")
		return
	}
	cx.stack[pprev].Bytes, cx.err = substring(cx.stack[pprev].Bytes, int(start), int(end))
	cx.stack = cx.stack[:prev]
}

func opGetBit(cx *evalContext) {
	last := len(cx.stack) - 1
	prev := last - 1
	idx := cx.stack[last].Uint
	target := cx.stack[prev]

	var bit uint64
	if target.argType() == StackUint64 {
		if idx > 63 {
			cx.err = errors.New("getbit index > 63 with with Uint")
			return
		}
		mask := uint64(1) << idx
		bit = (target.Uint & mask) >> idx
	} else {
		// indexing into a byteslice
		byteIdx := idx / 8
		if byteIdx >= uint64(len(target.Bytes)) {
			cx.err = errors.New("getbit index beyond byteslice")
			return
		}
		byteVal := target.Bytes[byteIdx]

		bitIdx := idx % 8
		// We saying that bit 9 (the 10th bit), for example,
		// is the 2nd bit in the second byte, and that "2nd
		// bit" here means almost-highest-order bit, because
		// we're thinking of the bits in the byte itself as
		// being big endian. So this looks "reversed"
		mask := byte(0x80) >> bitIdx
		bit = uint64((byteVal & mask) >> (7 - bitIdx))
	}
	cx.stack[prev].Uint = bit
	cx.stack[prev].Bytes = nil
	cx.stack = cx.stack[:last]
}

func opSetBit(cx *evalContext) {
	last := len(cx.stack) - 1
	prev := last - 1
	pprev := prev - 1

	bit := cx.stack[last].Uint
	idx := cx.stack[prev].Uint
	target := cx.stack[pprev]

	if bit > 1 {
		cx.err = errors.New("setbit value > 1")
		return
	}

	if target.argType() == StackUint64 {
		if idx > 63 {
			cx.err = errors.New("setbit index > 63 with Uint")
			return
		}
		mask := uint64(1) << idx
		if bit == uint64(1) {
			cx.stack[pprev].Uint |= mask // manipulate stack in place
		} else {
			cx.stack[pprev].Uint &^= mask // manipulate stack in place
		}
	} else {
		// indexing into a byteslice
		byteIdx := idx / 8
		if byteIdx >= uint64(len(target.Bytes)) {
			cx.err = errors.New("setbit index beyond byteslice")
			return
		}

		bitIdx := idx % 8
		// We saying that bit 9 (the 10th bit), for example,
		// is the 2nd bit in the second byte, and that "2nd
		// bit" here means almost-highest-order bit, because
		// we're thinking of the bits in the byte itself as
		// being big endian. So this looks "reversed"
		mask := byte(0x80) >> bitIdx
		// Copy to avoid modifying shared slice
		scratch := append([]byte(nil), target.Bytes...)
		if bit == uint64(1) {
			scratch[byteIdx] |= mask
		} else {
			scratch[byteIdx] &^= mask
		}
		cx.stack[pprev].Bytes = scratch
	}
	cx.stack = cx.stack[:prev]
}

func opGetByte(cx *evalContext) {
	last := len(cx.stack) - 1
	prev := last - 1

	idx := cx.stack[last].Uint
	target := cx.stack[prev]

	if idx >= uint64(len(target.Bytes)) {
		cx.err = errors.New("getbyte index beyond byteslice")
		return
	}
	cx.stack[prev].Uint = uint64(target.Bytes[idx])
	cx.stack[prev].Bytes = nil
	cx.stack = cx.stack[:last]
}

func opSetByte(cx *evalContext) {
	last := len(cx.stack) - 1
	prev := last - 1
	pprev := prev - 1
	if cx.stack[last].Uint > 255 {
		cx.err = errors.New("setbyte value > 255")
		return
	}
	if cx.stack[prev].Uint > uint64(len(cx.stack[pprev].Bytes)) {
		cx.err = errors.New("setbyte index > byte length")
		return
	}
	// Copy to avoid modifying shared slice
	cx.stack[pprev].Bytes = append([]byte(nil), cx.stack[pprev].Bytes...)
	cx.stack[pprev].Bytes[cx.stack[prev].Uint] = byte(cx.stack[last].Uint)
	cx.stack = cx.stack[:prev]
}

func opBalance(cx *evalContext) {
	last := len(cx.stack) - 1 // account offset

	accountIdx := cx.stack[last].Uint

	if cx.Ledger == nil {
		cx.err = fmt.Errorf("ledger not available")
		return
	}

	addr, err := cx.Txn.Txn.AddressByIndex(accountIdx, cx.Txn.Txn.Sender)
	if err != nil {
		cx.err = err
		return
	}

	microAlgos, err := cx.Ledger.Balance(addr)
	if err != nil {
		cx.err = fmt.Errorf("failed to fetch balance of %v: %w", addr, err)
		return
	}

	cx.stack[last].Uint = microAlgos.Raw
}

func opMinBalance(cx *evalContext) {
	last := len(cx.stack) - 1 // account offset

	accountIdx := cx.stack[last].Uint

	if cx.Ledger == nil {
		cx.err = fmt.Errorf("ledger not available")
		return
	}

	addr, err := cx.Txn.Txn.AddressByIndex(accountIdx, cx.Txn.Txn.Sender)
	if err != nil {
		cx.err = err
		return
	}

	microAlgos, err := cx.Ledger.MinBalance(addr, cx.Proto)
	if err != nil {
		cx.err = fmt.Errorf("failed to fetch minimum balance of %v: %w", addr, err)
		return
	}

	cx.stack[last].Uint = microAlgos.Raw
}

func opAppCheckOptedIn(cx *evalContext) {
	last := len(cx.stack) - 1 // app id
	prev := last - 1          // account offset

	appID := cx.stack[last].Uint
	accountIdx := cx.stack[prev].Uint

	if cx.Ledger == nil {
		cx.err = fmt.Errorf("ledger not available")
		return
	}

	addr, err := cx.Txn.Txn.AddressByIndex(accountIdx, cx.Txn.Txn.Sender)
	if err != nil {
		cx.err = err
		return
	}

	optedIn, err := cx.Ledger.OptedIn(addr, basics.AppIndex(appID))
	if err != nil {
		cx.err = err
		return
	}

	if optedIn {
		cx.stack[prev].Uint = 1
	} else {
		cx.stack[prev].Uint = 0
	}

	cx.stack = cx.stack[:last]
}

func (cx *evalContext) appReadLocalKey(appIdx uint64, accountIdx uint64, key string) (basics.TealValue, bool, error) {
	// Convert the account offset to an address
	addr, err := cx.Txn.Txn.AddressByIndex(accountIdx, cx.Txn.Txn.Sender)
	if err != nil {
		return basics.TealValue{}, false, err
	}
	return cx.Ledger.GetLocal(addr, basics.AppIndex(appIdx), key, accountIdx)
}

// appWriteLocalKey writes value to local key/value cow
func (cx *evalContext) appWriteLocalKey(accountIdx uint64, key string, tv basics.TealValue) error {
	// Convert the account offset to an address
	addr, err := cx.Txn.Txn.AddressByIndex(accountIdx, cx.Txn.Txn.Sender)
	if err != nil {
		return err
	}
	return cx.Ledger.SetLocal(addr, key, tv, accountIdx)
}

// appDeleteLocalKey deletes a value from the key/value cow
func (cx *evalContext) appDeleteLocalKey(accountIdx uint64, key string) error {
	// Convert the account offset to an address
	addr, err := cx.Txn.Txn.AddressByIndex(accountIdx, cx.Txn.Txn.Sender)
	if err != nil {
		return err
	}
	return cx.Ledger.DelLocal(addr, key, accountIdx)
}

func (cx *evalContext) appReadGlobalKey(foreignAppsIndex uint64, key string) (basics.TealValue, bool, error) {
	if foreignAppsIndex > uint64(len(cx.Txn.Txn.ForeignApps)) {
		err := fmt.Errorf("invalid ForeignApps index %d", foreignAppsIndex)
		return basics.TealValue{}, false, err
	}

	appIdx := cx.Ledger.ApplicationID()
	if foreignAppsIndex != 0 {
		appIdx = cx.Txn.Txn.ForeignApps[foreignAppsIndex-1]
	}

	return cx.Ledger.GetGlobal(appIdx, key)
}

func (cx *evalContext) appWriteGlobalKey(key string, tv basics.TealValue) error {
	return cx.Ledger.SetGlobal(key, tv)
}

func (cx *evalContext) appDeleteGlobalKey(key string) error {
	return cx.Ledger.DelGlobal(key)
}

func opAppGetLocalState(cx *evalContext) {
	last := len(cx.stack) - 1 // state key
	prev := last - 1          // account offset

	key := cx.stack[last].Bytes
	accountIdx := cx.stack[prev].Uint

	var appID uint64 = 0
	result, _, err := opAppGetLocalStateImpl(cx, appID, key, accountIdx)
	if err != nil {
		cx.err = err
		return
	}

	cx.stack[prev] = result
	cx.stack = cx.stack[:last]
}

func opAppGetLocalStateEx(cx *evalContext) {
	last := len(cx.stack) - 1 // state key
	prev := last - 1          // app id
	pprev := prev - 1         // account offset

	key := cx.stack[last].Bytes
	appID := cx.stack[prev].Uint
	accountIdx := cx.stack[pprev].Uint

	result, ok, err := opAppGetLocalStateImpl(cx, appID, key, accountIdx)
	if err != nil {
		cx.err = err
		return
	}

	var isOk stackValue
	if ok {
		isOk.Uint = 1
	}

	cx.stack[pprev] = result
	cx.stack[prev] = isOk
	cx.stack = cx.stack[:last]
}

func opAppGetLocalStateImpl(cx *evalContext, appID uint64, key []byte, accountIdx uint64) (result stackValue, ok bool, err error) {
	if cx.Ledger == nil {
		err = fmt.Errorf("ledger not available")
		return
	}

	tv, ok, err := cx.appReadLocalKey(appID, accountIdx, string(key))
	if err != nil {
		cx.err = err
		return
	}

	if ok {
		result, err = stackValueFromTealValue(&tv)
	}
	return
}

func opAppGetGlobalStateImpl(cx *evalContext, appIndex uint64, key []byte) (result stackValue, ok bool, err error) {
	if cx.Ledger == nil {
		err = fmt.Errorf("ledger not available")
		return
	}

	tv, ok, err := cx.appReadGlobalKey(appIndex, string(key))
	if err != nil {
		return
	}

	if ok {
		result, err = stackValueFromTealValue(&tv)
	}
	return
}

func opAppGetGlobalState(cx *evalContext) {
	last := len(cx.stack) - 1 // state key

	key := cx.stack[last].Bytes

	var index uint64 = 0 // index in txn.ForeignApps
	result, _, err := opAppGetGlobalStateImpl(cx, index, key)
	if err != nil {
		cx.err = err
		return
	}

	cx.stack[last] = result
}

func opAppGetGlobalStateEx(cx *evalContext) {
	last := len(cx.stack) - 1 // state key
	prev := last - 1

	key := cx.stack[last].Bytes
	index := cx.stack[prev].Uint // index in txn.ForeignApps

	result, ok, err := opAppGetGlobalStateImpl(cx, index, key)
	if err != nil {
		cx.err = err
		return
	}

	var isOk stackValue
	if ok {
		isOk.Uint = 1
	}

	cx.stack[prev] = result
	cx.stack[last] = isOk
}

func opAppPutLocalState(cx *evalContext) {
	last := len(cx.stack) - 1 // value
	prev := last - 1          // state key
	pprev := prev - 1         // account offset

	sv := cx.stack[last]
	key := string(cx.stack[prev].Bytes)
	accountIdx := cx.stack[pprev].Uint

	if cx.Ledger == nil {
		cx.err = fmt.Errorf("ledger not available")
		return
	}

	err := cx.appWriteLocalKey(accountIdx, key, sv.toTealValue())
	if err != nil {
		cx.err = err
		return
	}

	cx.stack = cx.stack[:pprev]
}

func opAppPutGlobalState(cx *evalContext) {
	last := len(cx.stack) - 1 // value
	prev := last - 1          // state key

	sv := cx.stack[last]
	key := string(cx.stack[prev].Bytes)

	if cx.Ledger == nil {
		cx.err = fmt.Errorf("ledger not available")
		return
	}

	err := cx.appWriteGlobalKey(key, sv.toTealValue())
	if err != nil {
		cx.err = err
		return
	}

	cx.stack = cx.stack[:prev]
}

func opAppDeleteLocalState(cx *evalContext) {
	last := len(cx.stack) - 1 // key
	prev := last - 1          // account offset

	key := string(cx.stack[last].Bytes)
	accountIdx := cx.stack[prev].Uint

	if cx.Ledger == nil {
		cx.err = fmt.Errorf("ledger not available")
		return
	}

	err := cx.appDeleteLocalKey(accountIdx, key)
	if err != nil {
		cx.err = err
		return
	}

	cx.stack = cx.stack[:prev]
}

func opAppDeleteGlobalState(cx *evalContext) {
	last := len(cx.stack) - 1 // key

	key := string(cx.stack[last].Bytes)

	if cx.Ledger == nil {
		cx.err = fmt.Errorf("ledger not available")
		return
	}

	err := cx.appDeleteGlobalKey(key)
	if err != nil {
		cx.err = err
		return
	}
	cx.stack = cx.stack[:last]
}

func opAssetHoldingGet(cx *evalContext) {
	last := len(cx.stack) - 1 // asset id
	prev := last - 1          // account offset

	assetID := cx.stack[last].Uint
	accountIdx := cx.stack[prev].Uint
	fieldIdx := uint64(cx.program[cx.pc+1])

	if cx.Ledger == nil {
		cx.err = fmt.Errorf("ledger not available")
		return
	}

	addr, err := cx.Txn.Txn.AddressByIndex(accountIdx, cx.Txn.Txn.Sender)
	if err != nil {
		cx.err = err
		return
	}

	var exist uint64 = 0
	var value stackValue
	if holding, err := cx.Ledger.AssetHolding(addr, basics.AssetIndex(assetID)); err == nil {
		// the holding exist, read the value
		exist = 1
		value, err = cx.assetHoldingEnumToValue(&holding, fieldIdx)
		if err != nil {
			cx.err = err
			return
		}
	}

	cx.stack[prev] = value
	cx.stack[last].Uint = exist
}

func opAssetParamsGet(cx *evalContext) {
	last := len(cx.stack) - 1 // foreign asset id

	foreignAssetsIndex := cx.stack[last].Uint
	paramIdx := uint64(cx.program[cx.pc+1])

	if cx.Ledger == nil {
		cx.err = fmt.Errorf("ledger not available")
		return
	}

	if foreignAssetsIndex >= uint64(len(cx.Txn.Txn.ForeignAssets)) {
		cx.err = fmt.Errorf("invalid ForeignAssets index %d", foreignAssetsIndex)
		return
	}
	assetID := cx.Txn.Txn.ForeignAssets[foreignAssetsIndex]

	var exist uint64 = 0
	var value stackValue
	if params, err := cx.Ledger.AssetParams(basics.AssetIndex(assetID)); err == nil {
		// params exist, read the value
		exist = 1
		value, err = cx.assetParamsEnumToValue(&params, paramIdx)
		if err != nil {
			cx.err = err
			return
		}
	}

	cx.stack[last] = value
	cx.stack = append(cx.stack, stackValue{Uint: exist})
}<|MERGE_RESOLUTION|>--- conflicted
+++ resolved
@@ -514,12 +514,7 @@
 		}
 	}()
 	if (params.Proto == nil) || (params.Proto.LogicSigVersion == 0) {
-<<<<<<< HEAD
-		err = errLogicSigNotSupported
-		return
-=======
 		return errLogicSigNotSupported
->>>>>>> 23bfcd79
 	}
 	version, vlen := binary.Uvarint(program)
 	if vlen <= 0 {
@@ -633,15 +628,12 @@
 		return
 	}
 	cx.cost += deets.Cost
-<<<<<<< HEAD
-=======
 	if cx.cost > cx.budget() {
 		cx.err = fmt.Errorf("pc=%3d dynamic cost budget of %d exceeded, executing %s", cx.pc, cx.budget(), spec.Name)
 		return
 	}
 
 	preheight := len(cx.stack)
->>>>>>> 23bfcd79
 	spec.op(cx)
 
 	if cx.err == nil {
@@ -739,14 +731,6 @@
 	}
 	deets := spec.Details
 	if deets.Size != 0 && (cx.pc+deets.Size > len(cx.program)) {
-<<<<<<< HEAD
-		cx.err = fmt.Errorf("%3d %s program ends short of immediate values", cx.pc, spec.Name)
-		return 1
-	}
-	prevpc := cx.pc
-	if deets.checkFunc != nil {
-		cost = deets.checkFunc(cx)
-=======
 		return 0, fmt.Errorf("%3d %s program ends short of immediate values", cx.pc, spec.Name)
 	}
 	prevpc := cx.pc
@@ -755,7 +739,6 @@
 		if err != nil {
 			return 0, err
 		}
->>>>>>> 23bfcd79
 		if cx.nextpc != 0 {
 			cx.pc = cx.nextpc
 			cx.nextpc = 0
@@ -763,10 +746,6 @@
 			cx.pc += deets.Size
 		}
 	} else {
-<<<<<<< HEAD
-		cost = deets.Cost
-=======
->>>>>>> 23bfcd79
 		cx.pc += deets.Size
 	}
 	if cx.Trace != nil {
@@ -2114,15 +2093,8 @@
 		cx.err = fmt.Errorf("gtxnsa unsupported field %d", field)
 		return
 	}
-<<<<<<< HEAD
-	var sv stackValue
-	var err error
-	arrayFieldIdx := uint64(cx.program[cx.pc+2])
-	sv, err = cx.txnFieldToStack(tx, field, arrayFieldIdx, gtxid)
-=======
 	arrayFieldIdx := uint64(cx.program[cx.pc+2])
 	sv, err := cx.txnFieldToStack(tx, field, arrayFieldIdx, gtxid)
->>>>>>> 23bfcd79
 	if err != nil {
 		cx.err = err
 		return
@@ -2285,8 +2257,6 @@
 	last := len(cx.stack) - 1
 	cx.scratch[gindex] = cx.stack[last]
 	cx.stack = cx.stack[:last]
-<<<<<<< HEAD
-=======
 }
 
 func opGloadImpl(cx *evalContext, groupIdx int, scratchIdx int, opName string) (scratchValue stackValue, err error) {
@@ -2334,7 +2304,6 @@
 	}
 
 	cx.stack[last] = scratchValue
->>>>>>> 23bfcd79
 }
 
 func opConcat(cx *evalContext) {
