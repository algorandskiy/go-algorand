--- conflicted
+++ resolved
@@ -378,15 +378,12 @@
 func TestBtoi(t *testing.T) {
 	t.Parallel()
 	testAccepts(t, "int 0x1234567812345678; byte 0x1234567812345678; btoi; ==", 1)
-<<<<<<< HEAD
-=======
 	testAccepts(t, "int 0x34567812345678; byte 0x34567812345678; btoi; ==", 1)
 	testAccepts(t, "int 0x567812345678; byte 0x567812345678; btoi; ==", 1)
 	testAccepts(t, "int 0x7812345678; byte 0x7812345678; btoi; ==", 1)
 	testAccepts(t, "int 0x12345678; byte 0x12345678; btoi; ==", 1)
 	testAccepts(t, "int 0x345678; byte 0x345678; btoi; ==", 1)
 	testAccepts(t, "int 0; byte b64(); btoi; ==", 1)
->>>>>>> 23bfcd79
 }
 
 func TestBtoiTooLong(t *testing.T) {
@@ -545,39 +542,6 @@
 done:
 int 1                   // ret 1
 `, 2)
-<<<<<<< HEAD
-}
-
-func TestDivZero(t *testing.T) {
-	t.Parallel()
-	for v := uint64(1); v <= AssemblerMaxVersion; v++ {
-		t.Run(fmt.Sprintf("v=%d", v), func(t *testing.T) {
-			ops, err := AssembleStringWithVersion(`int 0x111111111
-int 0
-/
-pop
-int 1`, v)
-			require.NoError(t, err)
-			sb := strings.Builder{}
-			cost, err := Check(ops.Program, defaultEvalParams(&sb, nil))
-			if err != nil {
-				t.Log(hex.EncodeToString(ops.Program))
-				t.Log(sb.String())
-			}
-			require.NoError(t, err)
-			require.True(t, cost < 1000)
-			pass, err := Eval(ops.Program, defaultEvalParams(&sb, nil))
-			if pass {
-				t.Log(hex.EncodeToString(ops.Program))
-				t.Log(sb.String())
-			}
-			require.False(t, pass)
-			require.Error(t, err)
-			isNotPanic(t, err)
-		})
-	}
-=======
->>>>>>> 23bfcd79
 }
 
 func TestUint128(t *testing.T) {
@@ -941,13 +905,10 @@
 ==
 &&
 `
-<<<<<<< HEAD
-=======
 
 const globalV4TestProgram = globalV3TestProgram + `
 // No new globals in v4
 `
->>>>>>> 23bfcd79
 
 func TestGlobal(t *testing.T) {
 	t.Parallel()
@@ -967,13 +928,10 @@
 		3: {
 			CreatorAddress, globalV3TestProgram,
 			EvalStateful, CheckStateful,
-<<<<<<< HEAD
-=======
 		},
 		4: {
 			CreatorAddress, globalV4TestProgram,
 			EvalStateful, CheckStateful,
->>>>>>> 23bfcd79
 		},
 	}
 	ledger := makeTestLedger(nil)
@@ -993,14 +951,8 @@
 				}
 			}
 			ops := testProg(t, testProgram, v)
-<<<<<<< HEAD
-			cost, err := check(ops.Program, defaultEvalParams(nil, nil))
-			require.NoError(t, err)
-			require.True(t, cost < 1000)
-=======
 			err := check(ops.Program, defaultEvalParams(nil, nil))
 			require.NoError(t, err)
->>>>>>> 23bfcd79
 			var txn transactions.SignedTxn
 			txn.Lsig.Logic = ops.Program
 			txgroup := make([]transactions.SignedTxn, 1)
@@ -1357,8 +1309,6 @@
 int 1
 `
 
-<<<<<<< HEAD
-=======
 const testTxnProgramTextV4 = testTxnProgramTextV3 + `
 assert
 txn AppProgramExtraPages
@@ -1370,7 +1320,6 @@
 int 1
 `
 
->>>>>>> 23bfcd79
 func makeSampleTxn() transactions.SignedTxn {
 	var txn transactions.SignedTxn
 	copy(txn.Txn.Sender[:], []byte("aoeuiaoeuiaoeuiaoeuiaoeuiaoeui00"))
@@ -1454,11 +1403,7 @@
 func TestTxn(t *testing.T) {
 	t.Parallel()
 	for _, txnField := range TxnFieldNames {
-<<<<<<< HEAD
-		if !strings.Contains(testTxnProgramTextV3, txnField) {
-=======
 		if !strings.Contains(testTxnProgramTextV4, txnField) {
->>>>>>> 23bfcd79
 			if txnField != FirstValidTime.String() {
 				t.Errorf("TestTxn missing field %v", txnField)
 			}
@@ -1469,10 +1414,7 @@
 		1: testTxnProgramTextV1,
 		2: testTxnProgramTextV2,
 		3: testTxnProgramTextV3,
-<<<<<<< HEAD
-=======
 		4: testTxnProgramTextV4,
->>>>>>> 23bfcd79
 	}
 
 	clearOps := testProg(t, "int 1", 1)
@@ -1480,11 +1422,7 @@
 	for v, source := range tests {
 		t.Run(fmt.Sprintf("v=%d", v), func(t *testing.T) {
 			ops := testProg(t, source, v)
-<<<<<<< HEAD
-			cost, err := Check(ops.Program, defaultEvalParams(nil, nil))
-=======
 			err := Check(ops.Program, defaultEvalParams(nil, nil))
->>>>>>> 23bfcd79
 			require.NoError(t, err)
 			txn := makeSampleTxn()
 			txn.Txn.ApprovalProgram = ops.Program
@@ -1720,20 +1658,12 @@
 	sb := &strings.Builder{}
 	ep.Trace = sb
 	ep.Txn.Lsig.Logic = ops.Program
-<<<<<<< HEAD
-	cost, err := Check(ops.Program, ep)
-=======
 	err := Check(ops.Program, ep)
->>>>>>> 23bfcd79
 	if err != nil {
 		t.Log(hex.EncodeToString(ops.Program))
 		t.Log(sb.String())
 	}
 	require.NoError(t, err)
-<<<<<<< HEAD
-	require.True(t, cost < 1000)
-=======
->>>>>>> 23bfcd79
 
 	pass, err := Eval(ops.Program, ep)
 	if len(problems) == 0 {
@@ -1931,27 +1861,12 @@
 int 0x300
 |
 int 0x310
-<<<<<<< HEAD
-==`, v)
-			require.NoError(t, err)
-			cost, err := Check(ops.Program, defaultEvalParams(nil, nil))
-			require.NoError(t, err)
-			require.True(t, cost < 1000)
-			sb := strings.Builder{}
-			pass, err := Eval(ops.Program, defaultEvalParams(&sb, nil))
-			if !pass {
-				t.Log(hex.EncodeToString(ops.Program))
-				t.Log(sb.String())
-			}
-			require.NoError(t, err)
-			require.True(t, pass)
-		})
-	}
+==`, 1)
 }
 
 func TestStringOps(t *testing.T) {
 	t.Parallel()
-	ops := testProg(t, `byte 0x123456789abc
+	testAccepts(t, `byte 0x123456789abc
 substring 1 3
 byte 0x3456
 ==
@@ -1960,104 +1875,6 @@
 byte 0x789abc
 concat
 concat
-byte 0x123456789abc
-==
-&&
-byte 0x123456789abc
-int 1
-int 3
-substring3
-byte 0x3456
-==
-&&
-byte 0x123456789abc
-int 3
-int 3
-substring3
-len
-int 0
-==
-&&`, 2)
-	cost, err := Check(ops.Program, defaultEvalParams(nil, nil))
-	require.NoError(t, err)
-	require.True(t, cost < 1000)
-	sb := strings.Builder{}
-	pass, err := Eval(ops.Program, defaultEvalParams(&sb, nil))
-	if !pass {
-		t.Log(hex.EncodeToString(ops.Program))
-		t.Log(sb.String())
-	}
-	require.NoError(t, err)
-	require.True(t, pass)
-}
-
-func TestConsOverflow(t *testing.T) {
-	t.Parallel()
-	ops := testProg(t, `byte 0xf000000000000000
-dup
-concat
-dup
-concat
-dup
-concat
-dup
-concat
-dup
-concat
-dup
-concat
-dup
-concat
-dup
-concat
-dup
-concat
-dup
-concat
-dup
-concat
-dup
-concat
-dup
-concat
-dup
-concat
-dup
-concat
-dup
-concat
-dup
-=======
-==`, 1)
-}
-
-func TestStringOps(t *testing.T) {
-	t.Parallel()
-	testAccepts(t, `byte 0x123456789abc
-substring 1 3
-byte 0x3456
-==
-byte 0x12
-byte 0x3456
-byte 0x789abc
->>>>>>> 23bfcd79
-concat
-concat
-<<<<<<< HEAD
-len`, 2)
-	cost, err := Check(ops.Program, defaultEvalParams(nil, nil))
-	require.NoError(t, err)
-	require.True(t, cost < 1000)
-	sb := strings.Builder{}
-	pass, err := Eval(ops.Program, defaultEvalParams(&sb, nil))
-	if pass {
-		t.Log(hex.EncodeToString(ops.Program))
-		t.Log(sb.String())
-	}
-	require.False(t, pass)
-	require.Error(t, err)
-	isNotPanic(t, err)
-=======
 byte 0x123456789abc
 ==
 &&
@@ -2093,101 +1910,41 @@
 `
 	testAccepts(t, justfits+"len", 2)
 	testPanics(t, justfits+"byte 0x11; concat; len", 2)
->>>>>>> 23bfcd79
 }
 
 func TestSubstringFlop(t *testing.T) {
 	t.Parallel()
 	// fails in compiler
-<<<<<<< HEAD
-	ops := testProg(t, `byte 0xf000000000000000
-=======
 	testProg(t, `byte 0xf000000000000000
->>>>>>> 23bfcd79
 substring 4 2
 len`, 2, expect{2, "substring end is before start"})
 
 	// fails at runtime
-<<<<<<< HEAD
-	ops = testProg(t, `byte 0xf000000000000000
-=======
 	testPanics(t, `byte 0xf000000000000000
->>>>>>> 23bfcd79
 int 4
 int 2
 substring3
 len`, 2)
-<<<<<<< HEAD
-	cost, err := Check(ops.Program, defaultEvalParams(nil, nil))
-	require.NoError(t, err)
-	require.True(t, cost < 1000)
-	sb := strings.Builder{}
-	pass, err := Eval(ops.Program, defaultEvalParams(&sb, nil))
-	if pass {
-		t.Log(hex.EncodeToString(ops.Program))
-		t.Log(sb.String())
-	}
-	require.False(t, pass)
-	require.Error(t, err)
-	isNotPanic(t, err)
-
-	// fails at runtime
-	ops = testProg(t, `byte 0xf000000000000000
-=======
 
 	// fails at runtime
 	err := testPanics(t, `byte 0xf000000000000000
->>>>>>> 23bfcd79
 int 4
 int 0xFFFFFFFFFFFFFFFE
 substring3
 len`, 2)
-<<<<<<< HEAD
-	cost, err = Check(ops.Program, defaultEvalParams(nil, nil))
-	require.NoError(t, err)
-	require.True(t, cost < 1000)
-	pass, err = Eval(ops.Program, defaultEvalParams(nil, nil))
-	require.False(t, pass)
-	require.Error(t, err)
-=======
->>>>>>> 23bfcd79
 	require.Contains(t, err.Error(), "substring range beyond length of string")
 }
 
 func TestSubstringRange(t *testing.T) {
 	t.Parallel()
-<<<<<<< HEAD
-	ops := testProg(t, `byte 0xf000000000000000
-substring 2 99
-len`, 2)
-	cost, err := Check(ops.Program, defaultEvalParams(nil, nil))
-	require.NoError(t, err)
-	require.True(t, cost < 1000)
-	sb := strings.Builder{}
-	pass, err := Eval(ops.Program, defaultEvalParams(&sb, nil))
-	if pass {
-		t.Log(hex.EncodeToString(ops.Program))
-		t.Log(sb.String())
-	}
-	require.False(t, pass)
-	require.Error(t, err)
-	isNotPanic(t, err)
-=======
 	testPanics(t, `byte 0xf000000000000000
 substring 2 99
 len`, 2)
->>>>>>> 23bfcd79
 }
 
 func TestLoadStore(t *testing.T) {
 	t.Parallel()
-<<<<<<< HEAD
-	for v := uint64(1); v <= AssemblerMaxVersion; v++ {
-		t.Run(fmt.Sprintf("v=%d", v), func(t *testing.T) {
-			ops := testProg(t, `int 37
-=======
 	testAccepts(t, `int 37
->>>>>>> 23bfcd79
 int 37
 store 1
 byte 0xabbacafe
@@ -2201,24 +1958,7 @@
 load 0
 load 1
 +
-<<<<<<< HEAD
-&&`, v)
-			cost, err := Check(ops.Program, defaultEvalParams(nil, nil))
-			require.NoError(t, err)
-			require.True(t, cost < 1000)
-			sb := strings.Builder{}
-			pass, err := Eval(ops.Program, defaultEvalParams(&sb, nil))
-			if !pass {
-				t.Log(hex.EncodeToString(ops.Program))
-				t.Log(sb.String())
-			}
-			require.NoError(t, err)
-			require.True(t, pass)
-		})
-	}
-=======
 &&`, 1)
->>>>>>> 23bfcd79
 }
 
 func TestLoadStore2(t *testing.T) {
@@ -2234,19 +1974,6 @@
 +
 int 5
 ==`
-<<<<<<< HEAD
-	for v := uint64(1); v <= AssemblerMaxVersion; v++ {
-		t.Run(fmt.Sprintf("v=%d", v), func(t *testing.T) {
-			ops := testProg(t, progText, v)
-			cost, err := Check(ops.Program, defaultEvalParams(nil, nil))
-			require.NoError(t, err)
-			require.True(t, cost < 1000)
-			sb := strings.Builder{}
-			pass, err := Eval(ops.Program, defaultEvalParams(&sb, nil))
-			if !pass {
-				t.Log(hex.EncodeToString(ops.Program))
-				t.Log(sb.String())
-=======
 	testAccepts(t, progText, 1)
 }
 
@@ -2334,7 +2061,6 @@
 			for j, source := range sources {
 				ops := testProg(t, source, AssemblerMaxVersion)
 				opsList[j] = ops
->>>>>>> 23bfcd79
 			}
 
 			// Initialize txgroup and cxgroup
@@ -2835,14 +2561,8 @@
 intc 0
 bnz done
 done:`, 2)
-<<<<<<< HEAD
-	cost, err := Check(ops.Program, defaultEvalParams(nil, nil))
-	require.NoError(t, err)
-	require.True(t, cost < 1000)
-=======
 	err := Check(ops.Program, defaultEvalParams(nil, nil))
 	require.NoError(t, err)
->>>>>>> 23bfcd79
 	sb := strings.Builder{}
 	pass, err := Eval(ops.Program, defaultEvalParams(&sb, nil))
 	require.NoError(t, err)
@@ -3779,37 +3499,11 @@
 	require.Contains(t, err.Error(), "illegal opcode 0x36") // txna
 }
 
-<<<<<<< HEAD
-func TestStepErrors(t *testing.T) {
-	// This test modifies opsByName table, do not run in parallel
-
-	source := `intcblock 0
-intc_0
-intc_0
-+
-`
-	ops, err := AssembleStringWithVersion(source, AssemblerMaxVersion)
-	require.NoError(t, err)
-
-	ep := defaultEvalParams(nil, nil)
-
-	origSpec := OpsByName[LogicVersion]["+"]
-	spec := origSpec
-	defer func() {
-		// restore, opsByOpcode is global
-		opsByOpcode[LogicVersion][spec.Opcode] = origSpec
-	}()
-
-	spec.op = func(cx *evalContext) {
-		// overflow
-		cx.stack = make([]stackValue, 2000)
-=======
 func TestStackOverflow(t *testing.T) {
 	t.Parallel()
 	source := "int 1; int 2;"
 	for i := 1; i < MaxStackDepth/2; i++ {
 		source += "dup2;"
->>>>>>> 23bfcd79
 	}
 	testAccepts(t, source+"return", 2)
 	testPanics(t, source+"dup2; return", 2)
@@ -3845,30 +3539,9 @@
 exit:
 int 1
 `
-<<<<<<< HEAD
-	ep := defaultEvalParams(nil, nil)
-
-	ops := testProg(t, text, AssemblerMaxVersion)
-	pass, err := Eval(ops.Program, ep)
-	require.NoError(t, err)
-	require.True(t, pass)
-
-	text = `int 1; int 2; dup2; pop; pop; pop`
-	ops = testProg(t, text, AssemblerMaxVersion)
-	pass, err = Eval(ops.Program, ep)
-	require.NoError(t, err)
-	require.True(t, pass)
-
-	text = `int 1; int 2; dup2; pop; pop`
-	ops = testProg(t, text, AssemblerMaxVersion)
-	pass, err = Eval(ops.Program, ep)
-	require.Error(t, err)
-	require.False(t, pass)
-=======
 	testAccepts(t, text, 2)
 	testAccepts(t, "int 1; int 2; dup2; pop; pop; pop", 2)
 	testPanics(t, "int 1; int 2; dup2; pop; pop", 2)
->>>>>>> 23bfcd79
 }
 
 func TestStringLiteral(t *testing.T) {
@@ -4083,11 +3756,7 @@
 			require.Contains(t, source, spec.Name)
 			ops := testProg(t, source, AssemblerMaxVersion)
 			// all opcodes allowed in stateful mode so use CheckStateful/EvalStateful
-<<<<<<< HEAD
-			_, err := CheckStateful(ops.Program, ep)
-=======
 			err := CheckStateful(ops.Program, ep)
->>>>>>> 23bfcd79
 			require.NoError(t, err, source)
 			_, err = EvalStateful(ops.Program, ep)
 			if spec.Name != "return" {
@@ -4162,66 +3831,6 @@
 				require.Error(t, err, source)
 				require.Contains(t, err.Error(), "illegal opcode")
 				err = CheckStateful(ops.Program, ep)
-				require.Error(t, err, source)
-				require.Contains(t, err.Error(), "illegal opcode")
-				_, err = Eval(ops.Program, ep)
-				require.Error(t, err, source)
-				require.Contains(t, err.Error(), "illegal opcode")
-				_, err = EvalStateful(ops.Program, ep)
-				require.Error(t, err, source)
-				require.Contains(t, err.Error(), "illegal opcode")
-			}
-			cnt++
-		}
-	}
-	require.Equal(t, len(tests), cnt)
-}
-
-// check all v3 opcodes: allowed in v3 and not allowed before
-func TestAllowedOpcodesV3(t *testing.T) {
-	t.Parallel()
-
-	// all tests are expected to fail in evaluation
-	tests := map[string]string{
-		"assert":      "int 1; assert",
-		"min_balance": "int 1; min_balance",
-		"getbit":      "int 15; int 64; getbit",
-		"setbit":      "int 15; int 64; int 0; setbit",
-		"getbyte":     "byte \"john\"; int 5; getbyte",
-		"setbyte":     "byte \"john\"; int 5; int 66; setbyte",
-		"swap":        "int 1; byte \"x\"; swap",
-		"select":      "int 1; byte \"x\"; int 1; select",
-		"dig":         "int 1; int 1; dig 1",
-		"gtxns":       "int 0; gtxns FirstValid",
-		"gtxnsa":      "int 0; gtxnsa Accounts 0",
-		"pushint":     "pushint 7; pushint 4",
-		"pushbytes":   `pushbytes "stringsfail?"`,
-	}
-
-	excluded := map[string]bool{}
-
-	ep := defaultEvalParams(nil, nil)
-
-	cnt := 0
-	for _, spec := range OpSpecs {
-		if spec.Version == 3 && !excluded[spec.Name] {
-			source, ok := tests[spec.Name]
-			require.True(t, ok, "Missed opcode in the test: %s", spec.Name)
-			require.Contains(t, source, spec.Name)
-			ops := testProg(t, source, AssemblerMaxVersion)
-			// all opcodes allowed in stateful mode so use CheckStateful/EvalStateful
-			_, err := CheckStateful(ops.Program, ep)
-			require.NoError(t, err, source)
-			_, err = EvalStateful(ops.Program, ep)
-			require.Error(t, err, source)
-			require.NotContains(t, err.Error(), "illegal opcode")
-
-			for v := byte(0); v <= 1; v++ {
-				ops.Program[0] = v
-				_, err = Check(ops.Program, ep)
-				require.Error(t, err, source)
-				require.Contains(t, err.Error(), "illegal opcode")
-				_, err = CheckStateful(ops.Program, ep)
 				require.Error(t, err, source)
 				require.Contains(t, err.Error(), "illegal opcode")
 				_, err = Eval(ops.Program, ep)
@@ -4275,32 +3884,6 @@
 
 type evalTester func(pass bool, err error) bool
 
-<<<<<<< HEAD
-func testEvaluation(t *testing.T, program string, introduced uint64, tester evalTester) {
-	for v := uint64(1); v <= AssemblerMaxVersion; v++ {
-		t.Run(fmt.Sprintf("v=%d", v), func(t *testing.T) {
-			if v < introduced {
-				testProg(t, obfuscate(program), v, expect{0, "...opcode was introduced..."})
-				return
-			}
-			ops := testProg(t, program, v)
-			cost, err := Check(ops.Program, defaultEvalParams(nil, nil))
-			require.NoError(t, err)
-			require.True(t, cost < 1000)
-			var txn transactions.SignedTxn
-			txn.Lsig.Logic = ops.Program
-			sb := strings.Builder{}
-			pass, err := Eval(ops.Program, defaultEvalParams(&sb, &txn))
-			ok := tester(pass, err)
-			if !ok {
-				t.Log(hex.EncodeToString(ops.Program))
-				t.Log(sb.String())
-			}
-			require.True(t, ok)
-			isNotPanic(t, err) // Never want a Go level panic.
-		})
-	}
-=======
 func testEvaluation(t *testing.T, program string, introduced uint64, tester evalTester) error {
 	var outer error
 	for v := uint64(1); v <= AssemblerMaxVersion; v++ {
@@ -4343,7 +3926,6 @@
 		})
 	}
 	return outer
->>>>>>> 23bfcd79
 }
 
 func testAccepts(t *testing.T, program string, introduced uint64) {
@@ -4357,13 +3939,8 @@
 		return !pass && err == nil
 	})
 }
-<<<<<<< HEAD
-func testPanics(t *testing.T, program string, introduced uint64) {
-	testEvaluation(t, program, introduced, func(pass bool, err error) bool {
-=======
 func testPanics(t *testing.T, program string, introduced uint64) error {
 	return testEvaluation(t, program, introduced, func(pass bool, err error) bool {
->>>>>>> 23bfcd79
 		// TEAL panic! not just reject at exit
 		return !pass && err != nil
 	})
@@ -4438,10 +4015,7 @@
 func TestSwap(t *testing.T) {
 	t.Parallel()
 	testAccepts(t, "int 1; byte 0x1234; swap; int 1; ==; assert; byte 0x1234; ==", 3)
-<<<<<<< HEAD
-=======
 	testPanics(t, obfuscate("int 1; swap; int 1; return"), 3)
->>>>>>> 23bfcd79
 }
 
 func TestSelect(t *testing.T) {
@@ -4485,8 +4059,6 @@
 	ops1 = testProg(t, "int 2; int 3; int 5; int 6; int 1", 3)
 	ops2 = testProg(t, "int 2; int 3; int 5; int 6; pushint 1", 3)
 	require.Less(t, len(ops2.Program), len(ops1.Program))
-<<<<<<< HEAD
-=======
 }
 
 func TestLoop(t *testing.T) {
@@ -4746,5 +4318,4 @@
 func TestBytesConversions(t *testing.T) {
 	testAccepts(t, "byte 0x11; byte 0x10; b+; btoi; int 0x21; ==", 4)
 	testAccepts(t, "byte 0x0011; byte 0x10; b+; btoi; int 0x21; ==", 4)
->>>>>>> 23bfcd79
 }