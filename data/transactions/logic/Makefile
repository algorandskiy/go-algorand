<<<<<<< HEAD
all:	TEAL_opcodes.md README.md fields_string.go

# Location of algorandfoundation/specs repo. (Optional)
SPECS := ../../../../specs
# Location of algorand/docs repo. (Optional)
DOCS :=  ../../../../docs
=======
all:	TEAL_opcodes.md teal.tmLanguage.json README.md fields_string.go
>>>>>>> 23bfcd79

# Location of algorandfoundation/specs repo. (Optional)
SPECS := ../../../../specs
# Location of algorand/docs repo. (Optional)
DOCS :=  ../../../../docs

TEAL_opcodes.md teal.tmLanguage.json:	fields_string.go ../../../cmd/opdoc/opdoc.go ../../../cmd/opdoc/tmLanguage.go eval.go assembler.go doc.go opcodes.go
	go run ../../../cmd/opdoc/opdoc.go ../../../cmd/opdoc/tmLanguage.go
	@if [ -e $(SPECS)/dev/TEAL_opcodes.md ]; then \
		sed '/^$$/q' $(SPECS)/dev/TEAL_opcodes.md | cat - TEAL_opcodes.md > opcodes.spec; \
		mv opcodes.spec $(SPECS)/dev/TEAL_opcodes.md; \
		echo "TEAL_opcodes.md updated in specs repo"; \
	fi
	@if [ -e $(DOCS)/docs/reference/teal/opcodes.md ]; then \
		sed 's/^# /title: /g' TEAL_opcodes.md > $(DOCS)/docs/reference/teal/opcodes.md; \
		echo "opcodes.md updated in docs repo"; \
	fi

fields_string.go:	fields.go
	go generate

README.md:	TEAL_opcodes.md README_in.md
	python merge.py > README.md
	@if [ -e $(SPECS)/dev/TEAL.md ]; then \
		sed '/^$$/q' $(SPECS)/dev/TEAL.md | cat - README.md > teal.spec; \
                mv teal.spec $(SPECS)/dev/TEAL.md; \
		echo "TEAL.md updated in specs repo"; \
	fi
	@if [ -e $(DOCS)/docs/reference/teal/specification.md ]; then \
		sed 's/^# /title: /g' README.md > $(DOCS)/docs/reference/teal/specification.md; \
		echo "specification.md updated in docs repo"; \
	fi<|MERGE_RESOLUTION|>--- conflicted
+++ resolved
@@ -1,13 +1,4 @@
-<<<<<<< HEAD
-all:	TEAL_opcodes.md README.md fields_string.go
-
-# Location of algorandfoundation/specs repo. (Optional)
-SPECS := ../../../../specs
-# Location of algorand/docs repo. (Optional)
-DOCS :=  ../../../../docs
-=======
 all:	TEAL_opcodes.md teal.tmLanguage.json README.md fields_string.go
->>>>>>> 23bfcd79
 
 # Location of algorandfoundation/specs repo. (Optional)
 SPECS := ../../../../specs
