// Copyright (C) 2019-2021 Algorand, Inc.
// This file is part of go-algorand
//
// go-algorand is free software: you can redistribute it and/or modify
// it under the terms of the GNU Affero General Public License as
// published by the Free Software Foundation, either version 3 of the
// License, or (at your option) any later version.
//
// go-algorand is distributed in the hope that it will be useful,
// but WITHOUT ANY WARRANTY; without even the implied warranty of
// MERCHANTABILITY or FITNESS FOR A PARTICULAR PURPOSE.  See the
// GNU Affero General Public License for more details.
//
// You should have received a copy of the GNU Affero General Public License
// along with go-algorand.  If not, see <https://www.gnu.org/licenses/>.

package logic

import (
	"fmt"

	"github.com/algorand/go-algorand/data/transactions"
	"github.com/algorand/go-algorand/protocol"
)

//go:generate stringer -type=TxnField,GlobalField,AssetParamsField,AssetHoldingField,OnCompletionConstType -output=fields_string.go

// TxnField is an enum type for `txn` and `gtxn`
type TxnField int

const (
	// Sender Transaction.Sender
	Sender TxnField = iota
	// Fee Transaction.Fee
	Fee
	// FirstValid Transaction.FirstValid
	FirstValid
	// FirstValidTime panic
	FirstValidTime
	// LastValid Transaction.LastValid
	LastValid
	// Note Transaction.Note
	Note
	// Lease Transaction.Lease
	Lease
	// Receiver Transaction.Receiver
	Receiver
	// Amount Transaction.Amount
	Amount
	// CloseRemainderTo Transaction.CloseRemainderTo
	CloseRemainderTo
	// VotePK Transaction.VotePK
	VotePK
	// SelectionPK Transaction.SelectionPK
	SelectionPK
	// VoteFirst Transaction.VoteFirst
	VoteFirst
	// VoteLast Transaction.VoteLast
	VoteLast
	// VoteKeyDilution Transaction.VoteKeyDilution
	VoteKeyDilution
	// Type Transaction.Type
	Type
	// TypeEnum int(Transaction.Type)
	TypeEnum
	// XferAsset Transaction.XferAsset
	XferAsset
	// AssetAmount Transaction.AssetAmount
	AssetAmount
	// AssetSender Transaction.AssetSender
	AssetSender
	// AssetReceiver Transaction.AssetReceiver
	AssetReceiver
	// AssetCloseTo Transaction.AssetCloseTo
	AssetCloseTo
	// GroupIndex i for txngroup[i] == Txn
	GroupIndex
	// TxID Transaction.ID()
	TxID
	// ApplicationID basics.AppIndex
	ApplicationID
	// OnCompletion OnCompletion
	OnCompletion
	// ApplicationArgs  [][]byte
	ApplicationArgs
	// NumAppArgs len(ApplicationArgs)
	NumAppArgs
	// Accounts []basics.Address
	Accounts
	// NumAccounts len(Accounts)
	NumAccounts
	// ApprovalProgram []byte
	ApprovalProgram
	// ClearStateProgram []byte
	ClearStateProgram
	// RekeyTo basics.Address
	RekeyTo
	// ConfigAsset basics.AssetIndex
	ConfigAsset
	// ConfigAssetTotal AssetParams.Total
	ConfigAssetTotal
	// ConfigAssetDecimals AssetParams.Decimals
	ConfigAssetDecimals
	// ConfigAssetDefaultFrozen AssetParams.AssetDefaultFrozen
	ConfigAssetDefaultFrozen
	// ConfigAssetUnitName AssetParams.UnitName
	ConfigAssetUnitName
	// ConfigAssetName AssetParams.AssetName
	ConfigAssetName
	// ConfigAssetURL AssetParams.URL
	ConfigAssetURL
	// ConfigAssetMetadataHash AssetParams.MetadataHash
	ConfigAssetMetadataHash
	// ConfigAssetManager AssetParams.Manager
	ConfigAssetManager
	// ConfigAssetReserve AssetParams.Reserve
	ConfigAssetReserve
	// ConfigAssetFreeze AssetParams.Freeze
	ConfigAssetFreeze
	// ConfigAssetClawback AssetParams.Clawback
	ConfigAssetClawback
	//FreezeAsset  basics.AssetIndex
	FreezeAsset
	// FreezeAssetAccount basics.Address
	FreezeAssetAccount
	// FreezeAssetFrozen bool
	FreezeAssetFrozen
	// Assets []basics.AssetIndex
	Assets
	// NumAssets len(ForeignAssets)
	NumAssets
	// Applications []basics.AppIndex
	Applications
	// NumApplications len(ForeignApps)
	NumApplications

	// GlobalNumUint uint64
	GlobalNumUint
	// GlobalNumByteSlice uint64
	GlobalNumByteSlice
	// LocalNumUint uint64
	LocalNumUint
	// LocalNumByteSlice uint64
	LocalNumByteSlice
<<<<<<< HEAD
=======

	// AppProgramExtraPages AppParams.ExtraProgramPages
	AppProgramExtraPages
>>>>>>> 23bfcd79

	invalidTxnField // fence for some setup that loops from Sender..invalidTxnField
)

// TxnFieldNames are arguments to the 'txn' and 'txnById' opcodes
var TxnFieldNames []string

// TxnFieldTypes is StackBytes or StackUint64 parallel to TxnFieldNames
var TxnFieldTypes []StackType

var txnFieldSpecByField map[TxnField]txnFieldSpec
var txnFieldSpecByName tfNameSpecMap

// simple interface used by doc generator for fields versioning
type tfNameSpecMap map[string]txnFieldSpec

func (s tfNameSpecMap) getExtraFor(name string) (extra string) {
	if s[name].version > 1 {
		extra = fmt.Sprintf("LogicSigVersion >= %d.", s[name].version)
	}
	return
}

type txnFieldSpec struct {
	field   TxnField
	ftype   StackType
	version uint64
}

var txnFieldSpecs = []txnFieldSpec{
	{Sender, StackBytes, 0},
	{Fee, StackUint64, 0},
	{FirstValid, StackUint64, 0},
	{FirstValidTime, StackUint64, 0},
	{LastValid, StackUint64, 0},
	{Note, StackBytes, 0},
	{Lease, StackBytes, 0},
	{Receiver, StackBytes, 0},
	{Amount, StackUint64, 0},
	{CloseRemainderTo, StackBytes, 0},
	{VotePK, StackBytes, 0},
	{SelectionPK, StackBytes, 0},
	{VoteFirst, StackUint64, 0},
	{VoteLast, StackUint64, 0},
	{VoteKeyDilution, StackUint64, 0},
	{Type, StackBytes, 0},
	{TypeEnum, StackUint64, 0},
	{XferAsset, StackUint64, 0},
	{AssetAmount, StackUint64, 0},
	{AssetSender, StackBytes, 0},
	{AssetReceiver, StackBytes, 0},
	{AssetCloseTo, StackBytes, 0},
	{GroupIndex, StackUint64, 0},
	{TxID, StackBytes, 0},
	{ApplicationID, StackUint64, 2},
	{OnCompletion, StackUint64, 2},
	{ApplicationArgs, StackBytes, 2},
	{NumAppArgs, StackUint64, 2},
	{Accounts, StackBytes, 2},
	{NumAccounts, StackUint64, 2},
	{ApprovalProgram, StackBytes, 2},
	{ClearStateProgram, StackBytes, 2},
	{RekeyTo, StackBytes, 2},
	{ConfigAsset, StackUint64, 2},
	{ConfigAssetTotal, StackUint64, 2},
	{ConfigAssetDecimals, StackUint64, 2},
	{ConfigAssetDefaultFrozen, StackUint64, 2},
	{ConfigAssetUnitName, StackBytes, 2},
	{ConfigAssetName, StackBytes, 2},
	{ConfigAssetURL, StackBytes, 2},
	{ConfigAssetMetadataHash, StackBytes, 2},
	{ConfigAssetManager, StackBytes, 2},
	{ConfigAssetReserve, StackBytes, 2},
	{ConfigAssetFreeze, StackBytes, 2},
	{ConfigAssetClawback, StackBytes, 2},
	{FreezeAsset, StackUint64, 2},
	{FreezeAssetAccount, StackBytes, 2},
	{FreezeAssetFrozen, StackUint64, 2},
	{Assets, StackUint64, 3},
	{NumAssets, StackUint64, 3},
	{Applications, StackUint64, 3},
	{NumApplications, StackUint64, 3},
	{GlobalNumUint, StackUint64, 3},
	{GlobalNumByteSlice, StackUint64, 3},
	{LocalNumUint, StackUint64, 3},
	{LocalNumByteSlice, StackUint64, 3},
<<<<<<< HEAD
=======
	{AppProgramExtraPages, StackUint64, 4},
>>>>>>> 23bfcd79
}

// TxnaFieldNames are arguments to the 'txna' opcode
// It is a subset of txn transaction fields so initialized here in-place
var TxnaFieldNames = []string{ApplicationArgs.String(), Accounts.String()}

// TxnaFieldTypes is StackBytes or StackUint64 parallel to TxnFieldNames
var TxnaFieldTypes = []StackType{
	txnaFieldSpecByField[ApplicationArgs].ftype,
	txnaFieldSpecByField[Accounts].ftype,
	txnaFieldSpecByField[Assets].ftype,
	txnaFieldSpecByField[Applications].ftype,
}

var txnaFieldSpecByField = map[TxnField]txnFieldSpec{
	ApplicationArgs: {ApplicationArgs, StackBytes, 2},
	Accounts:        {Accounts, StackBytes, 2},
	Assets:          {Assets, StackUint64, 3},
	Applications:    {Applications, StackUint64, 3},
}

// TxnTypeNames is the values of Txn.Type in enum order
var TxnTypeNames = []string{
	string(protocol.UnknownTx),
	string(protocol.PaymentTx),
	string(protocol.KeyRegistrationTx),
	string(protocol.AssetConfigTx),
	string(protocol.AssetTransferTx),
	string(protocol.AssetFreezeTx),
	string(protocol.ApplicationCallTx),
}

// map TxnTypeName to its enum index, for `txn TypeEnum`
var txnTypeIndexes map[string]uint64

// map symbolic name to uint64 for assembleInt
var txnTypeConstToUint64 map[string]uint64

// OnCompletionConstType is the same as transactions.OnCompletion
type OnCompletionConstType transactions.OnCompletion

const (
	// NoOp = transactions.NoOpOC
	NoOp OnCompletionConstType = OnCompletionConstType(transactions.NoOpOC)
	// OptIn = transactions.OptInOC
	OptIn OnCompletionConstType = OnCompletionConstType(transactions.OptInOC)
	// CloseOut = transactions.CloseOutOC
	CloseOut OnCompletionConstType = OnCompletionConstType(transactions.CloseOutOC)
	// ClearState = transactions.ClearStateOC
	ClearState OnCompletionConstType = OnCompletionConstType(transactions.ClearStateOC)
	// UpdateApplication = transactions.UpdateApplicationOC
	UpdateApplication OnCompletionConstType = OnCompletionConstType(transactions.UpdateApplicationOC)
	// DeleteApplication = transactions.DeleteApplicationOC
	DeleteApplication OnCompletionConstType = OnCompletionConstType(transactions.DeleteApplicationOC)
	// end of constants
	invalidOnCompletionConst OnCompletionConstType = DeleteApplication + 1
)

// OnCompletionNames is the string names of Txn.OnCompletion, array index is the const value
var OnCompletionNames []string

// onCompletionConstToUint64 map symbolic name to uint64 for assembleInt
var onCompletionConstToUint64 map[string]uint64

// GlobalField is an enum for `global` opcode
type GlobalField uint64

const (
	// MinTxnFee ConsensusParams.MinTxnFee
	MinTxnFee GlobalField = iota
	// MinBalance ConsensusParams.MinBalance
	MinBalance
	// MaxTxnLife ConsensusParams.MaxTxnLife
	MaxTxnLife
	// ZeroAddress [32]byte{0...}
	ZeroAddress
	// GroupSize len(txn group)
	GroupSize

	// v2

	// LogicSigVersion ConsensusParams.LogicSigVersion
	LogicSigVersion
	// Round basics.Round
	Round
	// LatestTimestamp uint64
	LatestTimestamp
	// CurrentApplicationID uint64
	CurrentApplicationID

	// v3

	// CreatorAddress [32]byte
	CreatorAddress

	invalidGlobalField
)

// GlobalFieldNames are arguments to the 'global' opcode
var GlobalFieldNames []string

// GlobalFieldTypes is StackUint64 StackBytes in parallel with GlobalFieldNames
var GlobalFieldTypes []StackType

type globalFieldSpec struct {
	gfield  GlobalField
	ftype   StackType
	mode    runMode
	version uint64
}

var globalFieldSpecs = []globalFieldSpec{
	{MinTxnFee, StackUint64, modeAny, 0}, // version 0 is the same as TEAL v1 (initial TEAL release)
	{MinBalance, StackUint64, modeAny, 0},
	{MaxTxnLife, StackUint64, modeAny, 0},
	{ZeroAddress, StackBytes, modeAny, 0},
	{GroupSize, StackUint64, modeAny, 0},
	{LogicSigVersion, StackUint64, modeAny, 2},
	{Round, StackUint64, runModeApplication, 2},
	{LatestTimestamp, StackUint64, runModeApplication, 2},
	{CurrentApplicationID, StackUint64, runModeApplication, 2},
	{CreatorAddress, StackBytes, runModeApplication, 3},
}

// GlobalFieldSpecByField maps GlobalField to spec
var globalFieldSpecByField map[GlobalField]globalFieldSpec
var globalFieldSpecByName gfNameSpecMap

// simple interface used by doc generator for fields versioning
type gfNameSpecMap map[string]globalFieldSpec

func (s gfNameSpecMap) getExtraFor(name string) (extra string) {
	if s[name].version > 1 {
		extra = fmt.Sprintf("LogicSigVersion >= %d.", s[name].version)
	}
	return
}

// AssetHoldingField is an enum for `asset_holding_get` opcode
type AssetHoldingField int

const (
	// AssetBalance AssetHolding.Amount
	AssetBalance AssetHoldingField = iota
	// AssetFrozen AssetHolding.Frozen
	AssetFrozen
	invalidAssetHoldingField
)

// AssetHoldingFieldNames are arguments to the 'asset_holding_get' opcode
var AssetHoldingFieldNames []string

type assetHoldingFieldType struct {
	field AssetHoldingField
	ftype StackType
}

var assetHoldingFieldTypeList = []assetHoldingFieldType{
	{AssetBalance, StackUint64},
	{AssetFrozen, StackUint64},
}

// AssetHoldingFieldTypes is StackUint64 StackBytes in parallel with AssetHoldingFieldNames
var AssetHoldingFieldTypes []StackType

var assetHoldingFields map[string]uint64

// AssetParamsField is an enum for `asset_params_get` opcode
type AssetParamsField int

const (
	// AssetTotal AssetParams.Total
	AssetTotal AssetParamsField = iota
	// AssetDecimals AssetParams.Decimals
	AssetDecimals
	// AssetDefaultFrozen AssetParams.AssetDefaultFrozen
	AssetDefaultFrozen
	// AssetUnitName AssetParams.UnitName
	AssetUnitName
	// AssetName AssetParams.AssetName
	AssetName
	// AssetURL AssetParams.URL
	AssetURL
	// AssetMetadataHash AssetParams.MetadataHash
	AssetMetadataHash
	// AssetManager AssetParams.Manager
	AssetManager
	// AssetReserve AssetParams.Reserve
	AssetReserve
	// AssetFreeze AssetParams.Freeze
	AssetFreeze
	// AssetClawback AssetParams.Clawback
	AssetClawback
	invalidAssetParamsField
)

// AssetParamsFieldNames are arguments to the 'asset_holding_get' opcode
var AssetParamsFieldNames []string

type assetParamsFieldType struct {
	field AssetParamsField
	ftype StackType
}

var assetParamsFieldTypeList = []assetParamsFieldType{
	{AssetTotal, StackUint64},
	{AssetDecimals, StackUint64},
	{AssetDefaultFrozen, StackUint64},
	{AssetUnitName, StackBytes},
	{AssetName, StackBytes},
	{AssetURL, StackBytes},
	{AssetMetadataHash, StackBytes},
	{AssetManager, StackBytes},
	{AssetReserve, StackBytes},
	{AssetFreeze, StackBytes},
	{AssetClawback, StackBytes},
}

// AssetParamsFieldTypes is StackUint64 StackBytes in parallel with AssetParamsFieldNames
var AssetParamsFieldTypes []StackType

var assetParamsFields map[string]uint64

func init() {
	TxnFieldNames = make([]string, int(invalidTxnField))
	for fi := Sender; fi < invalidTxnField; fi++ {
		TxnFieldNames[fi] = fi.String()
	}
	TxnFieldTypes = make([]StackType, int(invalidTxnField))
	txnFieldSpecByField = make(map[TxnField]txnFieldSpec, len(TxnFieldNames))
	for i, s := range txnFieldSpecs {
		if int(s.field) != i {
			panic("txnFieldTypePairs disjoint with TxnField enum")
		}
		TxnFieldTypes[i] = s.ftype
		txnFieldSpecByField[s.field] = s
	}
	txnFieldSpecByName = make(tfNameSpecMap, len(TxnFieldNames))
	for i, tfn := range TxnFieldNames {
		txnFieldSpecByName[tfn] = txnFieldSpecByField[TxnField(i)]
	}

	GlobalFieldNames = make([]string, int(invalidGlobalField))
	for i := MinTxnFee; i < invalidGlobalField; i++ {
		GlobalFieldNames[int(i)] = i.String()
	}
	GlobalFieldTypes = make([]StackType, len(GlobalFieldNames))
	globalFieldSpecByField = make(map[GlobalField]globalFieldSpec, len(GlobalFieldNames))
	for _, s := range globalFieldSpecs {
		GlobalFieldTypes[int(s.gfield)] = s.ftype
		globalFieldSpecByField[s.gfield] = s
	}
	globalFieldSpecByName = make(gfNameSpecMap, len(GlobalFieldNames))
	for i, gfn := range GlobalFieldNames {
		globalFieldSpecByName[gfn] = globalFieldSpecByField[GlobalField(i)]
	}

	AssetHoldingFieldNames = make([]string, int(invalidAssetHoldingField))
	for i := AssetBalance; i < invalidAssetHoldingField; i++ {
		AssetHoldingFieldNames[int(i)] = i.String()
	}
	AssetHoldingFieldTypes = make([]StackType, len(AssetHoldingFieldNames))
	for _, ft := range assetHoldingFieldTypeList {
		AssetHoldingFieldTypes[int(ft.field)] = ft.ftype
	}
	assetHoldingFields = make(map[string]uint64)
	for i, fn := range AssetHoldingFieldNames {
		assetHoldingFields[fn] = uint64(i)
	}

	AssetParamsFieldNames = make([]string, int(invalidAssetParamsField))
	for i := AssetTotal; i < invalidAssetParamsField; i++ {
		AssetParamsFieldNames[int(i)] = i.String()
	}
	AssetParamsFieldTypes = make([]StackType, len(AssetParamsFieldNames))
	for _, ft := range assetParamsFieldTypeList {
		AssetParamsFieldTypes[int(ft.field)] = ft.ftype
	}
	assetParamsFields = make(map[string]uint64)
	for i, fn := range AssetParamsFieldNames {
		assetParamsFields[fn] = uint64(i)
	}

	txnTypeIndexes = make(map[string]uint64, len(TxnTypeNames))
	for i, tt := range TxnTypeNames {
		txnTypeIndexes[tt] = uint64(i)
	}

	txnTypeConstToUint64 = make(map[string]uint64, len(TxnTypeNames))
	for tt, v := range txnTypeIndexes {
		symbol := TypeNameDescriptions[tt]
		txnTypeConstToUint64[symbol] = v
	}

	OnCompletionNames = make([]string, int(invalidOnCompletionConst))
	onCompletionConstToUint64 = make(map[string]uint64, len(OnCompletionNames))
	for oc := NoOp; oc < invalidOnCompletionConst; oc++ {
		symbol := oc.String()
		OnCompletionNames[oc] = symbol
		onCompletionConstToUint64[symbol] = uint64(oc)
	}
}<|MERGE_RESOLUTION|>--- conflicted
+++ resolved
@@ -142,12 +142,9 @@
 	LocalNumUint
 	// LocalNumByteSlice uint64
 	LocalNumByteSlice
-<<<<<<< HEAD
-=======
 
 	// AppProgramExtraPages AppParams.ExtraProgramPages
 	AppProgramExtraPages
->>>>>>> 23bfcd79
 
 	invalidTxnField // fence for some setup that loops from Sender..invalidTxnField
 )
@@ -234,10 +231,7 @@
 	{GlobalNumByteSlice, StackUint64, 3},
 	{LocalNumUint, StackUint64, 3},
 	{LocalNumByteSlice, StackUint64, 3},
-<<<<<<< HEAD
-=======
 	{AppProgramExtraPages, StackUint64, 4},
->>>>>>> 23bfcd79
 }
 
 // TxnaFieldNames are arguments to the 'txna' opcode
