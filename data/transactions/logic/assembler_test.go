--- conflicted
+++ resolved
@@ -244,8 +244,6 @@
 pushbytes "john"
 `
 
-<<<<<<< HEAD
-=======
 // Keep in mind, only use existing int and byte constants, or else use
 // push* instead.  The idea is to not cause the *cblocks to change.
 const v4Nonsense = `
@@ -305,7 +303,6 @@
 	4: "042008b7a60cf8acd19181cf959a12f8acd19181cf951af8acd19181cf15f8acd191810f01020026050212340c68656c6c6f20776f726c6421208dae2087fbba51304eb02b91f656948397a7946390e8cb70fc9ea4d95f92251d024242047465737400320032013202320328292929292a0431003101310231043105310731083109310a310b310c310d310e310f3111311231133114311533000033000133000233000433000533000733000833000933000a33000b33000c33000d33000e33000f3300113300123300133300143300152d2e0102222324252104082209240a220b230c240d250e230f23102311231223132314181b1c2b171615400003290349483403350222231d4a484848482a50512a63222352410003420000432105602105612105270463484821052b62482b642b65484821052b2106662b21056721072b682b692107210570004848210771004848361c0037001a0031183119311b311d311e311f3120210721051e312131223123312431253126312731283129312a312b312c312d312e312f4478222105531421055427042106552105082106564c4d4b02210538212106391c0081e80780046a6f686e210581d00f210721061f8800034200018921052106902105919221069421069593a0a1a2a3a4a5a6a7a8a9aaabacadae2106af3a00003b00",
 }
 
->>>>>>> 23bfcd79
 func pseudoOp(opcode string) bool {
 	// We don't test every combination of
 	// intcblock,bytecblock,intc*,bytec*,arg* here.  Not all of
@@ -325,46 +322,6 @@
 	// Run test. It should pass.
 	//
 	// This doesn't have to be a sensible program to run, it just has to compile.
-<<<<<<< HEAD
-	for _, spec := range OpSpecs {
-		// Ensure that we have some basic check of all the ops, except
-		if !strings.Contains(v1Nonsense+v2Nonsense, spec.Name) &&
-			!pseudoOp(spec.Name) && spec.Version <= 2 {
-			t.Errorf("v2 nonsense test should contain op %v", spec.Name)
-		}
-	}
-	// First, we test v2, not AssemblerMaxVersion. A higher version is
-	// allowed to differ (and must, in the first byte).
-	ops := testProg(t, v1Nonsense+v2Nonsense, 2)
-	// check that compilation is stable over time and we assemble to the same bytes this month that we did last month.
-	expectedBytes, _ := hex.DecodeString("022008b7a60cf8acd19181cf959a12f8acd19181cf951af8acd19181cf15f8acd191810f01020026050212340c68656c6c6f20776f726c6421208dae2087fbba51304eb02b91f656948397a7946390e8cb70fc9ea4d95f92251d024242047465737400320032013202320328292929292a0431003101310231043105310731083109310a310b310c310d310e310f3111311231133114311533000033000133000233000433000533000733000833000933000a33000b33000c33000d33000e33000f3300113300123300133300143300152d2e0102222324252104082209240a220b230c240d250e230f23102311231223132314181b1c2b171615400003290349483403350222231d4a484848482a50512a63222352410003420000432105602105612105270463484821052b62482b642b65484821052b2106662b21056721072b682b692107210570004848210771004848361c0037001a0031183119311b311d311e311f3120210721051e312131223123312431253126312731283129312a312b312c312d312e312f")
-	if bytes.Compare(expectedBytes, ops.Program) != 0 {
-		// this print is for convenience if the program has been changed. the hex string can be copy pasted back in as a new expected result.
-		t.Log(hex.EncodeToString(ops.Program))
-	}
-	require.Equal(t, expectedBytes, ops.Program)
-
-	// We test v3 here, and compare to AssemblerMaxVersion, with
-	// the intention that the test breaks the next time
-	// AssemblerMaxVersion is increased.  At that point, we would
-	// add a new test for v4, and leave behind this test for v3.
-
-	for _, spec := range OpSpecs {
-		// Ensure that we have some basic check of all the ops, except
-		if !strings.Contains(v1Nonsense+v2Nonsense+v3Nonsense, spec.Name) &&
-			!pseudoOp(spec.Name) && spec.Version <= 3 {
-			t.Errorf("v3 nonsense test should contain op %v", spec.Name)
-		}
-	}
-	ops = testProg(t, v1Nonsense+v2Nonsense+v3Nonsense, AssemblerMaxVersion)
-	// check that compilation is stable over time and we assemble to the same bytes this month that we did last month.
-	expectedBytes, _ = hex.DecodeString("032008b7a60cf8acd19181cf959a12f8acd19181cf951af8acd19181cf15f8acd191810f01020026050212340c68656c6c6f20776f726c6421208dae2087fbba51304eb02b91f656948397a7946390e8cb70fc9ea4d95f92251d024242047465737400320032013202320328292929292a0431003101310231043105310731083109310a310b310c310d310e310f3111311231133114311533000033000133000233000433000533000733000833000933000a33000b33000c33000d33000e33000f3300113300123300133300143300152d2e0102222324252104082209240a220b230c240d250e230f23102311231223132314181b1c2b171615400003290349483403350222231d4a484848482a50512a63222352410003420000432105602105612105270463484821052b62482b642b65484821052b2106662b21056721072b682b692107210570004848210771004848361c0037001a0031183119311b311d311e311f3120210721051e312131223123312431253126312731283129312a312b312c312d312e312f4478222105531421055427042106552105082106564c4d4b02210538212106391c0081e80780046a6f686e")
-	if bytes.Compare(expectedBytes, ops.Program) != 0 {
-		// this print is for convenience if the program has been changed. the hex string can be copy pasted back in as a new expected result.
-		t.Log(hex.EncodeToString(ops.Program))
-	}
-	require.Equal(t, expectedBytes, ops.Program)
-=======
 
 	t.Parallel()
 	for v := uint64(2); v <= AssemblerMaxVersion; v++ {
@@ -392,7 +349,6 @@
 			require.Equal(t, expectedBytes, ops.Program)
 		})
 	}
->>>>>>> 23bfcd79
 }
 
 func TestAssembleAlias(t *testing.T) {
@@ -487,19 +443,11 @@
 func TestAssembleTxna(t *testing.T) {
 	testLine(t, "txna Accounts 256", AssemblerMaxVersion, "txna array index beyond 255: 256")
 	testLine(t, "txna ApplicationArgs 256", AssemblerMaxVersion, "txna array index beyond 255: 256")
-<<<<<<< HEAD
-	testLine(t, "txna Sender 256", AssemblerMaxVersion, "txna unknown field: Sender")
-	testLine(t, "gtxna 0 Accounts 256", AssemblerMaxVersion, "gtxna array index beyond 255: 256")
-	testLine(t, "gtxna 0 ApplicationArgs 256", AssemblerMaxVersion, "gtxna array index beyond 255: 256")
-	testLine(t, "gtxna 256 Accounts 0", AssemblerMaxVersion, "gtxna group index beyond 255: 256")
-	testLine(t, "gtxna 0 Sender 256", AssemblerMaxVersion, "gtxna unknown field: Sender")
-=======
 	testLine(t, "txna Sender 256", AssemblerMaxVersion, "txna unknown field: \"Sender\"")
 	testLine(t, "gtxna 0 Accounts 256", AssemblerMaxVersion, "gtxna array index beyond 255: 256")
 	testLine(t, "gtxna 0 ApplicationArgs 256", AssemblerMaxVersion, "gtxna array index beyond 255: 256")
 	testLine(t, "gtxna 256 Accounts 0", AssemblerMaxVersion, "gtxna group index beyond 255: 256")
 	testLine(t, "gtxna 0 Sender 256", AssemblerMaxVersion, "gtxna unknown field: \"Sender\"")
->>>>>>> 23bfcd79
 	testLine(t, "txn Accounts 0", 1, "txn expects one argument")
 	testLine(t, "txn Accounts 0 1", 2, "txn expects one or two arguments")
 	testLine(t, "txna Accounts 0 1", AssemblerMaxVersion, "txna expects two arguments")
@@ -509,16 +457,6 @@
 	testLine(t, "gtxna 0 Accounts 1 2", AssemblerMaxVersion, "gtxna expects three arguments")
 	testLine(t, "gtxna a Accounts 0", AssemblerMaxVersion, "strconv.ParseUint...")
 	testLine(t, "gtxna 0 Accounts a", AssemblerMaxVersion, "strconv.ParseUint...")
-<<<<<<< HEAD
-	testLine(t, "txn ABC", 2, "txn unknown field: ABC")
-	testLine(t, "gtxn 0 ABC", 2, "gtxn unknown field: ABC")
-	testLine(t, "gtxn a ABC", 2, "strconv.ParseUint...")
-	testLine(t, "txn Accounts", AssemblerMaxVersion, "found array field Accounts in txn op")
-	testLine(t, "txn Accounts", 1, "found array field Accounts in txn op")
-	testLine(t, "txn Accounts 0", AssemblerMaxVersion, "")
-	testLine(t, "gtxn 0 Accounts", AssemblerMaxVersion, "found array field Accounts in gtxn op")
-	testLine(t, "gtxn 0 Accounts", 1, "found array field Accounts in gtxn op")
-=======
 	testLine(t, "txn ABC", 2, "txn unknown field: \"ABC\"")
 	testLine(t, "gtxn 0 ABC", 2, "gtxn unknown field: \"ABC\"")
 	testLine(t, "gtxn a ABC", 2, "strconv.ParseUint...")
@@ -527,17 +465,12 @@
 	testLine(t, "txn Accounts 0", AssemblerMaxVersion, "")
 	testLine(t, "gtxn 0 Accounts", AssemblerMaxVersion, "found array field \"Accounts\" in gtxn op")
 	testLine(t, "gtxn 0 Accounts", 1, "found array field \"Accounts\" in gtxn op")
->>>>>>> 23bfcd79
 	testLine(t, "gtxn 0 Accounts 1", AssemblerMaxVersion, "")
 }
 
 func TestAssembleGlobal(t *testing.T) {
 	testLine(t, "global", AssemblerMaxVersion, "global expects one argument")
-<<<<<<< HEAD
-	testLine(t, "global a", AssemblerMaxVersion, "global unknown field: a")
-=======
 	testLine(t, "global a", AssemblerMaxVersion, "global unknown field: \"a\"")
->>>>>>> 23bfcd79
 }
 
 func TestAssembleDefault(t *testing.T) {
@@ -946,13 +879,8 @@
 	for v := uint64(1); v <= AssemblerMaxVersion; v++ {
 		t.Run(fmt.Sprintf("v=%d", v), func(t *testing.T) {
 			testProg(t, source, v,
-<<<<<<< HEAD
-				expect{2, "reference to undefined label nowhere"},
-				expect{4, "txn unknown field: XYZ"})
-=======
 				expect{2, "reference to undefined label \"nowhere\""},
 				expect{4, "txn unknown field: \"XYZ\""})
->>>>>>> 23bfcd79
 		})
 	}
 }
@@ -1053,10 +981,7 @@
 txn LocalNumUint
 txn LocalNumByteSlice
 gtxn 12 Fee
-<<<<<<< HEAD
-=======
 txn AppProgramExtraPages
->>>>>>> 23bfcd79
 `, AssemblerMaxVersion)
 	for _, globalField := range GlobalFieldNames {
 		if !strings.Contains(text, globalField) {
@@ -1276,21 +1201,13 @@
 		testProg(t, "int 1; int 1; asset_holding_get ABC 1", v,
 			expect{3, "asset_holding_get expects one argument"})
 		testProg(t, "int 1; int 1; asset_holding_get ABC", v,
-<<<<<<< HEAD
-			expect{3, "asset_holding_get unknown arg: ABC"})
-=======
 			expect{3, "asset_holding_get unknown arg: \"ABC\""})
->>>>>>> 23bfcd79
 
 		testProg(t, "byte 0x1234; asset_params_get ABC 1", v,
 			expect{2, "asset_params_get arg 0 wanted type uint64..."})
 
 		testLine(t, "asset_params_get ABC 1", v, "asset_params_get expects one argument")
-<<<<<<< HEAD
-		testLine(t, "asset_params_get ABC", v, "asset_params_get unknown arg: ABC")
-=======
 		testLine(t, "asset_params_get ABC", v, "asset_params_get unknown arg: \"ABC\"")
->>>>>>> 23bfcd79
 	}
 }
 
