// Copyright (C) 2019-2020 Algorand, Inc.
// This file is part of go-algorand
//
// go-algorand is free software: you can redistribute it and/or modify
// it under the terms of the GNU Affero General Public License as
// published by the Free Software Foundation, either version 3 of the
// License, or (at your option) any later version.
//
// go-algorand is distributed in the hope that it will be useful,
// but WITHOUT ANY WARRANTY; without even the implied warranty of
// MERCHANTABILITY or FITNESS FOR A PARTICULAR PURPOSE.  See the
// GNU Affero General Public License for more details.
//
// You should have received a copy of the GNU Affero General Public License
// along with go-algorand.  If not, see <https://www.gnu.org/licenses/>.

package basics

import (
	"github.com/algorand/go-codec/codec"
	"github.com/algorand/msgp/msgp"

	"github.com/algorand/go-algorand/config"
	"github.com/algorand/go-algorand/crypto"
)

// RoundInterval is a number of rounds
type RoundInterval uint64

// MicroAlgos is our unit of currency.  It is wrapped in a struct to nudge
// developers to use an overflow-checking library for any arithmetic.
type MicroAlgos struct {
	Raw uint64
}

// LessThan implements arithmetic comparison for MicroAlgos
func (a MicroAlgos) LessThan(b MicroAlgos) bool {
	return a.Raw < b.Raw
}

// GreaterThan implements arithmetic comparison for MicroAlgos
func (a MicroAlgos) GreaterThan(b MicroAlgos) bool {
	return a.Raw > b.Raw
}

// IsZero implements arithmetic comparison for MicroAlgos
func (a MicroAlgos) IsZero() bool {
	return a.Raw == 0
}

// ToUint64 converts the amount of algos to uint64
func (a MicroAlgos) ToUint64() uint64 {
	return a.Raw
}

// RewardUnits returns the number of reward units in some number of algos
func (a MicroAlgos) RewardUnits(proto config.ConsensusParams) uint64 {
	return a.Raw / proto.RewardUnit
}

// We generate our own encoders and decoders for MicroAlgos
// because we want it to appear as an integer, even though
// we represent it as a single-element struct.
//msgp:ignore MicroAlgos

// CodecEncodeSelf implements codec.Selfer to encode MicroAlgos as a simple int
func (a MicroAlgos) CodecEncodeSelf(enc *codec.Encoder) {
	enc.MustEncode(a.Raw)
}

// CodecDecodeSelf implements codec.Selfer to decode MicroAlgos as a simple int
func (a *MicroAlgos) CodecDecodeSelf(dec *codec.Decoder) {
	dec.MustDecode(&a.Raw)
}

<<<<<<< HEAD
=======
// CanMarshalMsg implements msgp.Marshaler
func (MicroAlgos) CanMarshalMsg(z interface{}) bool {
	_, ok := (z).(MicroAlgos)
	return ok
}

>>>>>>> 5df2b13a
// MarshalMsg implements msgp.Marshaler
func (a MicroAlgos) MarshalMsg(b []byte) (o []byte, err error) {
	o = msgp.Require(b, msgp.Uint64Size)
	o = msgp.AppendUint64(o, a.Raw)
	return
}

<<<<<<< HEAD
=======
// CanUnmarshalMsg implements msgp.Unmarshaler
func (*MicroAlgos) CanUnmarshalMsg(z interface{}) bool {
	_, ok := (z).(*MicroAlgos)
	return ok
}

>>>>>>> 5df2b13a
// UnmarshalMsg implements msgp.Unmarshaler
func (a *MicroAlgos) UnmarshalMsg(bts []byte) (o []byte, err error) {
	a.Raw, o, err = msgp.ReadUint64Bytes(bts)
	return
}

// Msgsize returns an upper bound estimate of the number of bytes occupied by the serialized message
func (a MicroAlgos) Msgsize() (s int) {
	return msgp.Uint64Size
}

// MsgIsZero returns whether this is a zero value
func (a MicroAlgos) MsgIsZero() bool {
	return a.Raw == 0
}

// Round represents a protocol round index
type Round uint64

// OneTimeIDForRound maps a round to the identifier for which ephemeral key
// should be used for that round.  keyDilution specifies the number of keys
// in the bottom-level of the two-level key structure.
func OneTimeIDForRound(round Round, keyDilution uint64) crypto.OneTimeSignatureIdentifier {
	return crypto.OneTimeSignatureIdentifier{
		Batch:  uint64(round) / keyDilution,
		Offset: uint64(round) % keyDilution,
	}
}

// SubSaturate subtracts two rounds with saturation arithmetic that does not
// wrap around past zero, and instead returns 0 on underflow.
func (round Round) SubSaturate(x Round) Round {
	if round < x {
		return 0
	}

	return round - x
}<|MERGE_RESOLUTION|>--- conflicted
+++ resolved
@@ -73,15 +73,12 @@
 	dec.MustDecode(&a.Raw)
 }
 
-<<<<<<< HEAD
-=======
 // CanMarshalMsg implements msgp.Marshaler
 func (MicroAlgos) CanMarshalMsg(z interface{}) bool {
 	_, ok := (z).(MicroAlgos)
 	return ok
 }
 
->>>>>>> 5df2b13a
 // MarshalMsg implements msgp.Marshaler
 func (a MicroAlgos) MarshalMsg(b []byte) (o []byte, err error) {
 	o = msgp.Require(b, msgp.Uint64Size)
@@ -89,15 +86,12 @@
 	return
 }
 
-<<<<<<< HEAD
-=======
 // CanUnmarshalMsg implements msgp.Unmarshaler
 func (*MicroAlgos) CanUnmarshalMsg(z interface{}) bool {
 	_, ok := (z).(*MicroAlgos)
 	return ok
 }
 
->>>>>>> 5df2b13a
 // UnmarshalMsg implements msgp.Unmarshaler
 func (a *MicroAlgos) UnmarshalMsg(bts []byte) (o []byte, err error) {
 	a.Raw, o, err = msgp.ReadUint64Bytes(bts)
