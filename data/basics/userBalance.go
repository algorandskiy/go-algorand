--- conflicted
+++ resolved
@@ -453,12 +453,8 @@
 		rewardsBaseOut := rewardsLevelIn
 		// The total reward over the lifetime of the account could exceed a 64-bit value. As a result
 		// this rewardAlgos counter could potentially roll over.
-<<<<<<< HEAD
-		rewardedMicroAlgosOut := MicroAlgos{Raw: (rewardedMicroAlgosIn.Raw + rewards.Raw)}
+		rewardedMicroAlgosOut := MicroAlgos{Raw: rewardedMicroAlgosIn.Raw + rewards.Raw}
 		return microAlgosOut, rewardedMicroAlgosOut, rewardsBaseOut
-=======
-		u.RewardedMicroAlgos = MicroAlgos{Raw: u.RewardedMicroAlgos.Raw + rewards.Raw}
->>>>>>> 04e69d41
 	}
 	return microAlgosIn, rewardedMicroAlgosIn, rewardsBaseIn
 }
