--- conflicted
+++ resolved
@@ -390,26 +390,16 @@
 	err = wdb.Atomic(func(ctx context.Context, tx *sql.Tx) (err error) {
 		crw := store.NewCatchpointSQLReaderWriter(tx)
 		arw := store.NewAccountsSQLReaderWriter(tx)
-<<<<<<< HEAD
-		err = crw.WriteCatchpointStateUint64(ctx, catchpointStateCatchupVersion, fileHeader.Version)
-		if err != nil {
-			return fmt.Errorf("CatchpointCatchupAccessorImpl::processStagingContent: unable to write catchpoint catchup state '%s': %v", catchpointStateCatchupVersion, err)
-		}
-		err = crw.WriteCatchpointStateUint64(ctx, catchpointStateCatchupBlockRound, uint64(fileHeader.BlocksRound))
-=======
-
+		err = crw.WriteCatchpointStateUint64(ctx, store.CatchpointStateCatchupVersion, fileHeader.Version)
+		if err != nil {
+			return fmt.Errorf("CatchpointCatchupAccessorImpl::processStagingContent: unable to write catchpoint catchup state '%s': %v", store.CatchpointStateCatchupVersion, err)
+		}
 		err = crw.WriteCatchpointStateUint64(ctx, store.CatchpointStateCatchupBlockRound, uint64(fileHeader.BlocksRound))
->>>>>>> 10d37109
 		if err != nil {
 			return fmt.Errorf("CatchpointCatchupAccessorImpl::processStagingContent: unable to write catchpoint catchup state '%s': %v", store.CatchpointStateCatchupBlockRound, err)
 		}
-<<<<<<< HEAD
 		if fileHeader.Version == CatchpointFileVersionV6 || fileHeader.Version == CatchpointFileVersionV7 {
-			err = crw.WriteCatchpointStateUint64(ctx, catchpointStateCatchupHashRound, uint64(fileHeader.BlocksRound))
-=======
-		if fileHeader.Version == CatchpointFileVersionV6 {
 			err = crw.WriteCatchpointStateUint64(ctx, store.CatchpointStateCatchupHashRound, uint64(fileHeader.BlocksRound))
->>>>>>> 10d37109
 			if err != nil {
 				return fmt.Errorf("CatchpointCatchupAccessorImpl::processStagingContent: unable to write catchpoint catchup state '%s': %v", store.CatchpointStateCatchupHashRound, err)
 			}
@@ -894,7 +884,7 @@
 		return fmt.Errorf("unable to read catchpoint catchup state '%s': %v", store.CatchpointStateCatchupLabel, err)
 	}
 
-	version, err = c.catchpointStore.ReadCatchpointStateUint64(ctx, catchpointStateCatchupVersion)
+	version, err = c.catchpointStore.ReadCatchpointStateUint64(ctx, store.CatchpointStateCatchupVersion)
 	if err != nil {
 		return fmt.Errorf("unable to retrieve catchpoint version: %v", err)
 	}
@@ -1109,13 +1099,8 @@
 		// When implementing a new catchpoint format (e.g. adding a new table),
 		// it might be necessary to restore it into the latest database version. To do that, one
 		// will need to run the 6->7 migration code manually here or in a similar function to create
-<<<<<<< HEAD
-		// onlineaccounts and other tables.
-		err = accountsReset(ctx, tx)
-=======
 		// onlineaccounts and other V7 tables.
 		err = arw.AccountsReset(ctx)
->>>>>>> 10d37109
 		if err != nil {
 			return err
 		}
