// Copyright (C) 2019-2022 Algorand, Inc.
// This file is part of go-algorand
//
// go-algorand is free software: you can redistribute it and/or modify
// it under the terms of the GNU Affero General Public License as
// published by the Free Software Foundation, either version 3 of the
// License, or (at your option) any later version.
//
// go-algorand is distributed in the hope that it will be useful,
// but WITHOUT ANY WARRANTY; without even the implied warranty of
// MERCHANTABILITY or FITNESS FOR A PARTICULAR PURPOSE.  See the
// GNU Affero General Public License for more details.
//
// You should have received a copy of the GNU Affero General Public License
// along with go-algorand.  If not, see <https://www.gnu.org/licenses/>.

package ledger

import (
	"bytes"
	"context"
	"database/sql"
	"encoding/binary"
	"encoding/json"
	"errors"
	"fmt"
	"math/rand"
	"os"
	"sort"
	"strconv"
	"strings"
	"testing"
	"time"

	"github.com/stretchr/testify/require"

	"github.com/algorand/go-algorand/config"
	"github.com/algorand/go-algorand/crypto"
	"github.com/algorand/go-algorand/data/basics"
	"github.com/algorand/go-algorand/ledger/ledgercore"
	ledgertesting "github.com/algorand/go-algorand/ledger/testing"
	"github.com/algorand/go-algorand/logging"
	"github.com/algorand/go-algorand/protocol"
	"github.com/algorand/go-algorand/test/partitiontest"
	"github.com/algorand/go-algorand/util/db"
)

func accountsInitTest(tb testing.TB, tx *sql.Tx, initAccounts map[basics.Address]basics.AccountData, proto config.ConsensusParams) (newDatabase bool) {
	newDB, err := accountsInit(tx, initAccounts, proto)
	require.NoError(tb, err)

	err = accountsAddNormalizedBalance(tx, proto)
	require.NoError(tb, err)

	err = accountsCreateResourceTable(context.Background(), tx)
	require.NoError(tb, err)

	err = performResourceTableMigration(context.Background(), tx, nil)
	require.NoError(tb, err)

	return newDB
}

func checkAccounts(t *testing.T, tx *sql.Tx, rnd basics.Round, accts map[basics.Address]basics.AccountData) {
	r, err := accountsRound(tx)
	require.NoError(t, err)
	require.Equal(t, r, rnd)

	aq, err := accountsInitDbQueries(tx, tx)
	require.NoError(t, err)
	defer aq.close()

	var totalOnline, totalOffline, totalNotPart uint64

	for addr, data := range accts {
		expected := ledgercore.ToAccountData(data)
		pad, err := aq.lookup(addr)
		require.NoError(t, err)
		d := pad.accountData.GetLedgerCoreAccountData()
		require.Equal(t, d, expected)

		switch d.Status {
		case basics.Online:
			totalOnline += d.MicroAlgos.Raw
		case basics.Offline:
			totalOffline += d.MicroAlgos.Raw
		case basics.NotParticipating:
			totalNotPart += d.MicroAlgos.Raw
		default:
			t.Errorf("unknown status %v", d.Status)
		}
	}

	all, err := accountsAll(tx)
	require.NoError(t, err)
	require.Equal(t, all, accts)

	totals, err := accountsTotals(tx, false)
	require.NoError(t, err)
	require.Equal(t, totalOnline, totals.Online.Money.Raw, "mismatching total online money")
	require.Equal(t, totalOffline, totals.Offline.Money.Raw)
	require.Equal(t, totalNotPart, totals.NotParticipating.Money.Raw)
	require.Equal(t, totalOnline+totalOffline, totals.Participating().Raw)
	require.Equal(t, totalOnline+totalOffline+totalNotPart, totals.All().Raw)

	d, err := aq.lookup(ledgertesting.RandomAddress())
	require.NoError(t, err)
	require.Equal(t, rnd, d.round)
	require.Equal(t, d.accountData, baseAccountData{})

	proto := config.Consensus[protocol.ConsensusCurrentVersion]

	onlineAccounts := make(map[basics.Address]*ledgercore.OnlineAccount)
	for addr, data := range accts {
		if data.Status == basics.Online {
			ad := ledgercore.ToAccountData(data)
			onlineAccounts[addr] = accountDataToOnline(addr, ad, proto)
		}
	}

	for i := 0; i < len(onlineAccounts); i++ {
		dbtop, err := accountsOnlineTop(tx, 0, uint64(i), proto)
		require.NoError(t, err)
		require.Equal(t, i, len(dbtop))

		// Compute the top-N accounts ourselves
		var testtop []ledgercore.OnlineAccount
		for _, data := range onlineAccounts {
			testtop = append(testtop, *data)
		}

		sort.Slice(testtop, func(i, j int) bool {
			ibal := testtop[i].NormalizedOnlineBalance
			jbal := testtop[j].NormalizedOnlineBalance
			if ibal > jbal {
				return true
			}
			if ibal < jbal {
				return false
			}
			return bytes.Compare(testtop[i].Address[:], testtop[j].Address[:]) > 0
		})

		for j := 0; j < i; j++ {
			_, ok := dbtop[testtop[j].Address]
			require.True(t, ok)
		}
	}

	top, err := accountsOnlineTop(tx, 0, uint64(len(onlineAccounts)+1), proto)
	require.NoError(t, err)
	require.Equal(t, len(top), len(onlineAccounts))
}

func TestAccountDBInit(t *testing.T) {
	partitiontest.PartitionTest(t)

	proto := config.Consensus[protocol.ConsensusCurrentVersion]

	dbs, _ := dbOpenTest(t, true)
	setDbLogging(t, dbs)
	defer dbs.Close()

	tx, err := dbs.Wdb.Handle.Begin()
	require.NoError(t, err)
	defer tx.Rollback()

	accts := ledgertesting.RandomAccounts(20, true)
	newDB := accountsInitTest(t, tx, accts, proto)
	require.True(t, newDB)

	checkAccounts(t, tx, 0, accts)

	newDB, err = accountsInit(tx, accts, proto)
	require.NoError(t, err)
	require.False(t, newDB)
	checkAccounts(t, tx, 0, accts)
}

// creatablesFromUpdates calculates creatables from updates
func creatablesFromUpdates(base map[basics.Address]basics.AccountData, updates ledgercore.NewAccountDeltas, seen map[basics.CreatableIndex]bool) map[basics.CreatableIndex]ledgercore.ModifiedCreatable {
	known := make(map[basics.CreatableIndex]struct{}, len(seen))
	for aidx := range seen {
		known[aidx] = struct{}{}
	}
	for _, ad := range base {
		for aidx := range ad.AppParams {
			known[basics.CreatableIndex(aidx)] = struct{}{}
		}
		for aidx := range ad.AssetParams {
			known[basics.CreatableIndex(aidx)] = struct{}{}
		}
	}
	return updates.ToModifiedCreatables(known)
}

func applyPartialDeltas(base map[basics.Address]basics.AccountData, deltas ledgercore.NewAccountDeltas) map[basics.Address]basics.AccountData {
	result := make(map[basics.Address]basics.AccountData, len(base)+deltas.Len())
	for addr, ad := range base {
		result[addr] = ad
	}

	for i := 0; i < deltas.Len(); i++ {
		addr, _ := deltas.GetByIdx(i)
		ad, ok := result[addr]
		if !ok {
			ad, _ = deltas.GetBasicsAccountData(addr)
		} else {
			ad = deltas.ApplyToBasicsAccountData(addr, ad)
		}
		result[addr] = ad
	}
	return result
}

func TestAccountDBRound(t *testing.T) {
	partitiontest.PartitionTest(t)

	proto := config.Consensus[protocol.ConsensusCurrentVersion]

	dbs, _ := dbOpenTest(t, true)
	setDbLogging(t, dbs)
	defer dbs.Close()

	tx, err := dbs.Wdb.Handle.Begin()
	require.NoError(t, err)
	defer tx.Rollback()

	accts := ledgertesting.RandomAccounts(20, true)
	accountsInitTest(t, tx, accts, proto)
	checkAccounts(t, tx, 0, accts)
	totals, err := accountsTotals(tx, false)
	require.NoError(t, err)

	// used to determine how many creatables element will be in the test per iteration
	numElementsPerSegment := 10

	// lastCreatableID stores asset or app max used index to get rid of conflicts
	lastCreatableID := crypto.RandUint64() % 512
	ctbsList, randomCtbs := randomCreatables(numElementsPerSegment)
	expectedDbImage := make(map[basics.CreatableIndex]ledgercore.ModifiedCreatable)
	var baseAccounts lruAccounts
	var baseResources lruResources
	var newacctsTotals map[basics.Address]ledgercore.AccountData
	baseAccounts.init(nil, 100, 80)
	baseResources.init(nil, 100, 80)
	for i := 1; i < 10; i++ {
		var updates ledgercore.NewAccountDeltas
		updates, newacctsTotals, _, lastCreatableID = ledgertesting.RandomDeltasFull(20, accts, 0, lastCreatableID)
		totals = ledgertesting.CalculateNewRoundAccountTotals(t, updates, 0, proto, accts, totals)
		accts = applyPartialDeltas(accts, updates)
		ctbsWithDeletes := randomCreatableSampling(i, ctbsList, randomCtbs,
			expectedDbImage, numElementsPerSegment)

		updatesCnt := makeCompactAccountDeltas([]ledgercore.NewAccountDeltas{updates}, basics.Round(i), true, baseAccounts)
		resourceUpdatesCnt := makeCompactResourceDeltas([]ledgercore.NewAccountDeltas{updates}, basics.Round(i), true, baseAccounts, baseResources)

		err = updatesCnt.accountsLoadOld(tx)
		require.NoError(t, err)

		knownAddresses := make(map[basics.Address]int64)
		for _, delta := range updatesCnt.deltas {
			knownAddresses[delta.oldAcct.addr] = delta.oldAcct.rowid
		}

		err = resourceUpdatesCnt.resourcesLoadOld(tx, knownAddresses)
		require.NoError(t, err)

		err = accountsPutTotals(tx, totals, false)
		require.NoError(t, err)
		updatedAccts, updatesResources, err := accountsNewRound(tx, updatesCnt, resourceUpdatesCnt, ctbsWithDeletes, proto, basics.Round(i))
		require.NoError(t, err)
		require.Equal(t, updatesCnt.len(), len(updatedAccts))
		numResUpdates := 0
		for _, rs := range updatesResources {
			numResUpdates += len(rs)
		}
		require.Equal(t, resourceUpdatesCnt.len(), numResUpdates)
		err = updateAccountsRound(tx, basics.Round(i))
		require.NoError(t, err)

		checkAccounts(t, tx, basics.Round(i), accts)
		checkCreatables(t, tx, i, expectedDbImage)
	}

	// test the accounts totals
	var updates ledgercore.NewAccountDeltas
	for addr, acctData := range newacctsTotals {
		updates.Upsert(addr, acctData)
	}

	expectedTotals := ledgertesting.CalculateNewRoundAccountTotals(t, updates, 0, proto, nil, ledgercore.AccountTotals{})
	actualTotals, err := accountsTotals(tx, false)
	require.NoError(t, err)
	require.Equal(t, expectedTotals, actualTotals)

	// check LoadAllFullAccounts
	loaded := make(map[basics.Address]basics.AccountData, len(accts))
	acctCb := func(addr basics.Address, data basics.AccountData) {
		loaded[addr] = data
	}
	count, err := LoadAllFullAccounts(context.Background(), tx, "accountbase", "resources", acctCb)
	require.NoError(t, err)
	require.Equal(t, count, len(accts))
	require.Equal(t, count, len(loaded))
	require.Equal(t, accts, loaded)
}

<<<<<<< HEAD
// TestAccountDBInMemoryAcct checks in-memory only account modifications are handled correctly by
// makeCompactAccountDeltas, makeCompactResourceDeltas and accountsNewRound
func TestAccountDBInMemoryAcct(t *testing.T) {
	partitiontest.PartitionTest(t)

	proto := config.Consensus[protocol.ConsensusCurrentVersion]
	type testfunc func(basics.Address) ([]ledgercore.NewAccountDeltas, int, int)
	var tests = []testfunc{
		func(addr basics.Address) ([]ledgercore.NewAccountDeltas, int, int) {
			const numRounds = 4
			accountDeltas := make([]ledgercore.NewAccountDeltas, numRounds)
			accountDeltas[0].Upsert(addr, ledgercore.AccountData{AccountBaseData: ledgercore.AccountBaseData{MicroAlgos: basics.MicroAlgos{Raw: 1000000}}})
			accountDeltas[0].UpsertAssetResource(addr, 100, ledgercore.AssetParamsDelta{}, ledgercore.AssetHoldingDelta{Holding: &basics.AssetHolding{Amount: 0}})
			// transfer some asset
			accountDeltas[1].UpsertAssetResource(addr, 100, ledgercore.AssetParamsDelta{}, ledgercore.AssetHoldingDelta{Holding: &basics.AssetHolding{Amount: 100}})
			// close out the asset
			accountDeltas[2].UpsertAssetResource(addr, 100, ledgercore.AssetParamsDelta{}, ledgercore.AssetHoldingDelta{Deleted: true})
			// close the account
			accountDeltas[3].Upsert(addr, ledgercore.AccountData{})
			return accountDeltas, 2, 3
		},
		func(addr basics.Address) ([]ledgercore.NewAccountDeltas, int, int) {
			const numRounds = 4
			accountDeltas := make([]ledgercore.NewAccountDeltas, numRounds)
			accountDeltas[0].Upsert(addr, ledgercore.AccountData{AccountBaseData: ledgercore.AccountBaseData{MicroAlgos: basics.MicroAlgos{Raw: 1000000}}})
			accountDeltas[1].UpsertAssetResource(addr, 100, ledgercore.AssetParamsDelta{}, ledgercore.AssetHoldingDelta{Holding: &basics.AssetHolding{Amount: 0}})
			// close out the asset
			accountDeltas[2].UpsertAssetResource(addr, 100, ledgercore.AssetParamsDelta{}, ledgercore.AssetHoldingDelta{Deleted: true})
			// close the account
			accountDeltas[3].Upsert(addr, ledgercore.AccountData{})
			return accountDeltas, 2, 2
		},
	}

	for i, test := range tests {

		dbs, _ := dbOpenTest(t, true)
		setDbLogging(t, dbs)
		defer dbs.Close()

		tx, err := dbs.Wdb.Handle.Begin()
		require.NoError(t, err)
		defer tx.Rollback()

		accts := ledgertesting.RandomAccounts(1, true)
		accountsInitTest(t, tx, accts, proto)
		addr := ledgertesting.RandomAddress()

		// lastCreatableID stores asset or app max used index to get rid of conflicts
		var baseAccounts lruAccounts
		var baseResources lruResources
		baseAccounts.init(nil, 100, 80)
		baseResources.init(nil, 100, 80)

		t.Run(fmt.Sprintf("test%d", i), func(t *testing.T) {

			accountDeltas, numAcctDeltas, numResDeltas := test(addr)
			lastRound := uint64(len(accountDeltas) + 1)

			outAccountDeltas := makeCompactAccountDeltas(accountDeltas, basics.Round(1), true, baseAccounts)
			require.Equal(t, 1, len(outAccountDeltas.deltas))
			require.Equal(t, accountDelta{newAcct: baseAccountData{UpdateRound: lastRound}, nAcctDeltas: numAcctDeltas, address: addr}, outAccountDeltas.deltas[0])
			require.Equal(t, 1, len(outAccountDeltas.misses))

			outResourcesDeltas := makeCompactResourceDeltas(accountDeltas, basics.Round(1), true, baseAccounts, baseResources)
			require.Equal(t, 1, len(outResourcesDeltas.deltas))
			require.Equal(t,
				resourceDelta{
					oldResource: persistedResourcesData{aidx: 100}, newResource: makeResourcesData(lastRound - 1),
					nAcctDeltas: numResDeltas, address: addr,
				},
				outResourcesDeltas.deltas[0],
			)
			require.Equal(t, 1, len(outAccountDeltas.misses))

			err = outAccountDeltas.accountsLoadOld(tx)
			require.NoError(t, err)

			knownAddresses := make(map[basics.Address]int64)
			for _, delta := range outAccountDeltas.deltas {
				knownAddresses[delta.oldAcct.addr] = delta.oldAcct.rowid
			}

			err = outResourcesDeltas.resourcesLoadOld(tx, knownAddresses)
			require.NoError(t, err)

			updatedAccts, updatesResources, err := accountsNewRound(tx, outAccountDeltas, outResourcesDeltas, nil, proto, basics.Round(lastRound))
			require.NoError(t, err)
			require.Equal(t, 1, len(updatedAccts)) // we store empty even for deleted accounts
			require.Equal(t,
				persistedAccountData{addr: addr, round: basics.Round(lastRound)},
				updatedAccts[0],
			)

			require.Equal(t, 1, len(updatesResources[addr])) // we store empty even for deleted resources
			require.Equal(t,
				persistedResourcesData{addrid: 0, aidx: 100, data: makeResourcesData(0), round: basics.Round(lastRound)},
				updatesResources[addr][0],
			)
		})
	}
}

// checkCreatables compares the expected database image to the actual database content
=======
func TestAccountStorageWithStateProofID(t *testing.T) {
	proto := config.Consensus[protocol.ConsensusCurrentVersion]

	dbs, _ := dbOpenTest(t, true)
	setDbLogging(t, dbs)
	defer dbs.Close()

	tx, err := dbs.Wdb.Handle.Begin()
	require.NoError(t, err)
	defer tx.Rollback()

	accts := ledgertesting.RandomAccounts(20, false)
	_, err = accountsInit(tx, accts, proto)
	require.NoError(t, err)
	checkAccounts(t, tx, 0, accts)
	require.True(t, allAccountsHaveStateProofPKs(accts))
}

func allAccountsHaveStateProofPKs(accts map[basics.Address]basics.AccountData) bool {
	for _, data := range accts {
		if data.StateProofID.IsEmpty() {
			return false
		}
	}
	return true
}

// checkCreatables compares the expected database image to the actual databse content
>>>>>>> 04e69d41
func checkCreatables(t *testing.T,
	tx *sql.Tx, iteration int,
	expectedDbImage map[basics.CreatableIndex]ledgercore.ModifiedCreatable) {

	stmt, err := tx.Prepare("SELECT asset, creator, ctype FROM assetcreators")
	require.NoError(t, err)

	defer stmt.Close()
	rows, err := stmt.Query()
	if err != sql.ErrNoRows {
		require.NoError(t, err)
	}
	defer rows.Close()
	counter := 0
	for rows.Next() {
		counter++
		mc := ledgercore.ModifiedCreatable{}
		var buf []byte
		var asset basics.CreatableIndex
		err := rows.Scan(&asset, &buf, &mc.Ctype)
		require.NoError(t, err)
		copy(mc.Creator[:], buf)

		require.NotNil(t, expectedDbImage[asset])
		require.Equal(t, expectedDbImage[asset].Creator, mc.Creator)
		require.Equal(t, expectedDbImage[asset].Ctype, mc.Ctype)
		require.True(t, expectedDbImage[asset].Created)
	}
	require.Equal(t, len(expectedDbImage), counter)
}

// randomCreatableSampling sets elements to delete from previous iteration
// It consideres 10 elements in an iteration.
// loop 0: returns the first 10 elements
// loop 1: returns: * the second 10 elements
//                  * random sample of elements from the first 10: created changed from true -> false
// loop 2: returns: * the elements 20->30
//                  * random sample of elements from 10->20: created changed from true -> false
func randomCreatableSampling(iteration int, crtbsList []basics.CreatableIndex,
	creatables map[basics.CreatableIndex]ledgercore.ModifiedCreatable,
	expectedDbImage map[basics.CreatableIndex]ledgercore.ModifiedCreatable,
	numElementsPerSegement int) map[basics.CreatableIndex]ledgercore.ModifiedCreatable {

	iteration-- // 0-based here

	delSegmentEnd := iteration * numElementsPerSegement
	delSegmentStart := delSegmentEnd - numElementsPerSegement
	if delSegmentStart < 0 {
		delSegmentStart = 0
	}

	newSample := make(map[basics.CreatableIndex]ledgercore.ModifiedCreatable)
	stop := delSegmentEnd + numElementsPerSegement

	for i := delSegmentStart; i < delSegmentEnd; i++ {
		ctb := creatables[crtbsList[i]]
		if ctb.Created &&
			// Always delete the first element, to make sure at least one
			// element is always deleted.
			(i == delSegmentStart || (crypto.RandUint64()%2) == 1) {
			ctb.Created = false
			newSample[crtbsList[i]] = ctb
			delete(expectedDbImage, crtbsList[i])
		}
	}

	for i := delSegmentEnd; i < stop; i++ {
		newSample[crtbsList[i]] = creatables[crtbsList[i]]
		if creatables[crtbsList[i]].Created {
			expectedDbImage[crtbsList[i]] = creatables[crtbsList[i]]
		}
	}

	return newSample
}

func randomCreatables(numElementsPerSegement int) ([]basics.CreatableIndex,
	map[basics.CreatableIndex]ledgercore.ModifiedCreatable) {
	creatables := make(map[basics.CreatableIndex]ledgercore.ModifiedCreatable)
	creatablesList := make([]basics.CreatableIndex, numElementsPerSegement*10)
	uniqueAssetIds := make(map[basics.CreatableIndex]bool)

	for i := 0; i < numElementsPerSegement*10; i++ {
		assetIndex, mc := randomCreatable(uniqueAssetIds)
		creatables[assetIndex] = mc
		creatablesList[i] = assetIndex
	}
	return creatablesList, creatables // creatablesList is needed for maintaining the order
}

// randomCreatable generates a random creatable.
func randomCreatable(uniqueAssetIds map[basics.CreatableIndex]bool) (
	assetIndex basics.CreatableIndex, mc ledgercore.ModifiedCreatable) {

	var ctype basics.CreatableType

	switch crypto.RandUint64() % 2 {
	case 0:
		ctype = basics.AssetCreatable
	case 1:
		ctype = basics.AppCreatable
	}

	creatable := ledgercore.ModifiedCreatable{
		Ctype:   ctype,
		Created: (crypto.RandUint64() % 2) == 1,
		Creator: ledgertesting.RandomAddress(),
		Ndeltas: 1,
	}

	var assetIdx basics.CreatableIndex
	for {
		assetIdx = basics.CreatableIndex(crypto.RandUint64() % (uint64(2) << 50))
		_, found := uniqueAssetIds[assetIdx]
		if !found {
			uniqueAssetIds[assetIdx] = true
			break
		}
	}
	return assetIdx, creatable
}

func generateRandomTestingAccountBalances(numAccounts int) (updates map[basics.Address]basics.AccountData) {
	secrets := crypto.GenerateOneTimeSignatureSecrets(15, 500)
	pubVrfKey, _ := crypto.VrfKeygenFromSeed([32]byte{0, 1, 2, 3})
	updates = make(map[basics.Address]basics.AccountData, numAccounts)

	for i := 0; i < numAccounts; i++ {
		addr := ledgertesting.RandomAddress()
		updates[addr] = basics.AccountData{
			MicroAlgos:         basics.MicroAlgos{Raw: 0x000ffffffffffffff / uint64(numAccounts)},
			Status:             basics.NotParticipating,
			RewardsBase:        uint64(i),
			RewardedMicroAlgos: basics.MicroAlgos{Raw: 0x000ffffffffffffff / uint64(numAccounts)},
			VoteID:             secrets.OneTimeSignatureVerifier,
			SelectionID:        pubVrfKey,
			VoteFirstValid:     basics.Round(0x000ffffffffffffff),
			VoteLastValid:      basics.Round(0x000ffffffffffffff),
			VoteKeyDilution:    0x000ffffffffffffff,
			AssetParams: map[basics.AssetIndex]basics.AssetParams{
				0x000ffffffffffffff: {
					Total:         0x000ffffffffffffff,
					Decimals:      0x2ffffff,
					DefaultFrozen: true,
					UnitName:      "12345678",
					AssetName:     "12345678901234567890123456789012",
					URL:           "12345678901234567890123456789012",
					MetadataHash:  pubVrfKey,
					Manager:       addr,
					Reserve:       addr,
					Freeze:        addr,
					Clawback:      addr,
				},
			},
			Assets: map[basics.AssetIndex]basics.AssetHolding{
				0x000ffffffffffffff: {
					Amount: 0x000ffffffffffffff,
					Frozen: true,
				},
			},
		}
	}
	return
}

func benchmarkInitBalances(b testing.TB, numAccounts int, dbs db.Pair, proto config.ConsensusParams) (updates map[basics.Address]basics.AccountData) {
	tx, err := dbs.Wdb.Handle.Begin()
	require.NoError(b, err)

	updates = generateRandomTestingAccountBalances(numAccounts)

	accountsInitTest(b, tx, updates, proto)
	err = tx.Commit()
	require.NoError(b, err)
	return
}

func cleanupTestDb(dbs db.Pair, dbName string, inMemory bool) {
	dbs.Close()
	if !inMemory {
		os.Remove(dbName)
	}
}

func benchmarkReadingAllBalances(b *testing.B, inMemory bool) {
	proto := config.Consensus[protocol.ConsensusCurrentVersion]
	dbs, fn := dbOpenTest(b, inMemory)
	setDbLogging(b, dbs)
	defer cleanupTestDb(dbs, fn, inMemory)

	benchmarkInitBalances(b, b.N, dbs, proto)
	tx, err := dbs.Rdb.Handle.Begin()
	require.NoError(b, err)

	b.ResetTimer()
	// read all the balances in the database.
	bal, err2 := accountsAll(tx)
	require.NoError(b, err2)
	tx.Commit()

	prevHash := crypto.Digest{}
	for _, accountBalance := range bal {
		encodedAccountBalance := protocol.Encode(&accountBalance)
		prevHash = crypto.Hash(append(encodedAccountBalance, []byte(prevHash[:])...))
	}
	require.Equal(b, b.N, len(bal))
}

func BenchmarkReadingAllBalancesRAM(b *testing.B) {
	benchmarkReadingAllBalances(b, true)
}

func BenchmarkReadingAllBalancesDisk(b *testing.B) {
	benchmarkReadingAllBalances(b, false)
}

func benchmarkReadingRandomBalances(b *testing.B, inMemory bool) {
	proto := config.Consensus[protocol.ConsensusCurrentVersion]
	dbs, fn := dbOpenTest(b, inMemory)
	setDbLogging(b, dbs)
	defer cleanupTestDb(dbs, fn, inMemory)

	accounts := benchmarkInitBalances(b, b.N, dbs, proto)

	qs, err := accountsInitDbQueries(dbs.Rdb.Handle, dbs.Wdb.Handle)
	require.NoError(b, err)

	// read all the balances in the database, shuffled
	addrs := make([]basics.Address, len(accounts))
	pos := 0
	for addr := range accounts {
		addrs[pos] = addr
		pos++
	}
	rand.Shuffle(len(addrs), func(i, j int) { addrs[i], addrs[j] = addrs[j], addrs[i] })

	// only measure the actual fetch time
	b.ResetTimer()
	for _, addr := range addrs {
		_, err = qs.lookup(addr)
		require.NoError(b, err)
	}
}

func BenchmarkReadingRandomBalancesRAM(b *testing.B) {
	benchmarkReadingRandomBalances(b, true)
}

func BenchmarkReadingRandomBalancesDisk(b *testing.B) {
	benchmarkReadingRandomBalances(b, false)
}
func BenchmarkWritingRandomBalancesDisk(b *testing.B) {
	totalStartupAccountsNumber := 5000000
	batchCount := 1000
	startupAcct := 5
	initDatabase := func() (*sql.Tx, func(), error) {
		proto := config.Consensus[protocol.ConsensusCurrentVersion]
		dbs, fn := dbOpenTest(b, false)
		setDbLogging(b, dbs)
		cleanup := func() {
			cleanupTestDb(dbs, fn, false)
		}

		benchmarkInitBalances(b, startupAcct, dbs, proto)
		dbs.Wdb.SetSynchronousMode(context.Background(), db.SynchronousModeOff, false)

		// insert 1M accounts data, in batches of 1000
		for batch := 0; batch <= batchCount; batch++ {
			fmt.Printf("\033[M\r %d / %d accounts written", totalStartupAccountsNumber*batch/batchCount, totalStartupAccountsNumber)

			tx, err := dbs.Wdb.Handle.Begin()

			require.NoError(b, err)

			acctsData := generateRandomTestingAccountBalances(totalStartupAccountsNumber / batchCount)
			replaceStmt, err := tx.Prepare("INSERT INTO accountbase (address, normalizedonlinebalance, data) VALUES (?, ?, ?)")
			require.NoError(b, err)
			defer replaceStmt.Close()
			for addr, acctData := range acctsData {
				_, err = replaceStmt.Exec(addr[:], uint64(0), protocol.Encode(&acctData))
				require.NoError(b, err)
			}

			err = tx.Commit()
			require.NoError(b, err)
		}
		dbs.Wdb.SetSynchronousMode(context.Background(), db.SynchronousModeFull, true)
		tx, err := dbs.Wdb.Handle.Begin()
		require.NoError(b, err)
		fmt.Printf("\033[M\r")
		return tx, cleanup, err
	}

	selectAccounts := func(tx *sql.Tx) (accountsAddress [][]byte, accountsRowID []int) {
		accountsAddress = make([][]byte, 0, totalStartupAccountsNumber+startupAcct)
		accountsRowID = make([]int, 0, totalStartupAccountsNumber+startupAcct)

		// read all the accounts to obtain the addrs.
		rows, err := tx.Query("SELECT rowid, address FROM accountbase")
		require.NoError(b, err)
		defer rows.Close()
		for rows.Next() {
			var addrbuf []byte
			var rowid int
			err = rows.Scan(&rowid, &addrbuf)
			require.NoError(b, err)
			accountsAddress = append(accountsAddress, addrbuf)
			accountsRowID = append(accountsRowID, rowid)
		}
		return
	}

	tx, cleanup, err := initDatabase()
	require.NoError(b, err)
	defer cleanup()

	accountsAddress, accountsRowID := selectAccounts(tx)

	b.Run("ByAddr", func(b *testing.B) {
		preparedUpdate, err := tx.Prepare("UPDATE accountbase SET data = ? WHERE address = ?")
		require.NoError(b, err)
		defer preparedUpdate.Close()
		// updates accounts by address
		randomAccountData := make([]byte, 200)
		crypto.RandBytes(randomAccountData)
		updateOrder := rand.Perm(len(accountsRowID))
		b.ResetTimer()
		startTime := time.Now()
		for n := 0; n < b.N; n++ {
			for _, acctIdx := range updateOrder {
				res, err := preparedUpdate.Exec(randomAccountData[:], accountsAddress[acctIdx])
				require.NoError(b, err)
				rowsAffected, err := res.RowsAffected()
				require.NoError(b, err)
				require.Equal(b, int64(1), rowsAffected)
				n++
				if n == b.N {
					break
				}
			}

		}
		b.ReportMetric(float64(int(time.Since(startTime))/b.N), "ns/acct_update")
	})

	b.Run("ByRowID", func(b *testing.B) {
		preparedUpdate, err := tx.Prepare("UPDATE accountbase SET data = ? WHERE rowid = ?")
		require.NoError(b, err)
		defer preparedUpdate.Close()
		// updates accounts by address
		randomAccountData := make([]byte, 200)
		crypto.RandBytes(randomAccountData)
		updateOrder := rand.Perm(len(accountsRowID))
		b.ResetTimer()
		startTime := time.Now()
		for n := 0; n < b.N; n++ {
			for _, acctIdx := range updateOrder {
				res, err := preparedUpdate.Exec(randomAccountData[:], accountsRowID[acctIdx])
				require.NoError(b, err)
				rowsAffected, err := res.RowsAffected()
				require.NoError(b, err)
				require.Equal(b, int64(1), rowsAffected)
				n++
				if n == b.N {
					break
				}
			}
		}
		b.ReportMetric(float64(int(time.Since(startTime))/b.N), "ns/acct_update")

	})

	err = tx.Commit()
	require.NoError(b, err)
}
func TestAccountsReencoding(t *testing.T) {
	partitiontest.PartitionTest(t)

	oldEncodedAccountsData := [][]byte{
		{132, 164, 97, 108, 103, 111, 206, 5, 234, 236, 80, 164, 97, 112, 97, 114, 129, 206, 0, 3, 60, 164, 137, 162, 97, 109, 196, 32, 49, 54, 101, 102, 97, 97, 51, 57, 50, 52, 97, 54, 102, 100, 57, 100, 51, 97, 52, 56, 50, 52, 55, 57, 57, 97, 52, 97, 99, 54, 53, 100, 162, 97, 110, 167, 65, 80, 84, 75, 73, 78, 71, 162, 97, 117, 174, 104, 116, 116, 112, 58, 47, 47, 115, 111, 109, 101, 117, 114, 108, 161, 99, 196, 32, 183, 97, 139, 76, 1, 45, 180, 52, 183, 186, 220, 252, 85, 135, 185, 87, 156, 87, 158, 83, 49, 200, 133, 169, 43, 205, 26, 148, 50, 121, 28, 105, 161, 102, 196, 32, 183, 97, 139, 76, 1, 45, 180, 52, 183, 186, 220, 252, 85, 135, 185, 87, 156, 87, 158, 83, 49, 200, 133, 169, 43, 205, 26, 148, 50, 121, 28, 105, 161, 109, 196, 32, 60, 69, 244, 159, 234, 26, 168, 145, 153, 184, 85, 182, 46, 124, 227, 144, 84, 113, 176, 206, 109, 204, 245, 165, 100, 23, 71, 49, 32, 242, 146, 68, 161, 114, 196, 32, 183, 97, 139, 76, 1, 45, 180, 52, 183, 186, 220, 252, 85, 135, 185, 87, 156, 87, 158, 83, 49, 200, 133, 169, 43, 205, 26, 148, 50, 121, 28, 105, 161, 116, 205, 3, 32, 162, 117, 110, 163, 65, 80, 75, 165, 97, 115, 115, 101, 116, 129, 206, 0, 3, 60, 164, 130, 161, 97, 0, 161, 102, 194, 165, 101, 98, 97, 115, 101, 205, 98, 54},
		{132, 164, 97, 108, 103, 111, 206, 5, 230, 217, 88, 164, 97, 112, 97, 114, 129, 206, 0, 3, 60, 175, 137, 162, 97, 109, 196, 32, 49, 54, 101, 102, 97, 97, 51, 57, 50, 52, 97, 54, 102, 100, 57, 100, 51, 97, 52, 56, 50, 52, 55, 57, 57, 97, 52, 97, 99, 54, 53, 100, 162, 97, 110, 167, 65, 80, 84, 75, 105, 110, 103, 162, 97, 117, 174, 104, 116, 116, 112, 58, 47, 47, 115, 111, 109, 101, 117, 114, 108, 161, 99, 196, 32, 111, 157, 243, 205, 146, 155, 167, 149, 44, 226, 153, 150, 6, 105, 206, 72, 182, 218, 38, 146, 98, 94, 57, 205, 145, 152, 12, 60, 175, 149, 94, 13, 161, 102, 196, 32, 111, 157, 243, 205, 146, 155, 167, 149, 44, 226, 153, 150, 6, 105, 206, 72, 182, 218, 38, 146, 98, 94, 57, 205, 145, 152, 12, 60, 175, 149, 94, 13, 161, 109, 196, 32, 60, 69, 244, 159, 234, 26, 168, 145, 153, 184, 85, 182, 46, 124, 227, 144, 84, 113, 176, 206, 109, 204, 245, 165, 100, 23, 71, 49, 32, 242, 146, 68, 161, 114, 196, 32, 111, 157, 243, 205, 146, 155, 167, 149, 44, 226, 153, 150, 6, 105, 206, 72, 182, 218, 38, 146, 98, 94, 57, 205, 145, 152, 12, 60, 175, 149, 94, 13, 161, 116, 205, 1, 44, 162, 117, 110, 164, 65, 80, 84, 75, 165, 97, 115, 115, 101, 116, 130, 206, 0, 3, 56, 153, 130, 161, 97, 10, 161, 102, 194, 206, 0, 3, 60, 175, 130, 161, 97, 0, 161, 102, 194, 165, 101, 98, 97, 115, 101, 205, 98, 54},
		{131, 164, 97, 108, 103, 111, 206, 5, 233, 179, 208, 165, 97, 115, 115, 101, 116, 130, 206, 0, 3, 60, 164, 130, 161, 97, 2, 161, 102, 194, 206, 0, 3, 60, 175, 130, 161, 97, 30, 161, 102, 194, 165, 101, 98, 97, 115, 101, 205, 98, 54},
		{131, 164, 97, 108, 103, 111, 206, 0, 3, 48, 104, 165, 97, 115, 115, 101, 116, 129, 206, 0, 1, 242, 159, 130, 161, 97, 0, 161, 102, 194, 165, 101, 98, 97, 115, 101, 205, 98, 54},
	}
	dbs, _ := dbOpenTest(t, true)
	setDbLogging(t, dbs)
	defer dbs.Close()

	secrets := crypto.GenerateOneTimeSignatureSecrets(15, 500)
	pubVrfKey, _ := crypto.VrfKeygenFromSeed([32]byte{0, 1, 2, 3})

	err := dbs.Wdb.Atomic(func(ctx context.Context, tx *sql.Tx) (err error) {
		accountsInitTest(t, tx, make(map[basics.Address]basics.AccountData), config.Consensus[protocol.ConsensusCurrentVersion])

		for _, oldAccData := range oldEncodedAccountsData {
			addr := ledgertesting.RandomAddress()
			_, err = tx.ExecContext(ctx, "INSERT INTO accountbase (address, data) VALUES (?, ?)", addr[:], oldAccData)
			if err != nil {
				return err
			}
		}
		for i := 0; i < 100; i++ {
			addr := ledgertesting.RandomAddress()
			accData := basics.AccountData{
				MicroAlgos:         basics.MicroAlgos{Raw: 0x000ffffffffffffff},
				Status:             basics.NotParticipating,
				RewardsBase:        uint64(i),
				RewardedMicroAlgos: basics.MicroAlgos{Raw: 0x000ffffffffffffff},
				VoteID:             secrets.OneTimeSignatureVerifier,
				SelectionID:        pubVrfKey,
				VoteFirstValid:     basics.Round(0x000ffffffffffffff),
				VoteLastValid:      basics.Round(0x000ffffffffffffff),
				VoteKeyDilution:    0x000ffffffffffffff,
				AssetParams: map[basics.AssetIndex]basics.AssetParams{
					0x000ffffffffffffff: {
						Total:         0x000ffffffffffffff,
						Decimals:      0x2ffffff,
						DefaultFrozen: true,
						UnitName:      "12345678",
						AssetName:     "12345678901234567890123456789012",
						URL:           "12345678901234567890123456789012",
						MetadataHash:  pubVrfKey,
						Manager:       addr,
						Reserve:       addr,
						Freeze:        addr,
						Clawback:      addr,
					},
				},
				Assets: map[basics.AssetIndex]basics.AssetHolding{
					0x000ffffffffffffff: {
						Amount: 0x000ffffffffffffff,
						Frozen: true,
					},
				},
			}

			_, err = tx.ExecContext(ctx, "INSERT INTO accountbase (address, data) VALUES (?, ?)", addr[:], protocol.Encode(&accData))
			if err != nil {
				return err
			}
		}
		return nil
	})
	require.NoError(t, err)

	err = dbs.Wdb.Atomic(func(ctx context.Context, tx *sql.Tx) (err error) {
		modifiedAccounts, err := reencodeAccounts(ctx, tx)
		if err != nil {
			return err
		}
		if len(oldEncodedAccountsData) != int(modifiedAccounts) {
			return fmt.Errorf("len(oldEncodedAccountsData) != int(modifiedAccounts) %d != %d", len(oldEncodedAccountsData), int(modifiedAccounts))
		}
		require.Equal(t, len(oldEncodedAccountsData), int(modifiedAccounts))
		return nil
	})
	require.NoError(t, err)
}

// TestAccountsDbQueriesCreateClose tests to see that we can create the accountsDbQueries and close it.
// it also verify that double-closing it doesn't create an issue.
func TestAccountsDbQueriesCreateClose(t *testing.T) {
	partitiontest.PartitionTest(t)

	dbs, _ := dbOpenTest(t, true)
	setDbLogging(t, dbs)
	defer dbs.Close()

	err := dbs.Wdb.Atomic(func(ctx context.Context, tx *sql.Tx) (err error) {
		accountsInitTest(t, tx, make(map[basics.Address]basics.AccountData), config.Consensus[protocol.ConsensusCurrentVersion])
		return nil
	})
	require.NoError(t, err)
	qs, err := accountsInitDbQueries(dbs.Rdb.Handle, dbs.Wdb.Handle)
	require.NoError(t, err)
	require.NotNil(t, qs.listCreatablesStmt)
	qs.close()
	require.Nil(t, qs.listCreatablesStmt)
	qs.close()
	require.Nil(t, qs.listCreatablesStmt)
}

func benchmarkWriteCatchpointStagingBalancesSub(b *testing.B, ascendingOrder bool) {
	proto := config.Consensus[protocol.ConsensusCurrentVersion]
	genesisInitState, _ := ledgertesting.GenerateInitState(b, protocol.ConsensusCurrentVersion, 100)
	const inMem = false
	log := logging.TestingLog(b)
	cfg := config.GetDefaultLocal()
	cfg.Archival = false
	log.SetLevel(logging.Warn)
	dbBaseFileName := strings.Replace(b.Name(), "/", "_", -1)
	l, err := OpenLedger(log, dbBaseFileName, inMem, genesisInitState, cfg)
	require.NoError(b, err, "could not open ledger")
	defer func() {
		l.Close()
		os.Remove(dbBaseFileName + ".block.sqlite")
		os.Remove(dbBaseFileName + ".tracker.sqlite")
	}()
	catchpointAccessor := MakeCatchpointCatchupAccessor(l, log)
	catchpointAccessor.ResetStagingBalances(context.Background(), true)
	targetAccountsCount := uint64(b.N)
	accountsLoaded := uint64(0)
	var last64KStart time.Time
	last64KSize := uint64(0)
	last64KAccountCreationTime := time.Duration(0)
	accountsWritingStarted := time.Now()
	accountsGenerationDuration := time.Duration(0)
	b.ResetTimer()
	for accountsLoaded < targetAccountsCount {
		b.StopTimer()
		balancesLoopStart := time.Now()
		// generate a chunk;
		chunkSize := targetAccountsCount - accountsLoaded
		if chunkSize > BalancesPerCatchpointFileChunk {
			chunkSize = BalancesPerCatchpointFileChunk
		}
		last64KSize += chunkSize
		if accountsLoaded >= targetAccountsCount-64*1024 && last64KStart.IsZero() {
			last64KStart = time.Now()
			last64KSize = chunkSize
			last64KAccountCreationTime = time.Duration(0)
		}
		var balances catchpointFileBalancesChunkV6
		balances.Balances = make([]encodedBalanceRecordV6, chunkSize)
		for i := uint64(0); i < chunkSize; i++ {
			var randomAccount encodedBalanceRecordV6
			accountData := baseAccountData{RewardsBase: accountsLoaded + i}
			accountData.MicroAlgos.Raw = crypto.RandUint63()
			randomAccount.AccountData = protocol.Encode(&accountData)
			crypto.RandBytes(randomAccount.Address[:])
			if ascendingOrder {
				binary.LittleEndian.PutUint64(randomAccount.Address[:], accountsLoaded+i)
			}
			balances.Balances[i] = randomAccount
		}
		balanceLoopDuration := time.Since(balancesLoopStart)
		last64KAccountCreationTime += balanceLoopDuration
		accountsGenerationDuration += balanceLoopDuration

		normalizedAccountBalances, err := prepareNormalizedBalancesV6(balances.Balances, proto)
		require.NoError(b, err)
		b.StartTimer()
		err = l.trackerDBs.Wdb.Atomic(func(ctx context.Context, tx *sql.Tx) (err error) {
			err = writeCatchpointStagingBalances(ctx, tx, normalizedAccountBalances)
			return
		})

		require.NoError(b, err)
		accountsLoaded += chunkSize
	}
	if !last64KStart.IsZero() {
		last64KDuration := time.Since(last64KStart) - last64KAccountCreationTime
		fmt.Printf("%-82s%-7d (last 64k) %-6d ns/account       %d accounts/sec\n", b.Name(), last64KSize, (last64KDuration / time.Duration(last64KSize)).Nanoseconds(), int(float64(last64KSize)/float64(last64KDuration.Seconds())))
	}
	stats, err := l.trackerDBs.Wdb.Vacuum(context.Background())
	require.NoError(b, err)
	fmt.Printf("%-82sdb fragmentation   %.1f%%\n", b.Name(), float32(stats.PagesBefore-stats.PagesAfter)*100/float32(stats.PagesBefore))
	b.ReportMetric(float64(b.N)/float64((time.Since(accountsWritingStarted)-accountsGenerationDuration).Seconds()), "accounts/sec")
}

func BenchmarkWriteCatchpointStagingBalances(b *testing.B) {
	benchSizes := []int{1024 * 100, 1024 * 200, 1024 * 400}
	for _, size := range benchSizes {
		b.Run(fmt.Sprintf("RandomInsertOrder-%d", size), func(b *testing.B) {
			b.N = size
			benchmarkWriteCatchpointStagingBalancesSub(b, false)
		})
	}
	for _, size := range benchSizes {
		b.Run(fmt.Sprintf("AscendingInsertOrder-%d", size), func(b *testing.B) {
			b.N = size
			benchmarkWriteCatchpointStagingBalancesSub(b, true)
		})
	}
}

// upsert updates existing or inserts a new entry
func (a *compactResourcesDeltas) upsert(delta resourceDelta) {
	if idx, exist := a.cache[accountCreatable{address: delta.address, index: delta.oldResource.aidx}]; exist {
		a.deltas[idx] = delta
		return
	}
	a.insert(delta)
}

// upsertOld updates existing or inserts a new partial entry with only old field filled
func (a *compactAccountDeltas) upsertOld(old persistedAccountData) {
	addr := old.addr
	if idx, exist := a.cache[addr]; exist {
		a.deltas[idx].oldAcct = old
		return
	}
	a.insert(accountDelta{oldAcct: old, address: old.addr})
}

// upsert updates existing or inserts a new entry
func (a *compactAccountDeltas) upsert(addr basics.Address, delta accountDelta) {
	if idx, exist := a.cache[addr]; exist { // nil map lookup is OK
		a.deltas[idx] = delta
		return
	}
	a.insert(delta)
}
func TestCompactAccountDeltas(t *testing.T) {
	partitiontest.PartitionTest(t)

	a := require.New(t)

	ad := compactAccountDeltas{}
	data, idx := ad.get(basics.Address{})
	a.Equal(-1, idx)
	a.Equal(accountDelta{}, data)

	addr := ledgertesting.RandomAddress()
	data, idx = ad.get(addr)
	a.Equal(-1, idx)
	a.Equal(accountDelta{}, data)

	a.Equal(0, ad.len())
	a.Panics(func() { ad.getByIdx(0) })

	sample1 := accountDelta{newAcct: baseAccountData{MicroAlgos: basics.MicroAlgos{Raw: 123}}, address: addr}
	ad.upsert(addr, sample1)
	data, idx = ad.get(addr)
	a.NotEqual(-1, idx)
	a.Equal(sample1, data)

	a.Equal(1, ad.len())
	data = ad.getByIdx(0)
	a.Equal(addr, data.address)
	a.Equal(sample1, data)

	sample2 := accountDelta{newAcct: baseAccountData{MicroAlgos: basics.MicroAlgos{Raw: 456}}, address: addr}
	ad.upsert(addr, sample2)
	data, idx = ad.get(addr)
	a.NotEqual(-1, idx)
	a.Equal(sample2, data)

	a.Equal(1, ad.len())
	data = ad.getByIdx(0)
	a.Equal(addr, data.address)
	a.Equal(sample2, data)

	ad.update(idx, sample2)
	data, idx2 := ad.get(addr)
	a.Equal(idx, idx2)
	a.Equal(sample2, data)

	a.Equal(1, ad.len())
	data = ad.getByIdx(0)
	a.Equal(addr, data.address)
	a.Equal(sample2, data)

	old1 := persistedAccountData{addr: addr, accountData: baseAccountData{MicroAlgos: basics.MicroAlgos{Raw: 789}}}
	ad.upsertOld(old1)
	a.Equal(1, ad.len())
	data = ad.getByIdx(0)
	a.Equal(addr, data.address)
	a.Equal(accountDelta{newAcct: sample2.newAcct, oldAcct: old1, address: addr}, data)

	addr1 := ledgertesting.RandomAddress()
	old2 := persistedAccountData{addr: addr1, accountData: baseAccountData{MicroAlgos: basics.MicroAlgos{Raw: 789}}}
	ad.upsertOld(old2)
	a.Equal(2, ad.len())
	data = ad.getByIdx(0)
	a.Equal(addr, data.address)
	a.Equal(accountDelta{newAcct: sample2.newAcct, oldAcct: old1, address: addr}, data)

	data = ad.getByIdx(1)
	a.Equal(addr1, data.oldAcct.addr)
	a.Equal(accountDelta{oldAcct: old2, address: addr1}, data)

	// apply old on empty delta object, expect no changes
	ad.updateOld(0, old2)
	a.Equal(2, ad.len())
	data = ad.getByIdx(0)
	a.Equal(addr, data.address)
	a.Equal(accountDelta{newAcct: sample2.newAcct, oldAcct: old2, address: addr}, data)

	addr2 := ledgertesting.RandomAddress()
	sample2.address = addr2
	idx = ad.insert(sample2)
	a.Equal(3, ad.len())
	a.Equal(2, idx)
	data = ad.getByIdx(idx)
	a.Equal(addr2, data.address)
	a.Equal(sample2, data)
}

// upsertOld updates existing or inserts a new partial entry with only old field filled
func (a *compactResourcesDeltas) upsertOld(addr basics.Address, old persistedResourcesData) {
	if idx, exist := a.cache[accountCreatable{address: addr, index: old.aidx}]; exist {
		a.deltas[idx].oldResource = old
		return
	}
	idx := a.insert(resourceDelta{oldResource: old, address: addr})
	a.deltas[idx].address = addr
}
func TestCompactResourceDeltas(t *testing.T) {
	partitiontest.PartitionTest(t)

	a := require.New(t)

	ad := compactResourcesDeltas{}
	data, idx := ad.get(basics.Address{}, 0)
	a.Equal(-1, idx)
	a.Equal(resourceDelta{}, data)

	addr := ledgertesting.RandomAddress()
	data, idx = ad.get(addr, 0)
	a.Equal(-1, idx)
	a.Equal(resourceDelta{}, data)

	a.Equal(0, ad.len())
	a.Panics(func() { ad.getByIdx(0) })

	sample1 := resourceDelta{newResource: resourcesData{Total: 123}, address: addr, oldResource: persistedResourcesData{aidx: 1}}
	ad.upsert(sample1)
	data, idx = ad.get(addr, 1)
	a.NotEqual(-1, idx)
	a.Equal(sample1, data)

	a.Equal(1, ad.len())
	data = ad.getByIdx(0)
	a.Equal(addr, data.address)
	a.Equal(sample1, data)

	sample2 := resourceDelta{newResource: resourcesData{Total: 456}, address: addr, oldResource: persistedResourcesData{aidx: 1}}
	ad.upsert(sample2)
	data, idx = ad.get(addr, 1)
	a.NotEqual(-1, idx)
	a.Equal(sample2, data)

	a.Equal(1, ad.len())
	data = ad.getByIdx(0)
	a.Equal(addr, data.address)
	a.Equal(sample2, data)

	ad.update(idx, sample2)
	data, idx2 := ad.get(addr, 1)
	a.Equal(idx, idx2)
	a.Equal(sample2, data)

	a.Equal(1, ad.len())
	data = ad.getByIdx(0)
	a.Equal(addr, data.address)
	a.Equal(sample2, data)

	old1 := persistedResourcesData{addrid: 111, aidx: 1, data: resourcesData{Total: 789}}
	ad.upsertOld(addr, old1)
	a.Equal(1, ad.len())
	data = ad.getByIdx(0)
	a.Equal(addr, data.address)
	a.Equal(resourceDelta{newResource: sample2.newResource, oldResource: old1, address: addr}, data)

	addr1 := ledgertesting.RandomAddress()
	old2 := persistedResourcesData{addrid: 222, aidx: 2, data: resourcesData{Total: 789}}
	ad.upsertOld(addr1, old2)
	a.Equal(2, ad.len())
	data = ad.getByIdx(0)
	a.Equal(addr, data.address)
	a.Equal(resourceDelta{newResource: sample2.newResource, oldResource: old1, address: addr}, data)

	data = ad.getByIdx(1)
	a.Equal(addr1, data.address)
	a.Equal(resourceDelta{oldResource: old2, address: addr1}, data)

	ad.updateOld(0, old2)
	a.Equal(2, ad.len())
	data = ad.getByIdx(0)
	a.Equal(addr, data.address)
	a.Equal(resourceDelta{newResource: sample2.newResource, oldResource: old2, address: addr}, data)

	addr2 := ledgertesting.RandomAddress()
	sample2.oldResource.aidx = 2
	sample2.address = addr2
	idx = ad.insert(sample2)
	a.Equal(3, ad.len())
	a.Equal(2, idx)
	data = ad.getByIdx(idx)
	a.Equal(addr2, data.address)
	cachedData, pos := ad.get(addr2, 2)
	a.Equal(2, pos)
	a.Equal(data, cachedData)
	a.Equal(sample2, data)
}

func TestResourcesDataApp(t *testing.T) {
	partitiontest.PartitionTest(t)

	a := require.New(t)

	rd := resourcesData{}
	a.False(rd.IsApp())
	a.True(rd.IsEmpty())

	rd = makeResourcesData(1)
	a.False(rd.IsApp())
	a.False(rd.IsHolding())
	a.False(rd.IsOwning())
	a.True(rd.IsEmpty())

	// check empty
	appParamsEmpty := basics.AppParams{}
	rd = resourcesData{}
	rd.SetAppParams(appParamsEmpty, false)
	a.True(rd.IsApp())
	a.True(rd.IsOwning())
	a.True(rd.IsEmptyAppFields())
	a.False(rd.IsEmpty())
	a.Equal(appParamsEmpty, rd.GetAppParams())

	appLocalEmpty := basics.AppLocalState{}
	rd = resourcesData{}
	rd.SetAppLocalState(appLocalEmpty)
	a.True(rd.IsApp())
	a.True(rd.IsHolding())
	a.True(rd.IsEmptyAppFields())
	a.False(rd.IsEmpty())
	a.Equal(appLocalEmpty, rd.GetAppLocalState())

	// check both empty
	rd = resourcesData{}
	rd.SetAppLocalState(appLocalEmpty)
	rd.SetAppParams(appParamsEmpty, true)
	a.True(rd.IsApp())
	a.True(rd.IsOwning())
	a.True(rd.IsHolding())
	a.True(rd.IsEmptyAppFields())
	a.False(rd.IsEmpty())
	a.Equal(appParamsEmpty, rd.GetAppParams())
	a.Equal(appLocalEmpty, rd.GetAppLocalState())

	// check empty states + non-empty params
	appParams := ledgertesting.RandomAppParams()
	rd = resourcesData{}
	rd.SetAppLocalState(appLocalEmpty)
	rd.SetAppParams(appParams, true)
	a.True(rd.IsApp())
	a.True(rd.IsOwning())
	a.True(rd.IsHolding())
	a.False(rd.IsEmptyAppFields())
	a.False(rd.IsEmpty())
	a.Equal(appParams, rd.GetAppParams())
	a.Equal(appLocalEmpty, rd.GetAppLocalState())

	appState := ledgertesting.RandomAppLocalState()
	rd.SetAppLocalState(appState)
	a.True(rd.IsApp())
	a.True(rd.IsOwning())
	a.True(rd.IsHolding())
	a.False(rd.IsEmptyAppFields())
	a.False(rd.IsEmpty())
	a.Equal(appParams, rd.GetAppParams())
	a.Equal(appState, rd.GetAppLocalState())

	// check ClearAppLocalState
	rd.ClearAppLocalState()
	a.True(rd.IsApp())
	a.True(rd.IsOwning())
	a.False(rd.IsHolding())
	a.False(rd.IsEmptyAppFields())
	a.False(rd.IsEmpty())
	a.Equal(appParams, rd.GetAppParams())
	a.Equal(appLocalEmpty, rd.GetAppLocalState())

	// check ClearAppParams
	rd.SetAppLocalState(appState)
	rd.ClearAppParams()
	a.True(rd.IsApp())
	a.False(rd.IsOwning())
	a.True(rd.IsHolding())
	a.False(rd.IsEmptyAppFields())
	a.False(rd.IsEmpty())
	a.Equal(appParamsEmpty, rd.GetAppParams())
	a.Equal(appState, rd.GetAppLocalState())

	// check both clear
	rd.ClearAppLocalState()
	a.False(rd.IsApp())
	a.False(rd.IsOwning())
	a.False(rd.IsHolding())
	a.True(rd.IsEmptyAppFields())
	a.True(rd.IsEmpty())
	a.Equal(appParamsEmpty, rd.GetAppParams())
	a.Equal(appLocalEmpty, rd.GetAppLocalState())

	// check params clear when non-empty params and empty holding
	rd = resourcesData{}
	rd.SetAppLocalState(appLocalEmpty)
	rd.SetAppParams(appParams, true)
	rd.ClearAppParams()
	a.True(rd.IsApp())
	a.False(rd.IsOwning())
	a.True(rd.IsHolding())
	a.True(rd.IsEmptyAppFields())
	a.False(rd.IsEmpty())
	a.Equal(appParamsEmpty, rd.GetAppParams())
	a.Equal(appLocalEmpty, rd.GetAppLocalState())

	rd = resourcesData{}
	rd.SetAppLocalState(appLocalEmpty)
	a.True(rd.IsEmptyAppFields())
	a.True(rd.IsApp())
	a.False(rd.IsEmpty())
	a.Equal(rd.ResourceFlags, resourceFlagsEmptyApp)
	rd.ClearAppLocalState()
	a.False(rd.IsApp())
	a.True(rd.IsEmptyAppFields())
	a.True(rd.IsEmpty())
	a.Equal(rd.ResourceFlags, resourceFlagsNotHolding)

	// check migration flow (accountDataResources)
	// 1. both exist and empty
	rd = makeResourcesData(0)
	rd.SetAppLocalState(appLocalEmpty)
	rd.SetAppParams(appParamsEmpty, true)
	a.True(rd.IsApp())
	a.True(rd.IsOwning())
	a.True(rd.IsHolding())
	a.True(rd.IsEmptyAppFields())
	a.False(rd.IsEmpty())

	// 2. both exist and not empty
	rd = makeResourcesData(0)
	rd.SetAppLocalState(appState)
	rd.SetAppParams(appParams, true)
	a.True(rd.IsApp())
	a.True(rd.IsOwning())
	a.True(rd.IsHolding())
	a.False(rd.IsEmptyAppFields())
	a.False(rd.IsEmpty())

	// 3. both exist: holding not empty, param is empty
	rd = makeResourcesData(0)
	rd.SetAppLocalState(appState)
	rd.SetAppParams(appParamsEmpty, true)
	a.True(rd.IsApp())
	a.True(rd.IsOwning())
	a.True(rd.IsHolding())
	a.False(rd.IsEmptyAppFields())
	a.False(rd.IsEmpty())

	// 4. both exist: holding empty, param is not empty
	rd = makeResourcesData(0)
	rd.SetAppLocalState(appLocalEmpty)
	rd.SetAppParams(appParams, true)
	a.True(rd.IsApp())
	a.True(rd.IsOwning())
	a.True(rd.IsHolding())
	a.False(rd.IsEmptyAppFields())
	a.False(rd.IsEmpty())

	// 5. holding does not exist and params is empty
	rd = makeResourcesData(0)
	rd.SetAppParams(appParamsEmpty, false)
	a.True(rd.IsApp())
	a.True(rd.IsOwning())
	a.False(rd.IsHolding())
	a.True(rd.IsEmptyAppFields())
	a.False(rd.IsEmpty())

	// 6. holding does not exist and params is not empty
	rd = makeResourcesData(0)
	rd.SetAppParams(appParams, false)
	a.True(rd.IsApp())
	a.True(rd.IsOwning())
	a.False(rd.IsHolding())
	a.False(rd.IsEmptyAppFields())
	a.False(rd.IsEmpty())

	// 7. holding exist and not empty and params does not exist
	rd = makeResourcesData(0)
	rd.SetAppLocalState(appState)
	a.True(rd.IsApp())
	a.False(rd.IsOwning())
	a.True(rd.IsHolding())
	a.False(rd.IsEmptyAppFields())
	a.False(rd.IsEmpty())

	// 8. both do not exist
	rd = makeResourcesData(0)
	a.False(rd.IsApp())
	a.False(rd.IsOwning())
	a.False(rd.IsHolding())
	a.True(rd.IsEmptyAppFields())
	a.True(rd.IsEmpty())

}

func TestResourcesDataAsset(t *testing.T) {
	partitiontest.PartitionTest(t)

	a := require.New(t)

	rd := resourcesData{}
	a.False(rd.IsAsset())
	a.True(rd.IsEmpty())

	rd = makeResourcesData(1)
	a.False(rd.IsAsset())
	a.False(rd.IsHolding())
	a.False(rd.IsOwning())
	a.True(rd.IsEmpty())

	// check empty
	assetParamsEmpty := basics.AssetParams{}
	rd = resourcesData{}
	rd.SetAssetParams(assetParamsEmpty, false)
	a.True(rd.IsAsset())
	a.True(rd.IsOwning())
	a.True(rd.IsEmptyAssetFields())
	a.False(rd.IsEmpty())
	a.Equal(assetParamsEmpty, rd.GetAssetParams())

	assetHoldingEmpty := basics.AssetHolding{}
	rd = resourcesData{}
	rd.SetAssetHolding(assetHoldingEmpty)
	a.True(rd.IsAsset())
	a.True(rd.IsHolding())
	a.True(rd.IsEmptyAssetFields())
	a.False(rd.IsEmpty())
	a.Equal(assetHoldingEmpty, rd.GetAssetHolding())

	// check both empty
	rd = resourcesData{}
	rd.SetAssetHolding(assetHoldingEmpty)
	rd.SetAssetParams(assetParamsEmpty, true)
	a.True(rd.IsAsset())
	a.True(rd.IsOwning())
	a.True(rd.IsHolding())
	a.True(rd.IsEmptyAssetFields())
	a.False(rd.IsEmpty())
	a.Equal(assetParamsEmpty, rd.GetAssetParams())
	a.Equal(assetHoldingEmpty, rd.GetAssetHolding())

	// check empty states + non-empty params
	assetParams := ledgertesting.RandomAssetParams()
	rd = resourcesData{}
	rd.SetAssetHolding(assetHoldingEmpty)
	rd.SetAssetParams(assetParams, true)
	a.True(rd.IsAsset())
	a.True(rd.IsOwning())
	a.True(rd.IsHolding())
	a.False(rd.IsEmptyAssetFields())
	a.False(rd.IsEmpty())
	a.Equal(assetParams, rd.GetAssetParams())
	a.Equal(assetHoldingEmpty, rd.GetAssetHolding())

	assetHolding := ledgertesting.RandomAssetHolding(true)
	rd.SetAssetHolding(assetHolding)
	a.True(rd.IsAsset())
	a.True(rd.IsOwning())
	a.True(rd.IsHolding())
	a.False(rd.IsEmptyAssetFields())
	a.False(rd.IsEmpty())
	a.Equal(assetParams, rd.GetAssetParams())
	a.Equal(assetHolding, rd.GetAssetHolding())

	// check ClearAssetHolding
	rd.ClearAssetHolding()
	a.True(rd.IsAsset())
	a.True(rd.IsOwning())
	a.False(rd.IsHolding())
	a.False(rd.IsEmptyAssetFields())
	a.False(rd.IsEmpty())
	a.Equal(assetParams, rd.GetAssetParams())
	a.Equal(assetHoldingEmpty, rd.GetAssetHolding())

	// check ClearAssetParams
	rd.SetAssetHolding(assetHolding)
	rd.ClearAssetParams()
	a.True(rd.IsAsset())
	a.False(rd.IsOwning())
	a.True(rd.IsHolding())
	a.False(rd.IsEmptyAssetFields())
	a.False(rd.IsEmpty())
	a.Equal(assetParamsEmpty, rd.GetAssetParams())
	a.Equal(assetHolding, rd.GetAssetHolding())

	// check both clear
	rd.ClearAssetHolding()
	a.False(rd.IsAsset())
	a.False(rd.IsOwning())
	a.False(rd.IsHolding())
	a.True(rd.IsEmptyAssetFields())
	a.True(rd.IsEmpty())
	a.Equal(assetParamsEmpty, rd.GetAssetParams())
	a.Equal(assetHoldingEmpty, rd.GetAssetHolding())

	// check params clear when non-empty params and empty holding
	rd = resourcesData{}
	rd.SetAssetHolding(assetHoldingEmpty)
	rd.SetAssetParams(assetParams, true)
	rd.ClearAssetParams()
	a.True(rd.IsAsset())
	a.False(rd.IsOwning())
	a.True(rd.IsHolding())
	a.True(rd.IsEmptyAssetFields())
	a.False(rd.IsEmpty())
	a.Equal(assetParamsEmpty, rd.GetAssetParams())
	a.Equal(assetHoldingEmpty, rd.GetAssetHolding())

	rd = resourcesData{}
	rd.SetAssetHolding(assetHoldingEmpty)
	a.True(rd.IsEmptyAssetFields())
	a.True(rd.IsAsset())
	a.False(rd.IsEmpty())
	a.Equal(rd.ResourceFlags, resourceFlagsEmptyAsset)
	rd.ClearAssetHolding()
	a.False(rd.IsAsset())
	a.True(rd.IsEmptyAssetFields())
	a.True(rd.IsEmpty())
	a.Equal(rd.ResourceFlags, resourceFlagsNotHolding)

	// check migration operations (accountDataResources)
	// 1. both exist and empty
	rd = makeResourcesData(0)
	rd.SetAssetHolding(assetHoldingEmpty)
	rd.SetAssetParams(assetParamsEmpty, true)
	a.True(rd.IsAsset())
	a.True(rd.IsOwning())
	a.True(rd.IsHolding())
	a.True(rd.IsEmptyAssetFields())
	a.False(rd.IsEmpty())

	// 2. both exist and not empty
	rd = makeResourcesData(0)
	rd.SetAssetHolding(assetHolding)
	rd.SetAssetParams(assetParams, true)
	a.True(rd.IsAsset())
	a.True(rd.IsOwning())
	a.True(rd.IsHolding())
	a.False(rd.IsEmptyAssetFields())
	a.False(rd.IsEmpty())

	// 3. both exist: holding not empty, param is empty
	rd = makeResourcesData(0)
	rd.SetAssetHolding(assetHolding)
	rd.SetAssetParams(assetParamsEmpty, true)
	a.True(rd.IsAsset())
	a.True(rd.IsOwning())
	a.True(rd.IsHolding())
	a.False(rd.IsEmptyAssetFields())
	a.False(rd.IsEmpty())

	// 4. both exist: holding empty, param is not empty
	rd = makeResourcesData(0)
	rd.SetAssetHolding(assetHoldingEmpty)
	rd.SetAssetParams(assetParams, true)
	a.True(rd.IsAsset())
	a.True(rd.IsOwning())
	a.True(rd.IsHolding())
	a.False(rd.IsEmptyAssetFields())
	a.False(rd.IsEmpty())

	// 5. holding does not exist and params is empty
	rd = makeResourcesData(0)
	rd.SetAssetParams(assetParamsEmpty, false)
	a.True(rd.IsAsset())
	a.True(rd.IsOwning())
	a.False(rd.IsHolding())
	a.True(rd.IsEmptyAssetFields())
	a.False(rd.IsEmpty())

	// 6. holding does not exist and params is not empty
	rd = makeResourcesData(0)
	rd.SetAssetParams(assetParams, false)
	a.True(rd.IsAsset())
	a.True(rd.IsOwning())
	a.False(rd.IsHolding())
	a.False(rd.IsEmptyAssetFields())
	a.False(rd.IsEmpty())

	// 7. holding exist and not empty and params does not exist
	rd = makeResourcesData(0)
	rd.SetAssetHolding(assetHolding)
	a.True(rd.IsAsset())
	a.False(rd.IsOwning())
	a.True(rd.IsHolding())
	a.False(rd.IsEmptyAssetFields())
	a.False(rd.IsEmpty())

	// 8. both do not exist
	rd = makeResourcesData(0)
	a.False(rd.IsAsset())
	a.False(rd.IsOwning())
	a.False(rd.IsHolding())
	a.True(rd.IsEmptyAssetFields())
	a.True(rd.IsEmpty())
}

// TestResourcesDataSetData checks combinations of old/new values when
// updating resourceData from resourceDelta
func TestResourcesDataSetData(t *testing.T) {
	partitiontest.PartitionTest(t)

	a := require.New(t)

	type deltaCode int
	const (
		tri deltaCode = iota + 1
		del
		emp
		act
	)

	// apply deltas encoded as deltaCode to a base resourcesData for both apps and assets
	apply := func(t *testing.T, base resourcesData, testType basics.CreatableType, pcode, hcode deltaCode) resourcesData {
		if testType == basics.AssetCreatable {
			var p ledgercore.AssetParamsDelta
			var h ledgercore.AssetHoldingDelta
			switch pcode {
			case tri:
				break
			case del:
				p = ledgercore.AssetParamsDelta{Deleted: true}
			case emp:
				p = ledgercore.AssetParamsDelta{Params: &basics.AssetParams{}}
			case act:
				p = ledgercore.AssetParamsDelta{Params: &basics.AssetParams{Total: 1000}}
			default:
				t.Logf("invalid pcode: %d", pcode)
				t.Fail()
			}
			switch hcode {
			case tri:
				break
			case del:
				h = ledgercore.AssetHoldingDelta{Deleted: true}
			case emp:
				h = ledgercore.AssetHoldingDelta{Holding: &basics.AssetHolding{}}
			case act:
				h = ledgercore.AssetHoldingDelta{Holding: &basics.AssetHolding{Amount: 555}}
			default:
				t.Logf("invalid hcode: %d", hcode)
				t.Fail()
			}
			base.SetAssetData(p, h)
		} else {
			var p ledgercore.AppParamsDelta
			var h ledgercore.AppLocalStateDelta
			switch pcode {
			case tri:
				break
			case del:
				p = ledgercore.AppParamsDelta{Deleted: true}
			case emp:
				p = ledgercore.AppParamsDelta{Params: &basics.AppParams{}}
			case act:
				p = ledgercore.AppParamsDelta{Params: &basics.AppParams{ClearStateProgram: []byte{4, 5, 6}}}
			default:
				t.Logf("invalid pcode: %d", pcode)
				t.Fail()
			}
			switch hcode {
			case tri:
				break
			case del:
				h = ledgercore.AppLocalStateDelta{Deleted: true}
			case emp:
				h = ledgercore.AppLocalStateDelta{LocalState: &basics.AppLocalState{}}
			case act:
				h = ledgercore.AppLocalStateDelta{LocalState: &basics.AppLocalState{Schema: basics.StateSchema{NumByteSlice: 5}}}
			default:
				t.Logf("invalid hcode: %d", hcode)
				t.Fail()
			}
			base.SetAppData(p, h)
		}

		return base
	}

	itb := func(i int) (b bool) {
		return i != 0
	}

	type testcase struct {
		p             deltaCode
		h             deltaCode
		isAsset       int
		isOwning      int
		isHolding     int
		isEmptyFields int
		isEmpty       int
	}

	empty := func(testType basics.CreatableType) resourcesData {
		return makeResourcesData(0)
	}
	emptyParamsNoHolding := func(testType basics.CreatableType) resourcesData {
		rd := makeResourcesData(0)
		if testType == basics.AssetCreatable {
			rd.SetAssetParams(basics.AssetParams{}, false)
		} else {
			rd.SetAppParams(basics.AppParams{}, false)
		}
		return rd
	}
	emptyParamsEmptyHolding := func(testType basics.CreatableType) resourcesData {
		rd := makeResourcesData(0)
		if testType == basics.AssetCreatable {
			rd.SetAssetHolding(basics.AssetHolding{})
			rd.SetAssetParams(basics.AssetParams{}, true)
		} else {
			rd.SetAppLocalState(basics.AppLocalState{})
			rd.SetAppParams(basics.AppParams{}, true)
		}
		return rd
	}
	emptyParamsNotEmptyHolding := func(testType basics.CreatableType) resourcesData {
		rd := makeResourcesData(0)
		if testType == basics.AssetCreatable {
			rd.SetAssetHolding(basics.AssetHolding{Amount: 111})
			rd.SetAssetParams(basics.AssetParams{}, true)
		} else {
			rd.SetAppLocalState(basics.AppLocalState{Schema: basics.StateSchema{NumUint: 10}})
			rd.SetAppParams(basics.AppParams{}, true)
		}
		return rd
	}
	paramsNoHolding := func(testType basics.CreatableType) resourcesData {
		rd := makeResourcesData(0)
		if testType == basics.AssetCreatable {
			rd.SetAssetParams(basics.AssetParams{Total: 222}, false)
		} else {
			rd.SetAppParams(basics.AppParams{ApprovalProgram: []byte{1, 2, 3}}, false)
		}
		return rd
	}
	paramsEmptyHolding := func(testType basics.CreatableType) resourcesData {
		rd := makeResourcesData(0)
		if testType == basics.AssetCreatable {
			rd.SetAssetHolding(basics.AssetHolding{})
			rd.SetAssetParams(basics.AssetParams{Total: 222}, true)
		} else {
			rd.SetAppLocalState(basics.AppLocalState{})
			rd.SetAppParams(basics.AppParams{ApprovalProgram: []byte{1, 2, 3}}, true)
		}
		return rd
	}
	paramsAndHolding := func(testType basics.CreatableType) resourcesData {
		rd := makeResourcesData(0)
		if testType == basics.AssetCreatable {
			rd.SetAssetHolding(basics.AssetHolding{Amount: 111})
			rd.SetAssetParams(basics.AssetParams{Total: 222}, true)
		} else {
			rd.SetAppLocalState(basics.AppLocalState{Schema: basics.StateSchema{NumUint: 10}})
			rd.SetAppParams(basics.AppParams{ApprovalProgram: []byte{1, 2, 3}}, true)
		}
		return rd
	}
	noParamsEmptyHolding := func(testType basics.CreatableType) resourcesData {
		rd := makeResourcesData(0)
		if testType == basics.AssetCreatable {
			rd.SetAssetHolding(basics.AssetHolding{})
		} else {
			rd.SetAppLocalState(basics.AppLocalState{})
		}
		return rd
	}
	noParamsNotEmptyHolding := func(testType basics.CreatableType) resourcesData {
		rd := makeResourcesData(0)
		if testType == basics.AssetCreatable {
			rd.SetAssetHolding(basics.AssetHolding{Amount: 111})
		} else {
			rd.SetAppLocalState(basics.AppLocalState{Schema: basics.StateSchema{NumUint: 10}})
		}
		return rd
	}

	var tests = []struct {
		name      string
		baseRD    func(testType basics.CreatableType) resourcesData
		testcases []testcase
	}{
		{
			"empty_base", empty,
			[]testcase{
				// IsAsset, IsOwning, IsHolding, IsEmptyAssetFields, IsEmpty
				{tri, tri, 0, 0, 0, 1, 1},
				{del, tri, 0, 0, 0, 1, 1},
				{emp, tri, 1, 1, 0, 1, 0},
				{act, tri, 1, 1, 0, 0, 0},

				{tri, del, 0, 0, 0, 1, 1},
				{del, del, 0, 0, 0, 1, 1},
				{emp, del, 1, 1, 0, 1, 0},
				{act, del, 1, 1, 0, 0, 0},

				{tri, emp, 1, 0, 1, 1, 0},
				{del, emp, 1, 0, 1, 1, 0},
				{emp, emp, 1, 1, 1, 1, 0},
				{act, emp, 1, 1, 1, 0, 0},

				{tri, act, 1, 0, 1, 0, 0},
				{del, act, 1, 0, 1, 0, 0},
				{emp, act, 1, 1, 1, 0, 0},
				{act, act, 1, 1, 1, 0, 0},
			},
		},

		{
			"empty_params_no_holding", emptyParamsNoHolding,
			[]testcase{
				// IsAsset, IsOwning, IsHolding, IsEmptyAssetFields, IsEmpty
				{tri, tri, 1, 1, 0, 1, 0},
				{del, tri, 0, 0, 0, 1, 1},
				{emp, tri, 1, 1, 0, 1, 0},
				{act, tri, 1, 1, 0, 0, 0},

				{tri, del, 1, 1, 0, 1, 0},
				{del, del, 0, 0, 0, 1, 1},
				{emp, del, 1, 1, 0, 1, 0},
				{act, del, 1, 1, 0, 0, 0},

				{tri, emp, 1, 1, 1, 1, 0},
				{del, emp, 1, 0, 1, 1, 0},
				{emp, emp, 1, 1, 1, 1, 0},
				{act, emp, 1, 1, 1, 0, 0},

				{tri, act, 1, 1, 1, 0, 0},
				{del, act, 1, 0, 1, 0, 0},
				{emp, act, 1, 1, 1, 0, 0},
				{act, act, 1, 1, 1, 0, 0},
			},
		},
		{
			"empty_params_empty_holding", emptyParamsEmptyHolding,
			[]testcase{
				// IsAsset, IsOwning, IsHolding, IsEmptyAssetFields, IsEmpty
				{tri, tri, 1, 1, 1, 1, 0},
				{del, tri, 1, 0, 1, 1, 0},
				{emp, tri, 1, 1, 1, 1, 0},
				{act, tri, 1, 1, 1, 0, 0},

				{tri, del, 1, 1, 0, 1, 0},
				{del, del, 0, 0, 0, 1, 1},
				{emp, del, 1, 1, 0, 1, 0},
				{act, del, 1, 1, 0, 0, 0},

				{tri, emp, 1, 1, 1, 1, 0},
				{del, emp, 1, 0, 1, 1, 0},
				{emp, emp, 1, 1, 1, 1, 0},
				{act, emp, 1, 1, 1, 0, 0},

				{tri, act, 1, 1, 1, 0, 0},
				{del, act, 1, 0, 1, 0, 0},
				{emp, act, 1, 1, 1, 0, 0},
				{act, act, 1, 1, 1, 0, 0},
			},
		},
		{
			"empty_params_not_empty_holding", emptyParamsNotEmptyHolding,
			[]testcase{
				// IsAsset, IsOwning, IsHolding, IsEmptyAssetFields, IsEmpty
				{tri, tri, 1, 1, 1, 0, 0},
				{del, tri, 1, 0, 1, 0, 0},
				{emp, tri, 1, 1, 1, 0, 0},
				{act, tri, 1, 1, 1, 0, 0},

				{tri, del, 1, 1, 0, 1, 0},
				{del, del, 0, 0, 0, 1, 1},
				{emp, del, 1, 1, 0, 1, 0},
				{act, del, 1, 1, 0, 0, 0},

				{tri, emp, 1, 1, 1, 1, 0},
				{del, emp, 1, 0, 1, 1, 0},
				{emp, emp, 1, 1, 1, 1, 0},
				{act, emp, 1, 1, 1, 0, 0},

				{tri, act, 1, 1, 1, 0, 0},
				{del, act, 1, 0, 1, 0, 0},
				{emp, act, 1, 1, 1, 0, 0},
				{act, act, 1, 1, 1, 0, 0},
			},
		},
		{
			"params_no_holding", paramsNoHolding,
			[]testcase{
				// IsAsset, IsOwning, IsHolding, IsEmptyAssetFields, IsEmpty
				{tri, tri, 1, 1, 0, 0, 0},
				{del, tri, 0, 0, 0, 1, 1},
				{emp, tri, 1, 1, 0, 1, 0},
				{act, tri, 1, 1, 0, 0, 0},

				{tri, del, 1, 1, 0, 0, 0},
				{del, del, 0, 0, 0, 1, 1},
				{emp, del, 1, 1, 0, 1, 0},
				{act, del, 1, 1, 0, 0, 0},

				{tri, emp, 1, 1, 1, 0, 0},
				{del, emp, 1, 0, 1, 1, 0},
				{emp, emp, 1, 1, 1, 1, 0},
				{act, emp, 1, 1, 1, 0, 0},

				{tri, act, 1, 1, 1, 0, 0},
				{del, act, 1, 0, 1, 0, 0},
				{emp, act, 1, 1, 1, 0, 0},
				{act, act, 1, 1, 1, 0, 0},
			},
		},
		{
			"params_empty_holding", paramsEmptyHolding,
			[]testcase{
				// IsAsset, IsOwning, IsHolding, IsEmptyAssetFields, IsEmpty
				{tri, tri, 1, 1, 1, 0, 0},
				{del, tri, 1, 0, 1, 1, 0},
				{emp, tri, 1, 1, 1, 1, 0},
				{act, tri, 1, 1, 1, 0, 0},

				{tri, del, 1, 1, 0, 0, 0},
				{del, del, 0, 0, 0, 1, 1},
				{emp, del, 1, 1, 0, 1, 0},
				{act, del, 1, 1, 0, 0, 0},

				{tri, emp, 1, 1, 1, 0, 0},
				{del, emp, 1, 0, 1, 1, 0},
				{emp, emp, 1, 1, 1, 1, 0},
				{act, emp, 1, 1, 1, 0, 0},

				{tri, act, 1, 1, 1, 0, 0},
				{del, act, 1, 0, 1, 0, 0},
				{emp, act, 1, 1, 1, 0, 0},
				{act, act, 1, 1, 1, 0, 0},
			},
		},
		{
			"params_and_holding", paramsAndHolding,
			[]testcase{
				// IsAsset, IsOwning, IsHolding, IsEmptyAssetFields, IsEmpty
				{tri, tri, 1, 1, 1, 0, 0},
				{del, tri, 1, 0, 1, 0, 0},
				{emp, tri, 1, 1, 1, 0, 0},
				{act, tri, 1, 1, 1, 0, 0},

				{tri, del, 1, 1, 0, 0, 0},
				{del, del, 0, 0, 0, 1, 1},
				{emp, del, 1, 1, 0, 1, 0},
				{act, del, 1, 1, 0, 0, 0},

				{tri, emp, 1, 1, 1, 0, 0},
				{del, emp, 1, 0, 1, 1, 0},
				{emp, emp, 1, 1, 1, 1, 0},
				{act, emp, 1, 1, 1, 0, 0},

				{tri, act, 1, 1, 1, 0, 0},
				{del, act, 1, 0, 1, 0, 0},
				{emp, act, 1, 1, 1, 0, 0},
				{act, act, 1, 1, 1, 0, 0},
			},
		},
		{
			"no_params_empty_holding", noParamsEmptyHolding,
			[]testcase{
				// IsAsset, IsOwning, IsHolding, IsEmptyAssetFields, IsEmpty
				{tri, tri, 1, 0, 1, 1, 0},
				{del, tri, 1, 0, 1, 1, 0},
				{emp, tri, 1, 1, 1, 1, 0},
				{act, tri, 1, 1, 1, 0, 0},

				{tri, del, 0, 0, 0, 1, 1},
				{del, del, 0, 0, 0, 1, 1},
				{emp, del, 1, 1, 0, 1, 0},
				{act, del, 1, 1, 0, 0, 0},

				{tri, emp, 1, 0, 1, 1, 0},
				{del, emp, 1, 0, 1, 1, 0},
				{emp, emp, 1, 1, 1, 1, 0},
				{act, emp, 1, 1, 1, 0, 0},

				{tri, act, 1, 0, 1, 0, 0},
				{del, act, 1, 0, 1, 0, 0},
				{emp, act, 1, 1, 1, 0, 0},
				{act, act, 1, 1, 1, 0, 0},
			},
		},
		{
			"no_params_not_empty_holding", noParamsNotEmptyHolding,
			[]testcase{
				// IsAsset, IsOwning, IsHolding, IsEmptyAssetFields, IsEmpty
				{tri, tri, 1, 0, 1, 0, 0},
				{del, tri, 1, 0, 1, 0, 0},
				{emp, tri, 1, 1, 1, 0, 0},
				{act, tri, 1, 1, 1, 0, 0},

				{tri, del, 0, 0, 0, 1, 1},
				{del, del, 0, 0, 0, 1, 1},
				{emp, del, 1, 1, 0, 1, 0},
				{act, del, 1, 1, 0, 0, 0},

				{tri, emp, 1, 0, 1, 1, 0},
				{del, emp, 1, 0, 1, 1, 0},
				{emp, emp, 1, 1, 1, 1, 0},
				{act, emp, 1, 1, 1, 0, 0},

				{tri, act, 1, 0, 1, 0, 0},
				{del, act, 1, 0, 1, 0, 0},
				{emp, act, 1, 1, 1, 0, 0},
				{act, act, 1, 1, 1, 0, 0},
			},
		},
	}
	for _, testType := range []basics.CreatableType{basics.AssetCreatable, basics.AppCreatable} {
		for _, test := range tests {
			var testTypeStr string
			if testType == basics.AssetCreatable {
				testTypeStr = "asset"
			} else {
				testTypeStr = "app"
			}
			t.Run(fmt.Sprintf("test_%s_%s", testTypeStr, test.name), func(t *testing.T) {
				for i, ts := range test.testcases {
					t.Run(fmt.Sprintf("case_%d", i), func(t *testing.T) {
						rd := test.baseRD(testType)
						rd = apply(t, rd, testType, ts.p, ts.h)
						if testType == basics.AssetCreatable {
							a.Equal(itb(ts.isAsset), rd.IsAsset())
							a.Equal(itb(ts.isEmptyFields), rd.IsEmptyAssetFields())
							a.False(rd.IsApp())
							a.True(rd.IsEmptyAppFields())
						} else {
							a.Equal(itb(ts.isAsset), rd.IsApp())
							a.Equal(itb(ts.isEmptyFields), rd.IsEmptyAppFields())
							a.False(rd.IsAsset())
							a.True(rd.IsEmptyAssetFields())
						}
						a.Equal(itb(ts.isOwning), rd.IsOwning())
						a.Equal(itb(ts.isHolding), rd.IsHolding())
						a.Equal(itb(ts.isEmpty), rd.IsEmpty())
					})
				}
			})
		}
	}
}

func TestBaseAccountDataIsEmpty(t *testing.T) {
	partitiontest.PartitionTest(t)
	positiveTesting := func(t *testing.T) {
		var ba baseAccountData
		require.True(t, ba.IsEmpty())
		for i := 0; i < 20; i++ {
			h := crypto.Hash([]byte{byte(i)})
			rnd := binary.BigEndian.Uint64(h[:])
			ba.UpdateRound = rnd
			require.True(t, ba.IsEmpty())
		}
	}
	var empty baseAccountData
	negativeTesting := func(t *testing.T) {
		for i := 0; i < 10000; i++ {
			randObj, _ := protocol.RandomizeObjectField(&baseAccountData{})
			ba := randObj.(*baseAccountData)
			if *ba == empty || ba.UpdateRound != 0 {
				continue
			}
			require.False(t, ba.IsEmpty(), "base account : %v", ba)
		}
	}
	structureTesting := func(t *testing.T) {
		encoding, err := json.Marshal(&empty)
		expectedEncoding := `{"Status":0,"MicroAlgos":{"Raw":0},"RewardsBase":0,"RewardedMicroAlgos":{"Raw":0},"AuthAddr":"AAAAAAAAAAAAAAAAAAAAAAAAAAAAAAAAAAAAAAAAAAAAAAAAAAAAY5HFKQ","TotalAppSchemaNumUint":0,"TotalAppSchemaNumByteSlice":0,"TotalExtraAppPages":0,"TotalAssetParams":0,"TotalAssets":0,"TotalAppParams":0,"TotalAppLocalStates":0,"VoteID":[0,0,0,0,0,0,0,0,0,0,0,0,0,0,0,0,0,0,0,0,0,0,0,0,0,0,0,0,0,0,0,0],"SelectionID":[0,0,0,0,0,0,0,0,0,0,0,0,0,0,0,0,0,0,0,0,0,0,0,0,0,0,0,0,0,0,0,0],"VoteFirstValid":0,"VoteLastValid":0,"VoteKeyDilution":0,"UpdateRound":0}`
		require.NoError(t, err)
		require.Equal(t, expectedEncoding, string(encoding))
	}
	t.Run("Positive", positiveTesting)
	t.Run("Negative", negativeTesting)
	t.Run("Structure", structureTesting)

}

func TestLookupAccountAddressFromAddressID(t *testing.T) {
	partitiontest.PartitionTest(t)

	dbs, _ := dbOpenTest(t, true)
	setDbLogging(t, dbs)
	defer dbs.Close()

	addrs := make([]basics.Address, 100)
	for i := range addrs {
		addrs[i] = ledgertesting.RandomAddress()
	}
	addrsids := make(map[basics.Address]int64)
	err := dbs.Wdb.Atomic(func(ctx context.Context, tx *sql.Tx) (err error) {
		accountsInitTest(t, tx, make(map[basics.Address]basics.AccountData), config.Consensus[protocol.ConsensusCurrentVersion])

		for i := range addrs {
			res, err := tx.ExecContext(ctx, "INSERT INTO accountbase (address, data) VALUES (?, ?)", addrs[i][:], []byte{12, 3, 4})
			if err != nil {
				return err
			}
			rowid, err := res.LastInsertId()
			if err != nil {
				return err
			}
			addrsids[addrs[i]] = rowid
		}
		return nil
	})
	require.NoError(t, err)

	err = dbs.Rdb.Atomic(func(ctx context.Context, tx *sql.Tx) (err error) {
		for addr, addrid := range addrsids {
			retAddr, err := lookupAccountAddressFromAddressID(ctx, tx, addrid)
			if err != nil {
				return err
			}
			if retAddr != addr {
				return fmt.Errorf("mismatching addresses")
			}
		}
		// test fail case:
		retAddr, err := lookupAccountAddressFromAddressID(ctx, tx, -1)

		if !errors.Is(err, sql.ErrNoRows) {
			return fmt.Errorf("unexpected error : %w", err)
		}
		if !retAddr.IsZero() {
			return fmt.Errorf("unexpected address; should have been empty")
		}
		return nil
	})
	require.NoError(t, err)
}

type mockResourcesKey struct {
	addrid int64
	aidx   basics.CreatableIndex
}
type mockAccountWriter struct {
	// rowid to data
	accounts map[int64]ledgercore.AccountData
	// addr to rowid
	addresses map[basics.Address]int64
	// rowid to addr
	rowids    map[int64]basics.Address
	resources map[mockResourcesKey]ledgercore.AccountResource

	lastRowid   int64
	availRowIds []int64
}

func makeMockAccountWriter() (m mockAccountWriter) {
	m.accounts = make(map[int64]ledgercore.AccountData)
	m.resources = make(map[mockResourcesKey]ledgercore.AccountResource)
	m.addresses = make(map[basics.Address]int64)
	m.rowids = make(map[int64]basics.Address)
	return
}

func (m mockAccountWriter) clone() (m2 mockAccountWriter) {
	m2.accounts = make(map[int64]ledgercore.AccountData, len(m.accounts))
	m2.resources = make(map[mockResourcesKey]ledgercore.AccountResource, len(m.resources))
	m2.addresses = make(map[basics.Address]int64, len(m.resources))
	m2.rowids = make(map[int64]basics.Address, len(m.rowids))
	for k, v := range m.accounts {
		m2.accounts[k] = v
	}
	for k, v := range m.resources {
		m2.resources[k] = v
	}
	for k, v := range m.addresses {
		m2.addresses[k] = v
	}
	for k, v := range m.rowids {
		m2.rowids[k] = v
	}
	m2.lastRowid = m.lastRowid
	m2.availRowIds = m.availRowIds
	return m2
}

func (m *mockAccountWriter) nextRowid() (rowid int64) {
	if len(m.availRowIds) > 0 {
		rowid = m.availRowIds[len(m.availRowIds)-1]
		m.availRowIds = m.availRowIds[:len(m.availRowIds)-1]
	} else {
		m.lastRowid++
		rowid = m.lastRowid
	}
	return
}

func (m *mockAccountWriter) setAccount(addr basics.Address, data ledgercore.AccountData) {
	var rowid int64
	var ok bool
	if rowid, ok = m.addresses[addr]; !ok {
		rowid = m.nextRowid()
		m.rowids[rowid] = addr
		m.addresses[addr] = rowid
	}
	m.accounts[rowid] = data
}

func (m *mockAccountWriter) setResource(addr basics.Address, cidx basics.CreatableIndex, data ledgercore.AccountResource) error {
	var rowid int64
	var ok bool
	if rowid, ok = m.addresses[addr]; !ok {
		return fmt.Errorf("account %s does not exist", addr.String())
	}
	key := mockResourcesKey{rowid, cidx}
	m.resources[key] = data

	return nil
}

func (m *mockAccountWriter) lookup(addr basics.Address) (pad persistedAccountData, ok bool, err error) {
	rowid, ok := m.addresses[addr]
	if !ok {
		return
	}
	data, ok := m.accounts[rowid]
	if !ok {
		err = fmt.Errorf("not found %s", addr.String())
		return
	}
	pad.accountData.SetCoreAccountData(&data)
	pad.addr = addr
	pad.rowid = rowid
	return
}

func (m *mockAccountWriter) lookupResource(addr basics.Address, cidx basics.CreatableIndex) (prd persistedResourcesData, ok bool, err error) {
	rowid, ok := m.addresses[addr]
	if !ok {
		return
	}
	res, ok := m.resources[mockResourcesKey{rowid, cidx}]
	if !ok {
		err = fmt.Errorf("not found (%s, %d)", addr.String(), cidx)
		return
	}
	if res.AppLocalState != nil {
		prd.data.SetAppLocalState(*res.AppLocalState)
	}
	if res.AppParams != nil {
		prd.data.SetAppParams(*res.AppParams, prd.data.IsHolding())
	}
	if res.AssetHolding != nil {
		prd.data.SetAssetHolding(*res.AssetHolding)
	}
	if res.AssetParams != nil {
		prd.data.SetAssetParams(*res.AssetParams, prd.data.IsHolding())
	}
	prd.addrid = rowid
	prd.aidx = cidx
	return
}

func (m *mockAccountWriter) insertAccount(addr basics.Address, normBalance uint64, data baseAccountData) (rowid int64, err error) {
	rowid, ok := m.addresses[addr]
	if ok {
		err = fmt.Errorf("insertAccount: addr %s, rowid %d: UNIQUE constraint failed", addr.String(), rowid)
		return
	}
	rowid = m.nextRowid()
	m.addresses[addr] = rowid
	m.rowids[rowid] = addr
	m.accounts[rowid] = data.GetLedgerCoreAccountData()
	return
}

func (m *mockAccountWriter) deleteAccount(rowid int64) (rowsAffected int64, err error) {
	var addr basics.Address
	var ok bool
	if addr, ok = m.rowids[rowid]; !ok {
		return 0, nil
	}

	delete(m.addresses, addr)
	delete(m.rowids, rowid)
	delete(m.accounts, rowid)
	m.availRowIds = append(m.availRowIds, rowid)
	return 1, nil
}

func (m *mockAccountWriter) updateAccount(rowid int64, normBalance uint64, data baseAccountData) (rowsAffected int64, err error) {
	if _, ok := m.rowids[rowid]; !ok {
		return 0, fmt.Errorf("updateAccount: not found rowid %d", rowid)
	}
	old, ok := m.accounts[rowid]
	if !ok {
		return 0, fmt.Errorf("updateAccount: not found data for %d", rowid)
	}
	if old == data.GetLedgerCoreAccountData() {
		return 0, nil
	}
	m.accounts[rowid] = data.GetLedgerCoreAccountData()
	return 1, nil
}

func (m *mockAccountWriter) insertResource(addrid int64, aidx basics.CreatableIndex, data resourcesData) (rowid int64, err error) {
	key := mockResourcesKey{addrid, aidx}
	if _, ok := m.resources[key]; ok {
		return 0, fmt.Errorf("insertResource: (%d, %d): UNIQUE constraint failed", addrid, aidx)
	}
	// use persistedResourcesData.AccountResource for conversion
	prd := persistedResourcesData{data: data}
	new := prd.AccountResource()
	m.resources[key] = new
	return 1, nil
}

func (m *mockAccountWriter) deleteResource(addrid int64, aidx basics.CreatableIndex) (rowsAffected int64, err error) {
	key := mockResourcesKey{addrid, aidx}
	if _, ok := m.resources[key]; !ok {
		return 0, nil
	}
	delete(m.resources, key)
	return 1, nil
}

func (m *mockAccountWriter) updateResource(addrid int64, aidx basics.CreatableIndex, data resourcesData) (rowsAffected int64, err error) {
	key := mockResourcesKey{addrid, aidx}
	old, ok := m.resources[key]
	if !ok {
		return 0, fmt.Errorf("updateResource: not found (%d, %d)", addrid, aidx)
	}
	// use persistedResourcesData.AccountResource for conversion
	prd := persistedResourcesData{data: data}
	new := prd.AccountResource()
	if new == old {
		return 0, nil
	}
	m.resources[key] = new
	return 1, nil
}

func (m *mockAccountWriter) insertCreatable(cidx basics.CreatableIndex, ctype basics.CreatableType, creator []byte) (rowid int64, err error) {
	return 0, fmt.Errorf("insertCreatable: not implemented")
}

func (m *mockAccountWriter) deleteCreatable(cidx basics.CreatableIndex, ctype basics.CreatableType) (rowsAffected int64, err error) {
	return 0, fmt.Errorf("deleteCreatable: not implemented")
}

func (m *mockAccountWriter) close() {
}

func factorial(n int) int {
	res := 1
	for i := 1; i <= n; i++ {
		res = res * i
	}
	return res
}

// permHeap generates all permutations for an integer array from 0 to n-1 inclusive
// uses Heap's non-recursive algorithm
func permHeap(n int) (result [][]int) {
	numResults := factorial(n)
	result = make([][]int, 0, numResults)
	input := make([]int, n)
	for i := 0; i < n; i++ {
		input[i] = i
	}
	temp := make([]int, n)
	copy(temp, input)
	result = append(result, temp)

	c := make([]int, n)

	i := 0
	for i < n {
		if c[i] < i {
			if i%2 == 0 {
				input[0], input[i] = input[i], input[0]
			} else {
				input[c[i]], input[i] = input[i], input[c[i]]
			}
			temp := make([]int, n)
			copy(temp, input)
			result = append(result, temp)
			c[i]++
			i = 0
		} else {
			c[i] = 0
			i++
		}
	}
	return
}

func TestFactorialPerm(t *testing.T) {
	partitiontest.PartitionTest(t)
	a := require.New(t)

	a.Equal(1, factorial(0))
	a.Equal(1, factorial(1))
	a.Equal(2, factorial(2))
	a.Equal(6, factorial(3))
	a.Equal(120, factorial(5))

	perms := permHeap(5)
	dict := make(map[string]struct{}, len(perms))
	for _, perm := range perms {
		var key string
		for _, i := range perm {
			key += strconv.Itoa(i)
		}
		dict[key] = struct{}{}
	}
	a.Equal(len(perms), len(dict))
}

func compactAccountDeltasPermutations(a *require.Assertions, cad compactAccountDeltas) []compactAccountDeltas {
	a.Empty(cad.misses)

	size := cad.len()
	result := make([]compactAccountDeltas, 0, factorial(size))

	perms := permHeap(size)
	// remap existing deltas to permutated one
	for _, perm := range perms {
		new := compactAccountDeltas{}
		new.cache = make(map[basics.Address]int, size)
		new.deltas = make([]accountDelta, size)
		for i, k := range perm {
			new.deltas[k] = cad.deltas[i]
		}
		for key, i := range cad.cache {
			new.cache[key] = perm[i]
		}
		result = append(result, new)
	}

	// ensure remapping
	for _, new := range result {
		for key, idx := range new.cache {
			d1 := cad.getByIdx(cad.cache[key])
			d2 := new.getByIdx(idx)
			a.Equal(d1, d2)
		}
	}

	return result
}

func compactResourcesDeltasPermutations(a *require.Assertions, crd compactResourcesDeltas) []compactResourcesDeltas {

	size := crd.len()
	result := make([]compactResourcesDeltas, 0, factorial(size))

	perms := permHeap(size)
	// remap existing deltas to permutated one
	for _, perm := range perms {
		new := compactResourcesDeltas{}
		new.cache = make(map[accountCreatable]int, size)
		new.deltas = make([]resourceDelta, size)
		new.misses = make([]int, len(crd.misses))
		for i, k := range perm {
			new.deltas[k] = crd.deltas[i]
		}
		for key, i := range crd.cache {
			new.cache[key] = perm[i]
		}
		copy(new.misses, crd.misses)
		result = append(result, new)
	}

	// ensure remapping
	for _, new := range result {
		for key, idx := range new.cache {
			d1 := crd.getByIdx(crd.cache[key])
			d2 := new.getByIdx(idx)
			a.Equal(d1, d2)
		}
	}

	return result
}

// TestAccountUnorderedUpdates ensures rowid reuse in accountbase does not lead to
// resources insertion problems.
// This test simulates a problem found while testing resources deltas on testnet:
//
// unable to advance tracker db snapshot (16541781-16541801): db op failed:
// addr RGJVDTZIFR7VIHI4QMSA6Y7H3FCHUXIBS5H26UKDGMWHALTMW3ZRGMNX3M addrid 515356, aidx 22045503, err: UNIQUE constraint failed
//
// Investigation shown there was another account YF5GJTPPMOUPU2GRGGVP2PGJTQZWGSWZISFHNIKDJSZ2CDPPWN4KKKYVQE
// opted in into the same app 22045503. During the commit range the following happened:
// at 16541783 YF5 made a payment txn (one acct delta)
// at 16541785 RGJ has been funded and and opted in into app 22045503 (one acct delta, one res delta)
// at 16541788 YF5 address had clear state txn for 22045503, and close out txn for the entire account (one acct delta, one res delta)
// Because YF5 had modifications before RGJ, all its acct deltas were compacted into a single entry before RGJ (delete, create)
// In the same time, the order in resources delta remained the same (opt-in, delete).
// While processing acct deltas (delete, create) SQLite reused on old rowid for new account.
// Then this rowid was discovered as addrid for opt-in operation and the "UNIQUE constraint failed" error happened.
func TestAccountUnorderedUpdates(t *testing.T) {
	partitiontest.PartitionTest(t)
	a := require.New(t)

	mock := makeMockAccountWriter()
	addr1 := ledgertesting.RandomAddress()
	addr2 := ledgertesting.RandomAddress()
	observer := ledgertesting.RandomAddress()
	aidx := basics.AppIndex(22045503)

	// set a base state: fund couple accounts, create an app and opt-in
	mock.setAccount(observer, ledgercore.AccountData{AccountBaseData: ledgercore.AccountBaseData{MicroAlgos: basics.MicroAlgos{Raw: 10000000}, TotalAppParams: 1}})
	err := mock.setResource(observer, basics.CreatableIndex(aidx), ledgercore.AccountResource{AppParams: &basics.AppParams{ApprovalProgram: []byte{1, 2, 3}}})
	a.NoError(err)
	mock.setAccount(addr1, ledgercore.AccountData{AccountBaseData: ledgercore.AccountBaseData{MicroAlgos: basics.MicroAlgos{Raw: 10000000}, TotalAppLocalStates: 1}})
	err = mock.setResource(addr1, basics.CreatableIndex(aidx), ledgercore.AccountResource{AppLocalState: &basics.AppLocalState{Schema: basics.StateSchema{NumUint: 10}}})
	a.NoError(err)

	updates := make([]ledgercore.NewAccountDeltas, 4)
	// payment addr1 -> observer
	updates[0].Upsert(addr1, ledgercore.AccountData{AccountBaseData: ledgercore.AccountBaseData{MicroAlgos: basics.MicroAlgos{Raw: 9000000}, TotalAppLocalStates: 1}})
	updates[0].Upsert(observer, ledgercore.AccountData{AccountBaseData: ledgercore.AccountBaseData{MicroAlgos: basics.MicroAlgos{Raw: 11000000}, TotalAppParams: 1}})

	// fund addr2, opt-in
	updates[1].Upsert(observer, ledgercore.AccountData{AccountBaseData: ledgercore.AccountBaseData{MicroAlgos: basics.MicroAlgos{Raw: 10000000}, TotalAppParams: 1}})
	updates[1].Upsert(addr2, ledgercore.AccountData{AccountBaseData: ledgercore.AccountBaseData{MicroAlgos: basics.MicroAlgos{Raw: 1000000}, TotalAppLocalStates: 1}})
	updates[1].UpsertAppResource(addr2, aidx, ledgercore.AppParamsDelta{}, ledgercore.AppLocalStateDelta{LocalState: &basics.AppLocalState{Schema: basics.StateSchema{NumUint: 10}}})

	// close addr1: delete app, move funds
	updates[2].UpsertAppResource(addr1, aidx, ledgercore.AppParamsDelta{}, ledgercore.AppLocalStateDelta{Deleted: true})
	updates[2].Upsert(observer, ledgercore.AccountData{AccountBaseData: ledgercore.AccountBaseData{MicroAlgos: basics.MicroAlgos{Raw: 19000000}, TotalAppParams: 1}})
	updates[2].Upsert(addr1, ledgercore.AccountData{})

	// this is not required but adds one more resource entry and helps in combinations testing
	// update the app
	updates[3].UpsertAppResource(observer, aidx, ledgercore.AppParamsDelta{Params: &basics.AppParams{ApprovalProgram: []byte{4, 5, 6}}}, ledgercore.AppLocalStateDelta{})

	dbRound := basics.Round(16541781)
	latestRound := basics.Round(16541801)

	// we want to have all accounts to be found: addr1, observer existed, and addr2 non-existed
	// this would have compact deltas current and without missing entries
	var baseAccounts lruAccounts
	baseAccounts.init(nil, 100, 80)

	pad, ok, err := mock.lookup(addr1)
	a.NoError(err)
	a.True(ok)
	baseAccounts.write(pad)
	pad, ok, err = mock.lookup(observer)
	a.NoError(err)
	a.True(ok)
	baseAccounts.write(pad)
	baseAccounts.write(persistedAccountData{addr: addr2})

	acctDeltas := makeCompactAccountDeltas(updates, dbRound, false, baseAccounts)
	a.Empty(acctDeltas.misses)
	a.Equal(3, acctDeltas.len())

	// we want to have (addr1, aidx) and (observer, aidx)
	var baseResources lruResources
	baseResources.init(nil, 100, 80)

	prd, ok, err := mock.lookupResource(addr1, basics.CreatableIndex(aidx))
	a.NoError(err)
	a.True(ok)
	baseResources.write(prd, addr1)
	prd, ok, err = mock.lookupResource(observer, basics.CreatableIndex(aidx))
	a.NoError(err)
	a.True(ok)
	baseResources.write(prd, observer)

	resDeltas := makeCompactResourceDeltas(updates, dbRound, false, baseAccounts, baseResources)
	a.Equal(1, len(resDeltas.misses)) // (addr2, aidx) does not exist
	a.Equal(3, resDeltas.len())       // (addr1, aidx), (observer, aidx) found

	acctVariants := compactAccountDeltasPermutations(a, acctDeltas)
	resVariants := compactResourcesDeltasPermutations(a, resDeltas)
	for i, acctVariant := range acctVariants {
		for j, resVariant := range resVariants {
			t.Run(fmt.Sprintf("acct-perm-%d|res-perm-%d", i, j), func(t *testing.T) {
				a := require.New(t)
				mock2 := mock.clone()
				updatedAccounts, updatedResources, err := accountsNewRoundImpl(
					&mock2, acctVariant, resVariant, nil, config.ConsensusParams{}, latestRound,
				)
				a.NoError(err)
				a.Equal(3, len(updatedAccounts))
				a.Equal(3, len(updatedResources))
			})
		}
	}
}

// TestAccountsNewRoundDeletedResourceEntries checks that accountsNewRound
// returns updated entries with empty addrid as an indication of deleted entry
func TestAccountsNewRoundDeletedResourceEntries(t *testing.T) {
	partitiontest.PartitionTest(t)
	a := require.New(t)

	mock := makeMockAccountWriter()
	addr1 := ledgertesting.RandomAddress()
	addr2 := ledgertesting.RandomAddress()
	observer := ledgertesting.RandomAddress()
	aidx := basics.AppIndex(22045503)

	// set a base state: fund couple accounts, create an app and opt-in
	mock.setAccount(observer, ledgercore.AccountData{AccountBaseData: ledgercore.AccountBaseData{MicroAlgos: basics.MicroAlgos{Raw: 10000000}, TotalAppParams: 1}})
	err := mock.setResource(observer, basics.CreatableIndex(aidx), ledgercore.AccountResource{AppParams: &basics.AppParams{ApprovalProgram: []byte{1, 2, 3}}})
	a.NoError(err)
	mock.setAccount(addr1, ledgercore.AccountData{AccountBaseData: ledgercore.AccountBaseData{MicroAlgos: basics.MicroAlgos{Raw: 10000000}, TotalAppLocalStates: 1}})
	err = mock.setResource(addr1, basics.CreatableIndex(aidx), ledgercore.AccountResource{AppLocalState: &basics.AppLocalState{Schema: basics.StateSchema{NumUint: 10}}})
	a.NoError(err)

	updates := make([]ledgercore.NewAccountDeltas, 3)
	// fund addr2, opt-in, delete app, move funds
	updates[0].Upsert(addr2, ledgercore.AccountData{AccountBaseData: ledgercore.AccountBaseData{MicroAlgos: basics.MicroAlgos{Raw: 1000000}, TotalAppLocalStates: 1}})
	updates[0].UpsertAppResource(addr2, aidx, ledgercore.AppParamsDelta{}, ledgercore.AppLocalStateDelta{LocalState: &basics.AppLocalState{Schema: basics.StateSchema{NumUint: 10}}})

	// close addr1: delete app, move funds
	updates[1].UpsertAppResource(addr1, aidx, ledgercore.AppParamsDelta{}, ledgercore.AppLocalStateDelta{Deleted: true})
	updates[1].Upsert(observer, ledgercore.AccountData{AccountBaseData: ledgercore.AccountBaseData{MicroAlgos: basics.MicroAlgos{Raw: 20000000}, TotalAppParams: 1}})
	updates[1].Upsert(addr1, ledgercore.AccountData{})

	// close addr2: delete app, move funds
	updates[2].UpsertAppResource(addr2, aidx, ledgercore.AppParamsDelta{}, ledgercore.AppLocalStateDelta{Deleted: true})
	updates[2].Upsert(observer, ledgercore.AccountData{AccountBaseData: ledgercore.AccountBaseData{MicroAlgos: basics.MicroAlgos{Raw: 11000000}, TotalAppParams: 1}})
	updates[2].Upsert(addr2, ledgercore.AccountData{})

	dbRound := basics.Round(1)
	latestRound := basics.Round(10)

	var baseAccounts lruAccounts
	baseAccounts.init(nil, 100, 80)
	var baseResources lruResources
	baseResources.init(nil, 100, 80)

	pad, ok, err := mock.lookup(addr1)
	a.NoError(err)
	a.True(ok)
	baseAccounts.write(pad)
	pad, ok, err = mock.lookup(observer)
	a.NoError(err)
	a.True(ok)
	baseAccounts.write(pad)
	baseAccounts.write(persistedAccountData{addr: addr2}) // put an empty record for addr2 to get rid of lookups

	acctDeltas := makeCompactAccountDeltas(updates, dbRound, false, baseAccounts)
	a.Empty(acctDeltas.misses)
	a.Equal(3, acctDeltas.len())

	// we want to have (addr1, aidx) and (observer, aidx)
	prd, ok, err := mock.lookupResource(addr1, basics.CreatableIndex(aidx))
	a.NoError(err)
	a.True(ok)
	baseResources.write(prd, addr1)
	prd, ok, err = mock.lookupResource(observer, basics.CreatableIndex(aidx))
	a.NoError(err)
	a.True(ok)
	baseResources.write(prd, observer)

	resDeltas := makeCompactResourceDeltas(updates, dbRound, false, baseAccounts, baseResources)
	a.Equal(1, len(resDeltas.misses)) // (addr2, aidx) does not exist
	a.Equal(2, resDeltas.len())       // (addr1, aidx) found

	updatedAccounts, updatedResources, err := accountsNewRoundImpl(
		&mock, acctDeltas, resDeltas, nil, config.ConsensusParams{}, latestRound,
	)
	a.NoError(err)
	a.Equal(3, len(updatedAccounts))
	a.Equal(2, len(updatedResources))

	// one deletion entry for pre-existing account addr1, and one entry for in-memory account addr2
	// in base accounts updates and in resources updates
	addressesToCheck := map[basics.Address]bool{addr1: true, addr2: true}
	matches := 0
	for _, upd := range updatedAccounts {
		if addressesToCheck[upd.addr] {
			a.Equal(int64(0), upd.rowid)
			a.Empty(upd.accountData)
			matches++
		}
	}
	a.Equal(len(addressesToCheck), matches)

	for addr := range addressesToCheck {
		upd := updatedResources[addr]
		a.Equal(1, len(upd))
		a.Equal(int64(0), upd[0].addrid)
		a.Equal(basics.CreatableIndex(aidx), upd[0].aidx)
		a.Equal(makeResourcesData(uint64(0)), upd[0].data)
	}
}<|MERGE_RESOLUTION|>--- conflicted
+++ resolved
@@ -306,7 +306,6 @@
 	require.Equal(t, accts, loaded)
 }
 
-<<<<<<< HEAD
 // TestAccountDBInMemoryAcct checks in-memory only account modifications are handled correctly by
 // makeCompactAccountDeltas, makeCompactResourceDeltas and accountsNewRound
 func TestAccountDBInMemoryAcct(t *testing.T) {
@@ -410,8 +409,6 @@
 	}
 }
 
-// checkCreatables compares the expected database image to the actual database content
-=======
 func TestAccountStorageWithStateProofID(t *testing.T) {
 	proto := config.Consensus[protocol.ConsensusCurrentVersion]
 
@@ -440,7 +437,6 @@
 }
 
 // checkCreatables compares the expected database image to the actual databse content
->>>>>>> 04e69d41
 func checkCreatables(t *testing.T,
 	tx *sql.Tx, iteration int,
 	expectedDbImage map[basics.CreatableIndex]ledgercore.ModifiedCreatable) {
