--- conflicted
+++ resolved
@@ -462,8 +462,8 @@
 	require.Equal(t, len(top), len(onlineAccounts))
 }
 
-func initTestAccountDB(tx *sql.Tx, initAccounts map[basics.Address]basics.AccountData, proto config.ConsensusParams) (err error) {
-	err = accountsInit(tx, initAccounts, proto)
+func initTestAccountDB(tx *sql.Tx, initAccounts map[basics.Address]basics.AccountData, proto config.ConsensusParams) (newDatabase bool, err error) {
+	newDB, err = accountsInit(tx, initAccounts, proto)
 	if err != nil {
 		return
 	}
@@ -487,16 +487,12 @@
 	defer tx.Rollback()
 
 	accts := randomAccounts(20, true)
-<<<<<<< HEAD
-	err = initTestAccountDB(tx, accts, proto)
-=======
-	newDB, err := accountsInit(tx, accts, proto)
->>>>>>> 23bfcd79
+	newDB, err = initTestAccountDB(tx, accts, proto)
 	require.NoError(t, err)
 	require.True(t, newDB)
 	checkAccounts(t, tx, 0, accts)
 
-	newDB, err = accountsInit(tx, accts, proto)
+	newDB, err = initTestAccountDB(tx, accts, proto)
 	require.NoError(t, err)
 	require.False(t, newDB)
 	checkAccounts(t, tx, 0, accts)
@@ -579,13 +575,10 @@
 
 	tx, err := dbs.Wdb.Handle.Begin()
 	require.NoError(t, err)
+	defer tx.Rollback()
 
 	accts := randomAccounts(20, true)
-<<<<<<< HEAD
 	err = initTestAccountDB(tx, accts, proto)
-=======
-	_, err = accountsInit(tx, accts, proto)
->>>>>>> 23bfcd79
 	require.NoError(t, err)
 	checkAccounts(t, tx, 0, accts)
 
@@ -1130,11 +1123,7 @@
 
 	accts = generateRandomTestingAccountBalances(numAccounts)
 
-<<<<<<< HEAD
-	err = accountsInit(tx, accts, proto)
-=======
-	_, err = accountsInit(tx, updates, proto)
->>>>>>> 23bfcd79
+	_, err = accountsInit(tx, accts, proto)
 	require.NoError(b, err)
 	err = accountsAddNormalizedBalance(tx, proto)
 	require.NoError(b, err)
@@ -1671,11 +1660,7 @@
 	defer dbs.Close()
 
 	err := dbs.Wdb.Atomic(func(ctx context.Context, tx *sql.Tx) (err error) {
-<<<<<<< HEAD
-		err = initTestAccountDB(tx, nil, config.Consensus[protocol.ConsensusCurrentVersion])
-=======
-		_, err = accountsInit(tx, make(map[basics.Address]basics.AccountData), config.Consensus[protocol.ConsensusCurrentVersion])
->>>>>>> 23bfcd79
+		_, err = initTestAccountDB(tx, nil, config.Consensus[protocol.ConsensusCurrentVersion])
 		if err != nil {
 			return err
 		}
