// Copyright (C) 2019-2022 Algorand, Inc.
// This file is part of go-algorand
//
// go-algorand is free software: you can redistribute it and/or modify
// it under the terms of the GNU Affero General Public License as
// published by the Free Software Foundation, either version 3 of the
// License, or (at your option) any later version.
//
// go-algorand is distributed in the hope that it will be useful,
// but WITHOUT ANY WARRANTY; without even the implied warranty of
// MERCHANTABILITY or FITNESS FOR A PARTICULAR PURPOSE.  See the
// GNU Affero General Public License for more details.
//
// You should have received a copy of the GNU Affero General Public License
// along with go-algorand.  If not, see <https://www.gnu.org/licenses/>.

package apply

import (
	"fmt"
	"math/rand"
	"testing"

	"github.com/stretchr/testify/require"

	"github.com/algorand/go-algorand/config"
	"github.com/algorand/go-algorand/crypto"
	"github.com/algorand/go-algorand/data/basics"
	"github.com/algorand/go-algorand/data/transactions"
	"github.com/algorand/go-algorand/data/transactions/logic"
	"github.com/algorand/go-algorand/ledger/ledgercore"
	"github.com/algorand/go-algorand/protocol"
	"github.com/algorand/go-algorand/test/partitiontest"
)

// Allocate the map of basics.AppParams if it is nil, and return a copy. We do *not*
// call clone on each basics.AppParams -- callers must do that for any values where
// they intend to modify a contained reference type.
func cloneAppParams(m map[basics.AppIndex]basics.AppParams) map[basics.AppIndex]basics.AppParams {
	res := make(map[basics.AppIndex]basics.AppParams, len(m))
	for k, v := range m {
		res[k] = v
	}
	return res
}

// Allocate the map of LocalStates if it is nil, and return a copy. We do *not*
// call clone on each AppLocalState -- callers must do that for any values
// where they intend to modify a contained reference type.
func cloneAppLocalStates(m map[basics.AppIndex]basics.AppLocalState) map[basics.AppIndex]basics.AppLocalState {
	res := make(map[basics.AppIndex]basics.AppLocalState, len(m))
	for k, v := range m {
		res[k] = v
	}
	return res
}

func TestApplicationCallFieldsEmpty(t *testing.T) {
	partitiontest.PartitionTest(t)

	a := require.New(t)

	ac := transactions.ApplicationCallTxnFields{}
	a.True(ac.Empty())

	ac.ApplicationID = 1
	a.False(ac.Empty())

	ac.ApplicationID = 0
	ac.OnCompletion = 1
	a.False(ac.Empty())

	ac.OnCompletion = 0
	ac.ApplicationArgs = make([][]byte, 1)
	a.False(ac.Empty())

	ac.ApplicationArgs = nil
	ac.Accounts = make([]basics.Address, 1)
	a.False(ac.Empty())

	ac.Accounts = nil
	ac.ForeignApps = make([]basics.AppIndex, 1)
	a.False(ac.Empty())

	ac.ForeignApps = nil
	ac.LocalStateSchema = basics.StateSchema{NumUint: 1}
	a.False(ac.Empty())

	ac.LocalStateSchema = basics.StateSchema{}
	ac.GlobalStateSchema = basics.StateSchema{NumUint: 1}
	a.False(ac.Empty())

	ac.GlobalStateSchema = basics.StateSchema{}
	ac.ApprovalProgram = []byte{1}
	a.False(ac.Empty())

	ac.ApprovalProgram = []byte{}
	a.False(ac.Empty())

	ac.ApprovalProgram = nil
	ac.ClearStateProgram = []byte{1}
	a.False(ac.Empty())

	ac.ClearStateProgram = []byte{}
	a.False(ac.Empty())

	ac.ClearStateProgram = nil
	a.True(ac.Empty())

	ac.ExtraProgramPages = 0
	a.True(ac.Empty())
}

func getRandomAddress(a *require.Assertions) basics.Address {
	const rl = 16
	b := make([]byte, rl)
	n, err := rand.Read(b)
	a.NoError(err)
	a.Equal(rl, n)

	address := crypto.Hash(b)
	return basics.Address(address)
}

type testBalances struct {
	appCreators map[basics.AppIndex]basics.Address
	balances    map[basics.Address]basics.AccountData
	proto       config.ConsensusParams

	put               int // Put calls counter
	putBalances       map[basics.Address]basics.AccountData
	createdCreatables []basics.CreatableLocator
	deletedCreatables []basics.CreatableLocator
	allocatedAppIdx   basics.AppIndex
	deAllocatedAppIdx basics.AppIndex

	// logic evaluator control
	pass  bool
	delta transactions.EvalDelta
	err   error

	mockCreatableBalances
}

type testBalancesPass struct {
	testBalances
}

func newTestBalances() *testBalances {
	b := &testBalances{}
	b.mockCreatableBalances = mockCreatableBalances{access: b}
	return b
}
func newTestBalancesPass() *testBalancesPass {
	b := &testBalancesPass{}
	b.mockCreatableBalances = mockCreatableBalances{access: b}
	return b
}

const appIdxError basics.AppIndex = 0x11223344
const appIdxOk basics.AppIndex = 1

func (b *testBalances) Get(addr basics.Address, withPendingRewards bool) (ledgercore.AccountData, error) {
	acct, err := b.getAccount(addr, withPendingRewards)
	return ledgercore.ToAccountData(acct), err
}

func (b *testBalances) getAccount(addr basics.Address, withPendingRewards bool) (basics.AccountData, error) {
	if b.putBalances != nil {
		ad, ok := b.putBalances[addr]
		if ok {
			return ad, nil
		}
	}
	ad, ok := b.balances[addr]
	if !ok {
		return basics.AccountData{}, fmt.Errorf("mock balance not found")
	}
	return ad, nil
}

func (b *testBalances) Put(addr basics.Address, ad ledgercore.AccountData) error {
	b.put++
	a, _ := b.getAccount(addr, false) // ignoring not found error
	ledgercore.AssignAccountData(&a, ad)
	return b.putAccount(addr, a)
}

func (b *testBalances) putAccount(addr basics.Address, ad basics.AccountData) error {
	if b.putBalances == nil {
		b.putBalances = make(map[basics.Address]basics.AccountData)
	}
	b.putBalances[addr] = ad
	return nil
}

func (b *testBalances) CloseAccount(addr basics.Address) error {
	return b.putAccount(addr, basics.AccountData{})
}

func (b *testBalances) GetCreator(cidx basics.CreatableIndex, ctype basics.CreatableType) (basics.Address, bool, error) {
	if ctype == basics.AppCreatable {
		aidx := basics.AppIndex(cidx)
		if aidx == appIdxError { // magic for test
			return basics.Address{}, false, fmt.Errorf("mock synthetic error")
		}

		creator, ok := b.appCreators[aidx]
		return creator, ok, nil
	}
	return basics.Address{}, false, nil
}

func (b *testBalances) Move(src, dst basics.Address, amount basics.MicroAlgos, srcRewards *basics.MicroAlgos, dstRewards *basics.MicroAlgos) error {
	return nil
}

func (b *testBalances) ConsensusParams() config.ConsensusParams {
	return b.proto
}

func (b *testBalances) AllocateApp(addr basics.Address, aidx basics.AppIndex, global bool, space basics.StateSchema) error {
	b.allocatedAppIdx = aidx

	if global {
		locator := basics.CreatableLocator{
			Type:    basics.AppCreatable,
			Creator: addr,
			Index:   basics.CreatableIndex(aidx),
		}
		b.createdCreatables = append(b.createdCreatables, locator)
	}

	return nil
}

func (b *testBalances) DeallocateApp(addr basics.Address, aidx basics.AppIndex, global bool) error {
	b.deAllocatedAppIdx = aidx

	if global {
		locator := basics.CreatableLocator{
			Type:    basics.AppCreatable,
			Creator: addr,
			Index:   basics.CreatableIndex(aidx),
		}
		b.deletedCreatables = append(b.deletedCreatables, locator)
	}

	return nil
}

func (b *testBalances) AllocateAsset(addr basics.Address, index basics.AssetIndex, global bool) error {
	if global {
		locator := basics.CreatableLocator{
			Type:    basics.AppCreatable,
			Creator: addr,
			Index:   basics.CreatableIndex(index),
		}
		b.createdCreatables = append(b.createdCreatables, locator)
	}

	return nil
}

func (b *testBalances) DeallocateAsset(addr basics.Address, index basics.AssetIndex, global bool) error {
	if global {
		locator := basics.CreatableLocator{
			Type:    basics.AppCreatable,
			Creator: addr,
			Index:   basics.CreatableIndex(index),
		}
		b.deletedCreatables = append(b.deletedCreatables, locator)
	}

	return nil
}

func (b *testBalances) StatefulEval(gi int, params *logic.EvalParams, aidx basics.AppIndex, program []byte) (passed bool, evalDelta transactions.EvalDelta, err error) {
	return b.pass, b.delta, b.err
}

func (b *testBalancesPass) Get(addr basics.Address, withPendingRewards bool) (ledgercore.AccountData, error) {
	acct, err := b.getAccount(addr, withPendingRewards)
	return ledgercore.ToAccountData(acct), err
}

func (b *testBalancesPass) getAccount(addr basics.Address, withPendingRewards bool) (basics.AccountData, error) {
	ad, ok := b.balances[addr]
	if !ok {
		return basics.AccountData{}, fmt.Errorf("mock balance not found")
	}
	return ad, nil
}

func (b *testBalancesPass) Put(addr basics.Address, ad ledgercore.AccountData) error {
	a, _ := b.getAccount(addr, false) // ignoring not found error
	ledgercore.AssignAccountData(&a, ad)
	return b.putAccount(addr, a)
}

func (b *testBalancesPass) CloseAccount(addr basics.Address) error {
	return b.putAccount(addr, basics.AccountData{})
}

func (b *testBalancesPass) putAccount(addr basics.Address, ad basics.AccountData) error {
	if b.balances == nil {
		b.balances = make(map[basics.Address]basics.AccountData)
	}
	b.balances[addr] = ad
	return nil
}

func (b *testBalancesPass) ConsensusParams() config.ConsensusParams {
	return b.proto
}

func (b *testBalancesPass) Allocate(addr basics.Address, aidx basics.AppIndex, global bool, space basics.StateSchema) error {
	b.allocatedAppIdx = aidx
	return nil
}

func (b *testBalancesPass) Deallocate(addr basics.Address, aidx basics.AppIndex, global bool) error {
	return nil
}

func (b *testBalancesPass) StatefulEval(gi int, params *logic.EvalParams, aidx basics.AppIndex, program []byte) (passed bool, evalDelta transactions.EvalDelta, err error) {
	return true, b.delta, nil
}

// ResetWrites clears side effects of Put.
func (b *testBalances) ResetWrites() {
	b.put = 0
	b.putAppParams, b.deleteAppParams = 0, 0
	b.putAppLocalState, b.deleteAppLocalState = 0, 0
	b.putAssetHolding, b.deleteAssetHolding = 0, 0
	b.putAssetParams, b.deleteAssetParams = 0, 0

	b.putBalances = nil
	b.createdCreatables = []basics.CreatableLocator{}
	b.deletedCreatables = []basics.CreatableLocator{}
	b.allocatedAppIdx = 0
}

func (b *testBalances) SetProto(name protocol.ConsensusVersion) {
	b.proto = config.Consensus[name]
}

func (b *testBalances) SetParams(params config.ConsensusParams) {
	b.proto = params
}

func TestAppCallCloneEmpty(t *testing.T) {
	partitiontest.PartitionTest(t)

	a := require.New(t)

	var ls map[basics.AppIndex]basics.AppLocalState
	cls := cloneAppLocalStates(ls)
	a.Equal(0, len(cls))

	var ap map[basics.AppIndex]basics.AppParams
	cap := cloneAppParams(ap)
	a.Equal(0, len(cap))
}

func TestAppCallGetParam(t *testing.T) {
	partitiontest.PartitionTest(t)

	a := require.New(t)

	b := newTestBalances()
	_, _, _, err := getAppParams(b, appIdxError)
	a.Error(err)

	_, _, exist, err := getAppParams(b, appIdxOk)
	a.NoError(err)
	a.False(exist)

	creator := getRandomAddress(a)
	addr := getRandomAddress(a)
	b.appCreators = map[basics.AppIndex]basics.Address{appIdxOk: creator}
	b.balances = map[basics.Address]basics.AccountData{addr: {}}
	_, _, exist, err = getAppParams(b, appIdxOk)
	a.Error(err)
	a.True(exist)

	b.balances[creator] = basics.AccountData{
		AppParams: map[basics.AppIndex]basics.AppParams{},
	}
	_, _, exist, err = getAppParams(b, appIdxOk)
	a.Error(err)
	a.True(exist)

	b.balances[creator] = basics.AccountData{
		AppParams: map[basics.AppIndex]basics.AppParams{
			appIdxOk: {},
		},
	}
	params, cr, exist, err := getAppParams(b, appIdxOk)
	a.NoError(err)
	a.True(exist)
	a.Equal(creator, cr)
	a.Equal(basics.AppParams{}, params)
}

func TestAppCallAddressByIndex(t *testing.T) {
	partitiontest.PartitionTest(t)

	a := require.New(t)

	sender := getRandomAddress(a)
	var ac transactions.ApplicationCallTxnFields
	addr, err := ac.AddressByIndex(0, sender)
	a.NoError(err)
	a.Equal(sender, addr)

	addr, err = ac.AddressByIndex(1, sender)
	a.Error(err)
	a.Contains(err.Error(), "invalid Account reference 1")
	a.Equal(0, len(ac.Accounts))

	acc0 := getRandomAddress(a)
	ac.Accounts = []basics.Address{acc0}
	addr, err = ac.AddressByIndex(1, sender)
	a.NoError(err)
	a.Equal(acc0, addr)

	addr, err = ac.AddressByIndex(2, sender)
	a.Error(err)
	a.Contains(err.Error(), "invalid Account reference 2")
}

func TestAppCallCheckPrograms(t *testing.T) {
	partitiontest.PartitionTest(t)

	a := require.New(t)

	var ac transactions.ApplicationCallTxnFields
	var ep logic.EvalParams
	// This check is for static costs. v26 is last with static cost checking
	proto := config.Consensus[protocol.ConsensusV26]
	ep.Proto = &proto

	proto.MaxAppProgramCost = 1
	err := checkPrograms(&ac, &ep)
	a.Error(err)
	a.Contains(err.Error(), "check failed on ApprovalProgram")

	program := []byte{2, 0x20, 1, 1, 0x22} // version, intcb, int 1
	ac.ApprovalProgram = program
	ac.ClearStateProgram = program

	err = checkPrograms(&ac, &ep)
	a.Error(err)
	a.Contains(err.Error(), "check failed on ApprovalProgram")

	proto.MaxAppProgramCost = 10
	err = checkPrograms(&ac, &ep)
	a.NoError(err)

	ac.ClearStateProgram = append(ac.ClearStateProgram, program...)
	ac.ClearStateProgram = append(ac.ClearStateProgram, program...)
	ac.ClearStateProgram = append(ac.ClearStateProgram, program...)
	err = checkPrograms(&ac, &ep)
	a.Error(err)
	a.Contains(err.Error(), "check failed on ClearStateProgram")

	ac.ClearStateProgram = program
	err = checkPrograms(&ac, &ep)
	a.NoError(err)
}

func TestAppCallCreate(t *testing.T) {
	partitiontest.PartitionTest(t)

	a := require.New(t)

	b := newTestBalances()
	var txnCounter uint64 = 1
	ac := transactions.ApplicationCallTxnFields{}
	creator := getRandomAddress(a)
	// no balance record
	appIdx, err := createApplication(&ac, b, creator, txnCounter)
	a.Error(err)
	a.Equal(basics.AppIndex(0), appIdx)

	b.balances = make(map[basics.Address]basics.AccountData)
	b.balances[creator] = basics.AccountData{}
	b.SetProto(protocol.ConsensusV18) // pre-application.
	_, err = createApplication(&ac, b, creator, txnCounter)
	a.Error(err)
	a.Contains(err.Error(), "applications not supported")

	b.SetProto(protocol.ConsensusFuture)
	ac.ApprovalProgram = []byte{1}
	ac.ClearStateProgram = []byte{2}
	ac.LocalStateSchema = basics.StateSchema{NumUint: 1}
	ac.GlobalStateSchema = basics.StateSchema{NumByteSlice: 1}
	appIdx, err = createApplication(&ac, b, creator, txnCounter)
	a.NoError(err)
	a.Equal(txnCounter+1, uint64(appIdx))
	a.Equal(1, b.put)
	a.Equal(1, b.putAppParams)
	nbr, ok := b.putBalances[creator]
	a.True(ok)
	params, ok := nbr.AppParams[appIdx]
	a.True(ok)
	a.Equal(ac.ApprovalProgram, params.ApprovalProgram)
	a.Equal(ac.ClearStateProgram, params.ClearStateProgram)
	a.Equal(ac.LocalStateSchema, params.LocalStateSchema)
	a.Equal(ac.GlobalStateSchema, params.GlobalStateSchema)
	a.Equal(1, len(b.createdCreatables))
}

// TestAppCallApplyCreate carefully tracks and validates balance record updates
func TestAppCallApplyCreate(t *testing.T) {
	partitiontest.PartitionTest(t)

	a := require.New(t)

	creator := getRandomAddress(a)
	sender := creator
	ac := transactions.ApplicationCallTxnFields{
		ApplicationID:     0,
		ApprovalProgram:   []byte{1},
		ClearStateProgram: []byte{1},
	}
	h := transactions.Header{
		Sender: sender,
	}
	var ep logic.EvalParams
	var txnCounter uint64 = 1
	b := newTestBalances()

<<<<<<< HEAD
	err := ApplicationCall(ac, h, b, nil, &ep, txnCounter)
=======
	err := ApplicationCall(ac, h, &b, nil, 0, &ep, txnCounter)
>>>>>>> 14fa6d0b
	a.Error(err)
	a.Contains(err.Error(), "ApplicationCall cannot have nil ApplyData")
	a.Equal(0, b.put)
	a.Equal(0, b.putAppParams)

	b.balances = make(map[basics.Address]basics.AccountData)
	b.balances[creator] = basics.AccountData{}
	var ad *transactions.ApplyData = &transactions.ApplyData{}

<<<<<<< HEAD
	b.SetProto(protocol.ConsensusV18) // before applications support
	err = ApplicationCall(ac, h, b, ad, &ep, txnCounter)
=======
	err = ApplicationCall(ac, h, &b, ad, 0, &ep, txnCounter)
>>>>>>> 14fa6d0b
	a.Error(err)
	a.Contains(err.Error(), "applications not supported")
	a.Equal(0, b.put)
	a.Equal(0, b.putAppParams)

	b.SetProto(protocol.ConsensusFuture)
	proto := b.ConsensusParams()
	ep.Proto = &proto

	// this test will succeed in creating the app, but then fail
	// because the mock balances doesn't update the creators table
	// so it will think the app doesn't exist
<<<<<<< HEAD
	err = ApplicationCall(ac, h, b, ad, &ep, txnCounter)
=======
	err = ApplicationCall(ac, h, &b, ad, 0, &ep, txnCounter)
>>>>>>> 14fa6d0b
	a.Error(err)
	a.Contains(err.Error(), "applications that do not exist")
	a.Equal(1, b.put)
	a.Equal(1, b.putAppParams)

	appIdx := basics.AppIndex(txnCounter + 1)
	b.appCreators = map[basics.AppIndex]basics.Address{appIdx: creator}

	// save the created app info to the side
	saved := b.putBalances[creator]

	b.ResetWrites()

	// now we give the creator the app params again
	cp := basics.AccountData{}
	cp.AppParams = cloneAppParams(saved.AppParams)
	cp.AppLocalStates = cloneAppLocalStates(saved.AppLocalStates)
	b.balances[creator] = cp
<<<<<<< HEAD
	err = ApplicationCall(ac, h, b, ad, &ep, txnCounter)
=======
	err = ApplicationCall(ac, h, &b, ad, 0, &ep, txnCounter)
>>>>>>> 14fa6d0b
	a.Error(err)
	a.Contains(err.Error(), "already found app with index")
	a.Equal(uint64(0), uint64(b.allocatedAppIdx))
	a.Equal(0, b.put)
	a.Equal(0, b.putAppParams)
	// ensure original balance record in the mock was not changed
	// this ensure proper cloning and any in-intended in-memory modifications
	//
	// known artefact of cloning AppLocalState even with empty update, nil map vs empty map
	saved.AppLocalStates = map[basics.AppIndex]basics.AppLocalState{}
	a.Equal(saved, b.balances[creator])
	saved = b.putBalances[creator]

	b.ResetWrites()

	b.pass = true
	cp = basics.AccountData{}
	cp.TotalAppSchema = saved.TotalAppSchema
	b.balances[creator] = cp

	ac.GlobalStateSchema = basics.StateSchema{NumUint: 1}
<<<<<<< HEAD
	err = ApplicationCall(ac, h, b, ad, &ep, txnCounter)
=======
	err = ApplicationCall(ac, h, &b, ad, 0, &ep, txnCounter)
>>>>>>> 14fa6d0b
	a.NoError(err)
	a.Equal(appIdx, b.allocatedAppIdx)
	a.Equal(1, b.put)
	a.Equal(1, b.putAppParams)
	a.Equal(saved, b.balances[creator])
	br := b.putBalances[creator]
	a.Equal([]byte{1}, br.AppParams[appIdx].ApprovalProgram)
	a.Equal([]byte{1}, br.AppParams[appIdx].ClearStateProgram)
	a.Equal(basics.TealKeyValue(nil), br.AppParams[appIdx].GlobalState)
	a.Equal(basics.StateSchema{NumUint: 1}, br.AppParams[appIdx].GlobalStateSchema)
	a.Equal(basics.StateSchema{}, br.AppParams[appIdx].LocalStateSchema)
	a.Equal(basics.StateSchema{NumUint: 1}, br.TotalAppSchema)
	a.Equal(basics.StateSchema{}, br.AppParams[appIdx].LocalStateSchema)

	ac.ExtraProgramPages = 1
<<<<<<< HEAD
	txnCounter++
	appIdx = basics.AppIndex(txnCounter + 1)
	b.appCreators[appIdx] = creator
	err = ApplicationCall(ac, h, b, ad, &ep, txnCounter)
=======
	err = ApplicationCall(ac, h, &b, ad, 0, &ep, txnCounter)
>>>>>>> 14fa6d0b
	a.NoError(err)
	br = b.putBalances[creator]
	a.Equal(uint32(1), br.AppParams[appIdx].ExtraProgramPages)
	a.Equal(uint32(1), br.TotalExtraAppPages)
}

// TestAppCallApplyCreateOptIn checks balance record fields without tracking substages
func TestAppCallApplyCreateOptIn(t *testing.T) {
	partitiontest.PartitionTest(t)

	a := require.New(t)

	creator := getRandomAddress(a)
	sender := creator
	ac := transactions.ApplicationCallTxnFields{
		ApplicationID:     0,
		ApprovalProgram:   []byte{1},
		ClearStateProgram: []byte{1},
		GlobalStateSchema: basics.StateSchema{NumUint: 1},
		LocalStateSchema:  basics.StateSchema{NumByteSlice: 2},
		OnCompletion:      transactions.OptInOC,
	}
	h := transactions.Header{
		Sender: sender,
	}
	var ep logic.EvalParams
	var txnCounter uint64 = 1
	appIdx := basics.AppIndex(txnCounter + 1)
	var ad *transactions.ApplyData = &transactions.ApplyData{}
	b := newTestBalancesPass()

	b.balances = make(map[basics.Address]basics.AccountData)
	b.balances[creator] = basics.AccountData{}
	b.SetProto(protocol.ConsensusFuture)
	proto := b.ConsensusParams()
	ep.Proto = &proto
	b.appCreators = map[basics.AppIndex]basics.Address{appIdx: creator}

	gd := map[string]basics.ValueDelta{"uint": {Action: basics.SetUintAction, Uint: 1}}
	b.delta = transactions.EvalDelta{GlobalDelta: gd}

<<<<<<< HEAD
	err := ApplicationCall(ac, h, b, ad, &ep, txnCounter)
=======
	err := ApplicationCall(ac, h, &b, ad, 0, &ep, txnCounter)
>>>>>>> 14fa6d0b
	a.NoError(err)
	a.Equal(appIdx, b.allocatedAppIdx)
	br := b.balances[creator]
	a.Equal([]byte{1}, br.AppParams[appIdx].ApprovalProgram)
	a.Equal([]byte{1}, br.AppParams[appIdx].ClearStateProgram)
	a.Equal(basics.TealKeyValue(nil), br.AppParams[appIdx].GlobalState)
	a.Equal(basics.StateSchema{NumUint: 1}, br.AppParams[appIdx].GlobalStateSchema)
	a.Equal(basics.StateSchema{NumByteSlice: 2}, br.AppParams[appIdx].LocalStateSchema)
	a.Equal(basics.StateSchema{NumByteSlice: 2}, br.AppLocalStates[appIdx].Schema)
	a.Equal(basics.StateSchema{NumUint: 1, NumByteSlice: 2}, br.TotalAppSchema)
}

func TestAppCallOptIn(t *testing.T) {
	partitiontest.PartitionTest(t)

	a := require.New(t)

	sender := getRandomAddress(a)

	var txnCounter uint64 = 1
	appIdx := basics.AppIndex(txnCounter + 1)
	b := newTestBalances()
	ad := basics.AccountData{}
	b.balances = map[basics.Address]basics.AccountData{sender: ad}

	var params basics.AppParams

	b.SetProto(protocol.ConsensusV18) // before applications support.
	err := optInApplication(b, sender, appIdx, params)
	a.Error(err)
	a.Contains(err.Error(), "cannot opt in app")
	a.Equal(0, b.put)
	a.Equal(0, b.putAppLocalState)

	b.SetProto(protocol.ConsensusFuture)
	err = optInApplication(b, sender, appIdx, params)
	a.NoError(err)
	a.Equal(1, b.put)
	a.Equal(1, b.putAppLocalState)
	br := b.putBalances[sender]
	a.Equal(basics.AccountData{AppLocalStates: map[basics.AppIndex]basics.AppLocalState{appIdx: {}}}, br)

	b.ResetWrites()

	ad.AppLocalStates = make(map[basics.AppIndex]basics.AppLocalState)
	ad.AppLocalStates[appIdx] = basics.AppLocalState{}
	b.balances = map[basics.Address]basics.AccountData{sender: ad}
	err = optInApplication(b, sender, appIdx, params)
	a.Error(err)
	a.Contains(err.Error(), "has already opted in to app")
	a.Equal(0, b.put)
	a.Equal(0, b.putAppLocalState)

	b.ResetWrites()

	delete(ad.AppLocalStates, appIdx)
	ad.AppLocalStates[appIdx+1] = basics.AppLocalState{}
	b.balances = map[basics.Address]basics.AccountData{sender: ad}
	err = optInApplication(b, sender, appIdx, params)
	a.NoError(err)
	a.Equal(1, b.put)
	a.Equal(1, b.putAppLocalState)

	b.ResetWrites()

	ad.AppLocalStates[appIdx+1] = basics.AppLocalState{
		Schema: basics.StateSchema{NumByteSlice: 1},
	}
	ad.TotalAppSchema = basics.StateSchema{NumByteSlice: 1}
	params.LocalStateSchema = basics.StateSchema{NumUint: 1}
	b.balances = map[basics.Address]basics.AccountData{sender: ad}
	err = optInApplication(b, sender, appIdx, params)
	a.NoError(err)
	a.Equal(1, b.put)
	a.Equal(1, b.putAppLocalState)
	br = b.putBalances[sender]
	a.Equal(
		basics.AccountData{
			AppLocalStates: map[basics.AppIndex]basics.AppLocalState{
				appIdx:     {Schema: basics.StateSchema{NumUint: 1}},
				appIdx + 1: {Schema: basics.StateSchema{NumByteSlice: 1}},
			},
			TotalAppSchema: basics.StateSchema{NumUint: 1, NumByteSlice: 1},
		},
		br,
	)

	// check max optins

	var optInCountTest = []protocol.ConsensusVersion{}

	protocolVer := protocol.ConsensusV24
	for protocolVer != "" {
		optInCountTest = append(optInCountTest, protocolVer)
		upgrades := config.Consensus[protocolVer].ApprovedUpgrades
		protocolVer = ""
		for next := range upgrades {
			protocolVer = next
			break
		}
	}
	optInCountTest = append(optInCountTest, protocol.ConsensusFuture)

	prevMaxAppsOptedIn := config.Consensus[protocol.ConsensusV24].MaxAppsOptedIn
	for _, testProtoVer := range optInCountTest {
		cparams, ok := config.Consensus[testProtoVer]
		a.True(ok)
		if cparams.MaxAppsOptedIn > 0 {
			a.LessOrEqual(prevMaxAppsOptedIn, cparams.MaxAppsOptedIn)
		}
		prevMaxAppsOptedIn = cparams.MaxAppsOptedIn

		b.SetParams(cparams)
		aparams := basics.AppParams{
			StateSchemas: basics.StateSchemas{
				LocalStateSchema: basics.StateSchema{NumUint: 1},
			},
		}
		sender = getRandomAddress(a)
		b.balances = map[basics.Address]basics.AccountData{sender: {}}
		var appIdx basics.AppIndex = appIdx
		for i := 0; i < cparams.MaxAppsOptedIn; i++ {
			appIdx = appIdx + basics.AppIndex(i)
			err = optInApplication(b, sender, appIdx, aparams)
			a.NoError(err)
		}
		appIdx++
		err = optInApplication(b, sender, appIdx, aparams)
		if cparams.MaxAppsOptedIn > 0 {
			a.Error(err)
			a.Contains(err.Error(), "max opted-in apps per acct")
		} else {
			a.NoError(err)
		}
	}
}

func TestAppCallClearState(t *testing.T) {
	partitiontest.PartitionTest(t)

	a := require.New(t)

	creator := getRandomAddress(a)
	sender := getRandomAddress(a)
	var txnCounter uint64 = 1
	appIdx := basics.AppIndex(txnCounter + 1)
	b := newTestBalances()
	var ep logic.EvalParams

	ad := &transactions.ApplyData{}
	b.appCreators = make(map[basics.AppIndex]basics.Address)
	b.balances = make(map[basics.Address]basics.AccountData, 2)
	b.SetProto(protocol.ConsensusFuture)
	proto := b.ConsensusParams()
	ep.Proto = &proto

	ac := transactions.ApplicationCallTxnFields{
		ApplicationID: appIdx,
		OnCompletion:  transactions.ClearStateOC,
	}
	params := basics.AppParams{
		ApprovalProgram: []byte{1},
		StateSchemas: basics.StateSchemas{
			GlobalStateSchema: basics.StateSchema{NumUint: 1},
		},
	}
	h := transactions.Header{
		Sender: sender,
	}

	b.balances = make(map[basics.Address]basics.AccountData)
	cp := basics.AccountData{
		AppParams: map[basics.AppIndex]basics.AppParams{appIdx: params},
	}
	b.balances[creator] = cp
	b.appCreators = map[basics.AppIndex]basics.Address{appIdx: creator}

	b.pass = true
	// check app not exist and not opted in
	b.balances[sender] = basics.AccountData{}
<<<<<<< HEAD
	err := ApplicationCall(ac, h, b, ad, &ep, txnCounter)
=======
	err := ApplicationCall(ac, h, &b, ad, 0, &ep, txnCounter)
>>>>>>> 14fa6d0b
	a.Error(err)
	a.Contains(err.Error(), "is not currently opted in to app")
	a.Equal(0, b.put)
	a.Equal(0, b.putAppLocalState)
	a.Equal(0, b.deleteAppLocalState)

	// check non-existing app with empty opt-in
	b.balances[sender] = basics.AccountData{
		AppLocalStates: map[basics.AppIndex]basics.AppLocalState{appIdx: {}},
	}
<<<<<<< HEAD
	err = ApplicationCall(ac, h, b, ad, &ep, txnCounter)
=======
	err = ApplicationCall(ac, h, &b, ad, 0, &ep, txnCounter)
>>>>>>> 14fa6d0b
	a.NoError(err)
	a.Equal(1, b.put)
	a.Equal(0, b.putAppLocalState)
	a.Equal(1, b.deleteAppLocalState)
	br := b.putBalances[sender]
	a.Equal(0, len(br.AppLocalStates))
	a.Equal(basics.StateSchema{}, br.TotalAppSchema)
	// check original balance record not changed
	br = b.balances[sender]
	a.Equal(map[basics.AppIndex]basics.AppLocalState{appIdx: {}}, br.AppLocalStates)

	b.ResetWrites()

	// check non-existing app with non-empty opt-in
	b.balances[sender] = basics.AccountData{
		AppLocalStates: map[basics.AppIndex]basics.AppLocalState{
			appIdx: {Schema: basics.StateSchema{NumUint: 10}},
		},
	}
<<<<<<< HEAD
	err = ApplicationCall(ac, h, b, ad, &ep, txnCounter)
=======
	err = ApplicationCall(ac, h, &b, ad, 0, &ep, txnCounter)
>>>>>>> 14fa6d0b
	a.NoError(err)
	a.Equal(1, b.put)
	a.Equal(0, b.putAppLocalState)
	a.Equal(1, b.deleteAppLocalState)
	br = b.putBalances[sender]
	a.Equal(0, len(br.AppLocalStates))
	a.Equal(basics.StateSchema{}, br.TotalAppSchema)
	a.Equal(transactions.EvalDelta{}, ad.EvalDelta)

	b.ResetWrites()

	// check existing application with failing ClearStateProgram
	b.balances[creator] = basics.AccountData{
		AppParams: map[basics.AppIndex]basics.AppParams{
			appIdx: {
				ClearStateProgram: []byte{1},
				StateSchemas: basics.StateSchemas{
					GlobalStateSchema: basics.StateSchema{NumUint: 1},
				},
			},
		},
	}
	b.appCreators[appIdx] = creator

	// one put: to opt out
	b.pass = false
	b.delta = transactions.EvalDelta{GlobalDelta: nil}
<<<<<<< HEAD
	err = ApplicationCall(ac, h, b, ad, &ep, txnCounter)
=======
	err = ApplicationCall(ac, h, &b, ad, 0, &ep, txnCounter)
>>>>>>> 14fa6d0b
	a.NoError(err)
	a.Equal(1, b.put)
	a.Equal(0, b.putAppLocalState)
	a.Equal(1, b.deleteAppLocalState)
	br = b.putBalances[sender]
	a.Equal(0, len(br.AppLocalStates))
	a.Equal(basics.StateSchema{}, br.TotalAppSchema)
	a.Equal(basics.StateDelta(nil), ad.EvalDelta.GlobalDelta)

	b.ResetWrites()

	// check existing application with logic err ClearStateProgram.
	// one to opt out, one deallocate, no error from ApplicationCall
	b.pass = true
	b.delta = transactions.EvalDelta{GlobalDelta: nil}
	b.err = ledgercore.LogicEvalError{Err: fmt.Errorf("test error")}
<<<<<<< HEAD
	err = ApplicationCall(ac, h, b, ad, &ep, txnCounter)
=======
	err = ApplicationCall(ac, h, &b, ad, 0, &ep, txnCounter)
>>>>>>> 14fa6d0b
	a.NoError(err)
	a.Equal(1, b.put)
	a.Equal(0, b.putAppLocalState)
	a.Equal(1, b.deleteAppLocalState)
	br = b.putBalances[sender]
	a.Equal(0, len(br.AppLocalStates))
	a.Equal(basics.StateSchema{}, br.TotalAppSchema)
	a.Equal(basics.StateDelta(nil), ad.EvalDelta.GlobalDelta)

	b.ResetWrites()

	// check existing application with non-logic err ClearStateProgram.
	// ApplicationCall must fail
	b.pass = true
	b.delta = transactions.EvalDelta{GlobalDelta: nil}
	b.err = fmt.Errorf("test error")
<<<<<<< HEAD
	err = ApplicationCall(ac, h, b, ad, &ep, txnCounter)
=======
	err = ApplicationCall(ac, h, &b, ad, 0, &ep, txnCounter)
>>>>>>> 14fa6d0b
	a.Error(err)
	br = b.putBalances[sender]
	a.Equal(0, len(br.AppLocalStates))
	a.Equal(basics.StateSchema{}, br.TotalAppSchema)
	a.Equal(basics.StateDelta(nil), ad.EvalDelta.GlobalDelta)

	b.ResetWrites()

	// check existing application with successful ClearStateProgram.
	// one to opt out, one deallocate, no error from ApplicationCall
	b.pass = true
	b.err = nil
	gd := basics.StateDelta{"uint": {Action: basics.SetUintAction, Uint: 1}}
	b.delta = transactions.EvalDelta{GlobalDelta: gd}
<<<<<<< HEAD
	err = ApplicationCall(ac, h, b, ad, &ep, txnCounter)
=======
	err = ApplicationCall(ac, h, &b, ad, 0, &ep, txnCounter)
>>>>>>> 14fa6d0b
	a.NoError(err)
	a.Equal(1, b.put)
	a.Equal(0, b.putAppLocalState)
	a.Equal(1, b.deleteAppLocalState)
	a.Equal(appIdx, b.deAllocatedAppIdx)
	a.Equal(0, len(br.AppLocalStates))
	a.Equal(basics.StateSchema{}, br.TotalAppSchema)
	a.Equal(transactions.EvalDelta{GlobalDelta: gd}, ad.EvalDelta)

	b.ResetWrites()
	b.pass = true
	b.err = nil
	logs := []string{"a"}
	b.delta = transactions.EvalDelta{Logs: []string{"a"}}
<<<<<<< HEAD
	err = ApplicationCall(ac, h, b, ad, &ep, txnCounter)
=======
	err = ApplicationCall(ac, h, &b, ad, 0, &ep, txnCounter)
>>>>>>> 14fa6d0b
	a.NoError(err)
	a.Equal(transactions.EvalDelta{Logs: logs}, ad.EvalDelta)
}

func TestAppCallApplyCloseOut(t *testing.T) {
	partitiontest.PartitionTest(t)

	a := require.New(t)

	creator := getRandomAddress(a)
	sender := getRandomAddress(a)
	var txnCounter uint64 = 1
	appIdx := basics.AppIndex(txnCounter + 1)

	ac := transactions.ApplicationCallTxnFields{
		ApplicationID: appIdx,
		OnCompletion:  transactions.CloseOutOC,
	}
	params := basics.AppParams{
		ApprovalProgram: []byte{1},
		StateSchemas: basics.StateSchemas{
			GlobalStateSchema: basics.StateSchema{NumUint: 1},
		},
	}
	h := transactions.Header{
		Sender: sender,
	}
	var ep logic.EvalParams
	var ad *transactions.ApplyData = &transactions.ApplyData{}
	b := newTestBalances()

	b.balances = make(map[basics.Address]basics.AccountData)
	cbr := basics.AccountData{
		AppParams: map[basics.AppIndex]basics.AppParams{appIdx: params},
	}
	cp := basics.AccountData{
		AppParams: map[basics.AppIndex]basics.AppParams{appIdx: params},
	}
	b.balances[creator] = cp
	b.appCreators = map[basics.AppIndex]basics.Address{appIdx: creator}

	b.SetProto(protocol.ConsensusFuture)
	proto := b.ConsensusParams()
	ep.Proto = &proto

	b.pass = false
<<<<<<< HEAD
	err := ApplicationCall(ac, h, b, ad, &ep, txnCounter)
=======
	err := ApplicationCall(ac, h, &b, ad, 0, &ep, txnCounter)
>>>>>>> 14fa6d0b
	a.Error(err)
	a.Contains(err.Error(), "transaction rejected by ApprovalProgram")
	a.Equal(0, b.put)
	a.Equal(0, b.putAppLocalState)
	a.Equal(0, b.deleteAppLocalState)
	br := b.balances[creator]
	a.Equal(cbr, br)
	a.Equal(transactions.EvalDelta{}, ad.EvalDelta)

	// check closing on empty sender's balance record
	b.pass = true
	b.balances[sender] = basics.AccountData{}
<<<<<<< HEAD
	err = ApplicationCall(ac, h, b, ad, &ep, txnCounter)
=======
	err = ApplicationCall(ac, h, &b, ad, 0, &ep, txnCounter)
>>>>>>> 14fa6d0b
	a.Error(err)
	a.Contains(err.Error(), "is not opted in to any app")
	a.Equal(0, b.put)
	a.Equal(0, b.putAppLocalState)
	a.Equal(0, b.deleteAppLocalState)
	br = b.balances[creator]
	a.Equal(cbr, br)
	a.Equal(transactions.EvalDelta{}, ad.EvalDelta)

	b.ResetWrites()

	// check a happy case
	gd := map[string]basics.ValueDelta{"uint": {Action: basics.SetUintAction, Uint: 1}}
	b.delta = transactions.EvalDelta{GlobalDelta: gd}
	b.balances[sender] = basics.AccountData{
		AppLocalStates: map[basics.AppIndex]basics.AppLocalState{appIdx: {}},
	}
<<<<<<< HEAD
	err = ApplicationCall(ac, h, b, ad, &ep, txnCounter)
=======
	err = ApplicationCall(ac, h, &b, ad, 0, &ep, txnCounter)
>>>>>>> 14fa6d0b
	a.NoError(err)
	a.Equal(1, b.put)
	a.Equal(0, b.putAppLocalState)
	a.Equal(1, b.deleteAppLocalState)
	br = b.putBalances[creator]
	a.NotEqual(cbr, br)
	a.Equal(basics.TealKeyValue(nil), br.AppParams[appIdx].GlobalState)
	br = b.putBalances[sender]
	a.Equal(0, len(br.AppLocalStates))
	a.Equal(transactions.EvalDelta{GlobalDelta: gd}, ad.EvalDelta)
	a.Equal(basics.StateSchema{NumUint: 0}, br.TotalAppSchema)

	b.ResetWrites()
	logs := []string{"a"}
	b.delta = transactions.EvalDelta{Logs: []string{"a"}}
	b.balances[sender] = basics.AccountData{
		AppLocalStates: map[basics.AppIndex]basics.AppLocalState{appIdx: {}},
	}
<<<<<<< HEAD
	err = ApplicationCall(ac, h, b, ad, &ep, txnCounter)
=======
	err = ApplicationCall(ac, h, &b, ad, 0, &ep, txnCounter)
>>>>>>> 14fa6d0b
	a.NoError(err)
	a.Equal(transactions.EvalDelta{Logs: logs}, ad.EvalDelta)
}

func TestAppCallApplyUpdate(t *testing.T) {
	partitiontest.PartitionTest(t)

	a := require.New(t)

	creator := getRandomAddress(a)
	sender := getRandomAddress(a)
	var txnCounter uint64 = 1
	appIdx := basics.AppIndex(txnCounter + 1)

	ac := transactions.ApplicationCallTxnFields{
		ApplicationID:     appIdx,
		OnCompletion:      transactions.UpdateApplicationOC,
		ApprovalProgram:   []byte{2},
		ClearStateProgram: []byte{2},
	}
	params := basics.AppParams{
		ApprovalProgram: []byte{1},
		StateSchemas: basics.StateSchemas{
			GlobalStateSchema: basics.StateSchema{NumUint: 1},
		},
	}
	h := transactions.Header{
		Sender: sender,
	}
	var ep logic.EvalParams
	var ad *transactions.ApplyData = &transactions.ApplyData{}
	b := newTestBalances()

	b.balances = make(map[basics.Address]basics.AccountData)
	cbr := basics.AccountData{
		AppParams: map[basics.AppIndex]basics.AppParams{appIdx: params},
	}
	cp := basics.AccountData{
		AppParams: map[basics.AppIndex]basics.AppParams{appIdx: params},
	}
	b.balances[creator] = cp
	b.appCreators = map[basics.AppIndex]basics.Address{appIdx: creator}

	b.SetProto(protocol.ConsensusV28)
	proto := b.ConsensusParams()
	ep.Proto = &proto

	b.pass = false
<<<<<<< HEAD
	err := ApplicationCall(ac, h, b, ad, &ep, txnCounter)
=======
	err := ApplicationCall(ac, h, &b, ad, 0, &ep, txnCounter)
>>>>>>> 14fa6d0b
	a.Error(err)
	a.Contains(err.Error(), "transaction rejected by ApprovalProgram")
	a.Equal(0, b.put)
	a.Equal(0, b.putAppParams)
	br := b.balances[creator]
	a.Equal(cbr, br)
	a.Equal(transactions.EvalDelta{}, ad.EvalDelta)

	// check updating on empty sender's balance record - happy case
	b.pass = true
	b.balances[sender] = basics.AccountData{}
<<<<<<< HEAD
	err = ApplicationCall(ac, h, b, ad, &ep, txnCounter)
=======
	err = ApplicationCall(ac, h, &b, ad, 0, &ep, txnCounter)
>>>>>>> 14fa6d0b
	a.NoError(err)
	a.Equal(0, b.put)
	a.Equal(1, b.putAppParams)
	br = b.balances[creator]
	a.Equal(cbr, br)
	br = b.putBalances[creator]
	a.Equal([]byte{2}, br.AppParams[appIdx].ApprovalProgram)
	a.Equal([]byte{2}, br.AppParams[appIdx].ClearStateProgram)
	a.Equal(transactions.EvalDelta{}, ad.EvalDelta)

	//check program len check happens in future consensus proto version
	b.SetProto(protocol.ConsensusFuture)
	proto = b.ConsensusParams()
	ep.Proto = &proto

	// check app program len
	params = basics.AppParams{
		ApprovalProgram: []byte{1},
		StateSchemas: basics.StateSchemas{
			GlobalStateSchema: basics.StateSchema{NumUint: 1},
		},
		ExtraProgramPages: 1,
	}
	h = transactions.Header{
		Sender: sender,
	}

	b.balances = make(map[basics.Address]basics.AccountData)
	cbr = basics.AccountData{
		AppParams: map[basics.AppIndex]basics.AppParams{appIdx: params},
	}
	cp = basics.AccountData{
		AppParams: map[basics.AppIndex]basics.AppParams{appIdx: params},
	}
	b.balances[creator] = cp
	b.appCreators = map[basics.AppIndex]basics.Address{appIdx: creator}

	logs := []string{"a"}
	b.delta = transactions.EvalDelta{Logs: []string{"a"}}
<<<<<<< HEAD
	err = ApplicationCall(ac, h, b, ad, &ep, txnCounter)
=======
	err = ApplicationCall(ac, h, &b, ad, 0, &ep, txnCounter)
>>>>>>> 14fa6d0b
	a.NoError(err)
	a.Equal(transactions.EvalDelta{Logs: logs}, ad.EvalDelta)

	// check extraProgramPages is used
	appr := make([]byte, 2*proto.MaxAppProgramLen+1)
	appr[0] = 4 // version 4

	var tests = []struct {
		name     string
		approval []byte
		clear    []byte
	}{
		{"approval", appr, []byte{2}},
		{"clear state", []byte{2}, appr},
	}
	for _, test := range tests {
		ac = transactions.ApplicationCallTxnFields{
			ApplicationID:     appIdx,
			OnCompletion:      transactions.UpdateApplicationOC,
			ApprovalProgram:   test.approval,
			ClearStateProgram: test.clear,
		}

		b.pass = true
<<<<<<< HEAD
		err = ApplicationCall(ac, h, b, ad, &ep, txnCounter)
=======
		err = ApplicationCall(ac, h, &b, ad, 0, &ep, txnCounter)
>>>>>>> 14fa6d0b
		a.Error(err)
		a.Contains(err.Error(), fmt.Sprintf("updateApplication %s program too long", test.name))
	}

	b.ResetWrites()
	// check extraProgramPages allows length of proto.MaxAppProgramLen + 1
	appr = make([]byte, proto.MaxAppProgramLen+1)
	appr[0] = 4
	ac = transactions.ApplicationCallTxnFields{
		ApplicationID:     appIdx,
		OnCompletion:      transactions.UpdateApplicationOC,
		ApprovalProgram:   appr,
		ClearStateProgram: []byte{2},
	}
	b.pass = true
<<<<<<< HEAD
	err = ApplicationCall(ac, h, b, ad, &ep, txnCounter)
=======
	err = ApplicationCall(ac, h, &b, ad, 0, &ep, txnCounter)
>>>>>>> 14fa6d0b
	a.NoError(err)

	// check extraProgramPages is used and long sum rejected
	ac = transactions.ApplicationCallTxnFields{
		ApplicationID:     appIdx,
		OnCompletion:      transactions.UpdateApplicationOC,
		ApprovalProgram:   appr,
		ClearStateProgram: appr,
	}
	b.pass = true
<<<<<<< HEAD
	err = ApplicationCall(ac, h, b, ad, &ep, txnCounter)
=======
	err = ApplicationCall(ac, h, &b, ad, 0, &ep, txnCounter)
>>>>>>> 14fa6d0b
	a.Error(err)
	a.Contains(err.Error(), "updateApplication app programs too long")

}

func TestAppCallApplyDelete(t *testing.T) {
	partitiontest.PartitionTest(t)

	a := require.New(t)

	creator := getRandomAddress(a)
	sender := getRandomAddress(a)
	var txnCounter uint64 = 1
	appIdx := basics.AppIndex(txnCounter + 1)

	ac := transactions.ApplicationCallTxnFields{
		ApplicationID: appIdx,
		OnCompletion:  transactions.DeleteApplicationOC,
	}
	params := basics.AppParams{
		ApprovalProgram: []byte{1},
		StateSchemas: basics.StateSchemas{
			GlobalStateSchema: basics.StateSchema{NumUint: 1},
		},
		ExtraProgramPages: 1,
	}
	h := transactions.Header{
		Sender: sender,
	}
	var ep logic.EvalParams
	var ad *transactions.ApplyData = &transactions.ApplyData{}
	b := newTestBalances()

	b.balances = make(map[basics.Address]basics.AccountData)
	// cbr is to ensure the original balance record is not modified but copied when updated in apply
	cbr := basics.AccountData{
		AppParams:          map[basics.AppIndex]basics.AppParams{appIdx: params},
		TotalExtraAppPages: 1,
	}
	cp := basics.AccountData{
		AppParams:          map[basics.AppIndex]basics.AppParams{appIdx: params},
		TotalExtraAppPages: 1,
	}
	b.balances[creator] = cp
	b.appCreators = map[basics.AppIndex]basics.Address{appIdx: creator}

	// check if it fails nothing changes
	b.SetProto(protocol.ConsensusFuture)
	proto := b.ConsensusParams()
	ep.Proto = &proto

	b.pass = false
<<<<<<< HEAD
	err := ApplicationCall(ac, h, b, ad, &ep, txnCounter)
=======
	err := ApplicationCall(ac, h, &b, ad, 0, &ep, txnCounter)
>>>>>>> 14fa6d0b
	a.Error(err)
	a.Contains(err.Error(), "transaction rejected by ApprovalProgram")
	a.Equal(0, b.put)
	a.Equal(0, b.putAppParams)
	a.Equal(0, b.deleteAppParams)
	br := b.balances[creator]
	a.Equal(cbr, br)
	a.Equal(transactions.EvalDelta{}, ad.EvalDelta)

	// check calculation on ConsensusV28. TotalExtraAppPages does not change
	b.SetProto(protocol.ConsensusV28)
	proto = b.ConsensusParams()
	ep.Proto = &proto

	b.pass = true
	b.balances[sender] = basics.AccountData{}
<<<<<<< HEAD
	err = ApplicationCall(ac, h, b, ad, &ep, txnCounter)
=======
	err = ApplicationCall(ac, h, &b, ad, 0, &ep, txnCounter)
>>>>>>> 14fa6d0b
	a.NoError(err)
	a.Equal(appIdx, b.deAllocatedAppIdx)
	a.Equal(1, b.put)
	a.Equal(0, b.putAppParams)
	a.Equal(1, b.deleteAppParams)
	br = b.balances[creator]
	a.Equal(cbr, br)
	br = b.putBalances[creator]
	a.Equal(basics.AppParams{}, br.AppParams[appIdx])
	a.Equal(basics.StateSchema{}, br.TotalAppSchema)
	a.Equal(transactions.EvalDelta{}, ad.EvalDelta)
	a.Equal(uint32(1), br.TotalExtraAppPages)
	b.ResetWrites()

	b.SetProto(protocol.ConsensusFuture)
	proto = b.ConsensusParams()
	ep.Proto = &proto

	// check deletion
	for initTotalExtraPages := uint32(0); initTotalExtraPages < 3; initTotalExtraPages++ {
		cbr = basics.AccountData{
			AppParams:          map[basics.AppIndex]basics.AppParams{appIdx: params},
			TotalExtraAppPages: initTotalExtraPages,
		}
		cp := basics.AccountData{
			AppParams:          map[basics.AppIndex]basics.AppParams{appIdx: params},
			TotalExtraAppPages: initTotalExtraPages,
		}
		b.balances[creator] = cp
		b.pass = true
		b.balances[sender] = basics.AccountData{}
<<<<<<< HEAD
		err = ApplicationCall(ac, h, b, ad, &ep, txnCounter)
=======
		err = ApplicationCall(ac, h, &b, ad, 0, &ep, txnCounter)
>>>>>>> 14fa6d0b
		a.NoError(err)
		a.Equal(appIdx, b.deAllocatedAppIdx)
		a.Equal(1, b.put)
		a.Equal(0, b.putAppParams)
		a.Equal(1, b.deleteAppParams)
		br = b.balances[creator]
		a.Equal(cbr, br)
		br = b.putBalances[creator]
		a.Equal(basics.AppParams{}, br.AppParams[appIdx])
		a.Equal(basics.StateSchema{}, br.TotalAppSchema)
		a.Equal(transactions.EvalDelta{}, ad.EvalDelta)
		if initTotalExtraPages <= params.ExtraProgramPages {
			a.Equal(uint32(0), br.TotalExtraAppPages)
		} else {
			a.Equal(initTotalExtraPages-1, br.TotalExtraAppPages)
		}
		b.ResetWrites()
	}
	logs := []string{"a"}
	b.delta = transactions.EvalDelta{Logs: []string{"a"}}
<<<<<<< HEAD
	err = ApplicationCall(ac, h, b, ad, &ep, txnCounter)
=======
	err = ApplicationCall(ac, h, &b, ad, 0, &ep, txnCounter)
>>>>>>> 14fa6d0b
	a.NoError(err)
	a.Equal(transactions.EvalDelta{Logs: logs}, ad.EvalDelta)
}

func TestAppCallApplyCreateClearState(t *testing.T) {
	partitiontest.PartitionTest(t)

	a := require.New(t)

	creator := getRandomAddress(a)
	sender := creator
	ac := transactions.ApplicationCallTxnFields{
		ApplicationID:     0,
		ApprovalProgram:   []byte{1},
		ClearStateProgram: []byte{2},
		GlobalStateSchema: basics.StateSchema{NumUint: 1},
		OnCompletion:      transactions.ClearStateOC,
	}
	h := transactions.Header{
		Sender: sender,
	}
	var ep logic.EvalParams
	var txnCounter uint64 = 1
	appIdx := basics.AppIndex(txnCounter + 1)
	var ad *transactions.ApplyData = &transactions.ApplyData{}
	b := newTestBalancesPass()

	b.balances = make(map[basics.Address]basics.AccountData)
	b.balances[creator] = basics.AccountData{}
	b.SetProto(protocol.ConsensusFuture)
	proto := b.ConsensusParams()
	ep.Proto = &proto

	b.appCreators = map[basics.AppIndex]basics.Address{appIdx: creator}

	b.pass = true
	gd := map[string]basics.ValueDelta{"uint": {Action: basics.SetUintAction, Uint: 1}}
	b.delta = transactions.EvalDelta{GlobalDelta: gd}

	// check creation on empty balance record
<<<<<<< HEAD
	err := ApplicationCall(ac, h, b, ad, &ep, txnCounter)
=======
	err := ApplicationCall(ac, h, &b, ad, 0, &ep, txnCounter)
>>>>>>> 14fa6d0b
	a.Error(err)
	a.Contains(err.Error(), "not currently opted in")
	a.Equal(appIdx, b.allocatedAppIdx)
	a.Equal(transactions.EvalDelta{}, ad.EvalDelta)
	br := b.balances[creator]
	a.Equal([]byte{1}, br.AppParams[appIdx].ApprovalProgram)
	a.Equal([]byte{2}, br.AppParams[appIdx].ClearStateProgram)
	a.Equal(basics.StateSchema{NumUint: 1}, br.AppParams[appIdx].GlobalStateSchema)
	a.Equal(basics.StateSchema{}, br.AppParams[appIdx].LocalStateSchema)
	a.Equal(basics.StateSchema{NumUint: 1}, br.TotalAppSchema)
	a.Equal(basics.TealKeyValue(nil), br.AppParams[appIdx].GlobalState)
}

func TestAppCallApplyCreateDelete(t *testing.T) {
	partitiontest.PartitionTest(t)

	a := require.New(t)

	creator := getRandomAddress(a)
	sender := creator
	ac := transactions.ApplicationCallTxnFields{
		ApplicationID:     0,
		ApprovalProgram:   []byte{1},
		ClearStateProgram: []byte{1},
		GlobalStateSchema: basics.StateSchema{NumUint: 1},
		OnCompletion:      transactions.DeleteApplicationOC,
	}
	h := transactions.Header{
		Sender: sender,
	}
	var ep logic.EvalParams
	var txnCounter uint64 = 1
	appIdx := basics.AppIndex(txnCounter + 1)
	var ad *transactions.ApplyData = &transactions.ApplyData{}
	b := newTestBalancesPass()

	b.balances = make(map[basics.Address]basics.AccountData)
	b.balances[creator] = basics.AccountData{}
	b.SetProto(protocol.ConsensusFuture)
	proto := b.ConsensusParams()
	ep.Proto = &proto

	b.appCreators = map[basics.AppIndex]basics.Address{appIdx: creator}

	b.pass = true
	gd := map[string]basics.ValueDelta{"uint": {Action: basics.SetUintAction, Uint: 1}}
	b.delta = transactions.EvalDelta{GlobalDelta: gd}

	// check creation on empty balance record
<<<<<<< HEAD
	err := ApplicationCall(ac, h, b, ad, &ep, txnCounter)
=======
	err := ApplicationCall(ac, h, &b, ad, 0, &ep, txnCounter)
>>>>>>> 14fa6d0b
	a.NoError(err)
	a.Equal(appIdx, b.allocatedAppIdx)
	a.Equal(transactions.EvalDelta{GlobalDelta: gd}, ad.EvalDelta)
	br := b.balances[creator]
	a.Equal(basics.AppParams{}, br.AppParams[appIdx])

	logs := []string{"a"}
	b.delta = transactions.EvalDelta{Logs: []string{"a"}}
<<<<<<< HEAD
	err = ApplicationCall(ac, h, b, ad, &ep, txnCounter)
=======
	err = ApplicationCall(ac, h, &b, ad, 0, &ep, txnCounter)
>>>>>>> 14fa6d0b
	a.NoError(err)
	a.Equal(transactions.EvalDelta{Logs: logs}, ad.EvalDelta)

}<|MERGE_RESOLUTION|>--- conflicted
+++ resolved
@@ -532,11 +532,7 @@
 	var txnCounter uint64 = 1
 	b := newTestBalances()
 
-<<<<<<< HEAD
-	err := ApplicationCall(ac, h, b, nil, &ep, txnCounter)
-=======
-	err := ApplicationCall(ac, h, &b, nil, 0, &ep, txnCounter)
->>>>>>> 14fa6d0b
+	err := ApplicationCall(ac, h, b, nil, 0, &ep, txnCounter)
 	a.Error(err)
 	a.Contains(err.Error(), "ApplicationCall cannot have nil ApplyData")
 	a.Equal(0, b.put)
@@ -546,12 +542,8 @@
 	b.balances[creator] = basics.AccountData{}
 	var ad *transactions.ApplyData = &transactions.ApplyData{}
 
-<<<<<<< HEAD
 	b.SetProto(protocol.ConsensusV18) // before applications support
-	err = ApplicationCall(ac, h, b, ad, &ep, txnCounter)
-=======
-	err = ApplicationCall(ac, h, &b, ad, 0, &ep, txnCounter)
->>>>>>> 14fa6d0b
+	err = ApplicationCall(ac, h, b, ad, 0, &ep, txnCounter)
 	a.Error(err)
 	a.Contains(err.Error(), "applications not supported")
 	a.Equal(0, b.put)
@@ -564,11 +556,7 @@
 	// this test will succeed in creating the app, but then fail
 	// because the mock balances doesn't update the creators table
 	// so it will think the app doesn't exist
-<<<<<<< HEAD
-	err = ApplicationCall(ac, h, b, ad, &ep, txnCounter)
-=======
-	err = ApplicationCall(ac, h, &b, ad, 0, &ep, txnCounter)
->>>>>>> 14fa6d0b
+	err = ApplicationCall(ac, h, b, ad, 0, &ep, txnCounter)
 	a.Error(err)
 	a.Contains(err.Error(), "applications that do not exist")
 	a.Equal(1, b.put)
@@ -587,11 +575,7 @@
 	cp.AppParams = cloneAppParams(saved.AppParams)
 	cp.AppLocalStates = cloneAppLocalStates(saved.AppLocalStates)
 	b.balances[creator] = cp
-<<<<<<< HEAD
-	err = ApplicationCall(ac, h, b, ad, &ep, txnCounter)
-=======
-	err = ApplicationCall(ac, h, &b, ad, 0, &ep, txnCounter)
->>>>>>> 14fa6d0b
+	err = ApplicationCall(ac, h, b, ad, 0, &ep, txnCounter)
 	a.Error(err)
 	a.Contains(err.Error(), "already found app with index")
 	a.Equal(uint64(0), uint64(b.allocatedAppIdx))
@@ -613,11 +597,7 @@
 	b.balances[creator] = cp
 
 	ac.GlobalStateSchema = basics.StateSchema{NumUint: 1}
-<<<<<<< HEAD
-	err = ApplicationCall(ac, h, b, ad, &ep, txnCounter)
-=======
-	err = ApplicationCall(ac, h, &b, ad, 0, &ep, txnCounter)
->>>>>>> 14fa6d0b
+	err = ApplicationCall(ac, h, b, ad, 0, &ep, txnCounter)
 	a.NoError(err)
 	a.Equal(appIdx, b.allocatedAppIdx)
 	a.Equal(1, b.put)
@@ -633,14 +613,10 @@
 	a.Equal(basics.StateSchema{}, br.AppParams[appIdx].LocalStateSchema)
 
 	ac.ExtraProgramPages = 1
-<<<<<<< HEAD
 	txnCounter++
 	appIdx = basics.AppIndex(txnCounter + 1)
 	b.appCreators[appIdx] = creator
-	err = ApplicationCall(ac, h, b, ad, &ep, txnCounter)
-=======
-	err = ApplicationCall(ac, h, &b, ad, 0, &ep, txnCounter)
->>>>>>> 14fa6d0b
+	err = ApplicationCall(ac, h, b, ad, 0, &ep, txnCounter)
 	a.NoError(err)
 	br = b.putBalances[creator]
 	a.Equal(uint32(1), br.AppParams[appIdx].ExtraProgramPages)
@@ -682,11 +658,7 @@
 	gd := map[string]basics.ValueDelta{"uint": {Action: basics.SetUintAction, Uint: 1}}
 	b.delta = transactions.EvalDelta{GlobalDelta: gd}
 
-<<<<<<< HEAD
-	err := ApplicationCall(ac, h, b, ad, &ep, txnCounter)
-=======
-	err := ApplicationCall(ac, h, &b, ad, 0, &ep, txnCounter)
->>>>>>> 14fa6d0b
+	err := ApplicationCall(ac, h, b, ad, 0, &ep, txnCounter)
 	a.NoError(err)
 	a.Equal(appIdx, b.allocatedAppIdx)
 	br := b.balances[creator]
@@ -867,11 +839,7 @@
 	b.pass = true
 	// check app not exist and not opted in
 	b.balances[sender] = basics.AccountData{}
-<<<<<<< HEAD
-	err := ApplicationCall(ac, h, b, ad, &ep, txnCounter)
-=======
-	err := ApplicationCall(ac, h, &b, ad, 0, &ep, txnCounter)
->>>>>>> 14fa6d0b
+	err := ApplicationCall(ac, h, b, ad, 0, &ep, txnCounter)
 	a.Error(err)
 	a.Contains(err.Error(), "is not currently opted in to app")
 	a.Equal(0, b.put)
@@ -882,11 +850,7 @@
 	b.balances[sender] = basics.AccountData{
 		AppLocalStates: map[basics.AppIndex]basics.AppLocalState{appIdx: {}},
 	}
-<<<<<<< HEAD
-	err = ApplicationCall(ac, h, b, ad, &ep, txnCounter)
-=======
-	err = ApplicationCall(ac, h, &b, ad, 0, &ep, txnCounter)
->>>>>>> 14fa6d0b
+	err = ApplicationCall(ac, h, b, ad, 0, &ep, txnCounter)
 	a.NoError(err)
 	a.Equal(1, b.put)
 	a.Equal(0, b.putAppLocalState)
@@ -906,11 +870,7 @@
 			appIdx: {Schema: basics.StateSchema{NumUint: 10}},
 		},
 	}
-<<<<<<< HEAD
-	err = ApplicationCall(ac, h, b, ad, &ep, txnCounter)
-=======
-	err = ApplicationCall(ac, h, &b, ad, 0, &ep, txnCounter)
->>>>>>> 14fa6d0b
+	err = ApplicationCall(ac, h, b, ad, 0, &ep, txnCounter)
 	a.NoError(err)
 	a.Equal(1, b.put)
 	a.Equal(0, b.putAppLocalState)
@@ -938,11 +898,7 @@
 	// one put: to opt out
 	b.pass = false
 	b.delta = transactions.EvalDelta{GlobalDelta: nil}
-<<<<<<< HEAD
-	err = ApplicationCall(ac, h, b, ad, &ep, txnCounter)
-=======
-	err = ApplicationCall(ac, h, &b, ad, 0, &ep, txnCounter)
->>>>>>> 14fa6d0b
+	err = ApplicationCall(ac, h, b, ad, 0, &ep, txnCounter)
 	a.NoError(err)
 	a.Equal(1, b.put)
 	a.Equal(0, b.putAppLocalState)
@@ -959,11 +915,7 @@
 	b.pass = true
 	b.delta = transactions.EvalDelta{GlobalDelta: nil}
 	b.err = ledgercore.LogicEvalError{Err: fmt.Errorf("test error")}
-<<<<<<< HEAD
-	err = ApplicationCall(ac, h, b, ad, &ep, txnCounter)
-=======
-	err = ApplicationCall(ac, h, &b, ad, 0, &ep, txnCounter)
->>>>>>> 14fa6d0b
+	err = ApplicationCall(ac, h, b, ad, 0, &ep, txnCounter)
 	a.NoError(err)
 	a.Equal(1, b.put)
 	a.Equal(0, b.putAppLocalState)
@@ -980,11 +932,7 @@
 	b.pass = true
 	b.delta = transactions.EvalDelta{GlobalDelta: nil}
 	b.err = fmt.Errorf("test error")
-<<<<<<< HEAD
-	err = ApplicationCall(ac, h, b, ad, &ep, txnCounter)
-=======
-	err = ApplicationCall(ac, h, &b, ad, 0, &ep, txnCounter)
->>>>>>> 14fa6d0b
+	err = ApplicationCall(ac, h, b, ad, 0, &ep, txnCounter)
 	a.Error(err)
 	br = b.putBalances[sender]
 	a.Equal(0, len(br.AppLocalStates))
@@ -999,11 +947,7 @@
 	b.err = nil
 	gd := basics.StateDelta{"uint": {Action: basics.SetUintAction, Uint: 1}}
 	b.delta = transactions.EvalDelta{GlobalDelta: gd}
-<<<<<<< HEAD
-	err = ApplicationCall(ac, h, b, ad, &ep, txnCounter)
-=======
-	err = ApplicationCall(ac, h, &b, ad, 0, &ep, txnCounter)
->>>>>>> 14fa6d0b
+	err = ApplicationCall(ac, h, b, ad, 0, &ep, txnCounter)
 	a.NoError(err)
 	a.Equal(1, b.put)
 	a.Equal(0, b.putAppLocalState)
@@ -1018,11 +962,7 @@
 	b.err = nil
 	logs := []string{"a"}
 	b.delta = transactions.EvalDelta{Logs: []string{"a"}}
-<<<<<<< HEAD
-	err = ApplicationCall(ac, h, b, ad, &ep, txnCounter)
-=======
-	err = ApplicationCall(ac, h, &b, ad, 0, &ep, txnCounter)
->>>>>>> 14fa6d0b
+	err = ApplicationCall(ac, h, b, ad, 0, &ep, txnCounter)
 	a.NoError(err)
 	a.Equal(transactions.EvalDelta{Logs: logs}, ad.EvalDelta)
 }
@@ -1069,11 +1009,7 @@
 	ep.Proto = &proto
 
 	b.pass = false
-<<<<<<< HEAD
-	err := ApplicationCall(ac, h, b, ad, &ep, txnCounter)
-=======
-	err := ApplicationCall(ac, h, &b, ad, 0, &ep, txnCounter)
->>>>>>> 14fa6d0b
+	err := ApplicationCall(ac, h, b, ad, 0, &ep, txnCounter)
 	a.Error(err)
 	a.Contains(err.Error(), "transaction rejected by ApprovalProgram")
 	a.Equal(0, b.put)
@@ -1086,11 +1022,7 @@
 	// check closing on empty sender's balance record
 	b.pass = true
 	b.balances[sender] = basics.AccountData{}
-<<<<<<< HEAD
-	err = ApplicationCall(ac, h, b, ad, &ep, txnCounter)
-=======
-	err = ApplicationCall(ac, h, &b, ad, 0, &ep, txnCounter)
->>>>>>> 14fa6d0b
+	err = ApplicationCall(ac, h, b, ad, 0, &ep, txnCounter)
 	a.Error(err)
 	a.Contains(err.Error(), "is not opted in to any app")
 	a.Equal(0, b.put)
@@ -1108,11 +1040,7 @@
 	b.balances[sender] = basics.AccountData{
 		AppLocalStates: map[basics.AppIndex]basics.AppLocalState{appIdx: {}},
 	}
-<<<<<<< HEAD
-	err = ApplicationCall(ac, h, b, ad, &ep, txnCounter)
-=======
-	err = ApplicationCall(ac, h, &b, ad, 0, &ep, txnCounter)
->>>>>>> 14fa6d0b
+	err = ApplicationCall(ac, h, b, ad, 0, &ep, txnCounter)
 	a.NoError(err)
 	a.Equal(1, b.put)
 	a.Equal(0, b.putAppLocalState)
@@ -1131,11 +1059,7 @@
 	b.balances[sender] = basics.AccountData{
 		AppLocalStates: map[basics.AppIndex]basics.AppLocalState{appIdx: {}},
 	}
-<<<<<<< HEAD
-	err = ApplicationCall(ac, h, b, ad, &ep, txnCounter)
-=======
-	err = ApplicationCall(ac, h, &b, ad, 0, &ep, txnCounter)
->>>>>>> 14fa6d0b
+	err = ApplicationCall(ac, h, b, ad, 0, &ep, txnCounter)
 	a.NoError(err)
 	a.Equal(transactions.EvalDelta{Logs: logs}, ad.EvalDelta)
 }
@@ -1184,11 +1108,7 @@
 	ep.Proto = &proto
 
 	b.pass = false
-<<<<<<< HEAD
-	err := ApplicationCall(ac, h, b, ad, &ep, txnCounter)
-=======
-	err := ApplicationCall(ac, h, &b, ad, 0, &ep, txnCounter)
->>>>>>> 14fa6d0b
+	err := ApplicationCall(ac, h, b, ad, 0, &ep, txnCounter)
 	a.Error(err)
 	a.Contains(err.Error(), "transaction rejected by ApprovalProgram")
 	a.Equal(0, b.put)
@@ -1200,11 +1120,7 @@
 	// check updating on empty sender's balance record - happy case
 	b.pass = true
 	b.balances[sender] = basics.AccountData{}
-<<<<<<< HEAD
-	err = ApplicationCall(ac, h, b, ad, &ep, txnCounter)
-=======
-	err = ApplicationCall(ac, h, &b, ad, 0, &ep, txnCounter)
->>>>>>> 14fa6d0b
+	err = ApplicationCall(ac, h, b, ad, 0, &ep, txnCounter)
 	a.NoError(err)
 	a.Equal(0, b.put)
 	a.Equal(1, b.putAppParams)
@@ -1244,11 +1160,7 @@
 
 	logs := []string{"a"}
 	b.delta = transactions.EvalDelta{Logs: []string{"a"}}
-<<<<<<< HEAD
-	err = ApplicationCall(ac, h, b, ad, &ep, txnCounter)
-=======
-	err = ApplicationCall(ac, h, &b, ad, 0, &ep, txnCounter)
->>>>>>> 14fa6d0b
+	err = ApplicationCall(ac, h, b, ad, 0, &ep, txnCounter)
 	a.NoError(err)
 	a.Equal(transactions.EvalDelta{Logs: logs}, ad.EvalDelta)
 
@@ -1273,11 +1185,7 @@
 		}
 
 		b.pass = true
-<<<<<<< HEAD
-		err = ApplicationCall(ac, h, b, ad, &ep, txnCounter)
-=======
-		err = ApplicationCall(ac, h, &b, ad, 0, &ep, txnCounter)
->>>>>>> 14fa6d0b
+		err = ApplicationCall(ac, h, b, ad, 0, &ep, txnCounter)
 		a.Error(err)
 		a.Contains(err.Error(), fmt.Sprintf("updateApplication %s program too long", test.name))
 	}
@@ -1293,11 +1201,7 @@
 		ClearStateProgram: []byte{2},
 	}
 	b.pass = true
-<<<<<<< HEAD
-	err = ApplicationCall(ac, h, b, ad, &ep, txnCounter)
-=======
-	err = ApplicationCall(ac, h, &b, ad, 0, &ep, txnCounter)
->>>>>>> 14fa6d0b
+	err = ApplicationCall(ac, h, b, ad, 0, &ep, txnCounter)
 	a.NoError(err)
 
 	// check extraProgramPages is used and long sum rejected
@@ -1308,11 +1212,7 @@
 		ClearStateProgram: appr,
 	}
 	b.pass = true
-<<<<<<< HEAD
-	err = ApplicationCall(ac, h, b, ad, &ep, txnCounter)
-=======
-	err = ApplicationCall(ac, h, &b, ad, 0, &ep, txnCounter)
->>>>>>> 14fa6d0b
+	err = ApplicationCall(ac, h, b, ad, 0, &ep, txnCounter)
 	a.Error(err)
 	a.Contains(err.Error(), "updateApplication app programs too long")
 
@@ -1365,11 +1265,7 @@
 	ep.Proto = &proto
 
 	b.pass = false
-<<<<<<< HEAD
-	err := ApplicationCall(ac, h, b, ad, &ep, txnCounter)
-=======
-	err := ApplicationCall(ac, h, &b, ad, 0, &ep, txnCounter)
->>>>>>> 14fa6d0b
+	err := ApplicationCall(ac, h, b, ad, 0, &ep, txnCounter)
 	a.Error(err)
 	a.Contains(err.Error(), "transaction rejected by ApprovalProgram")
 	a.Equal(0, b.put)
@@ -1386,11 +1282,7 @@
 
 	b.pass = true
 	b.balances[sender] = basics.AccountData{}
-<<<<<<< HEAD
-	err = ApplicationCall(ac, h, b, ad, &ep, txnCounter)
-=======
-	err = ApplicationCall(ac, h, &b, ad, 0, &ep, txnCounter)
->>>>>>> 14fa6d0b
+	err = ApplicationCall(ac, h, b, ad, 0, &ep, txnCounter)
 	a.NoError(err)
 	a.Equal(appIdx, b.deAllocatedAppIdx)
 	a.Equal(1, b.put)
@@ -1422,11 +1314,7 @@
 		b.balances[creator] = cp
 		b.pass = true
 		b.balances[sender] = basics.AccountData{}
-<<<<<<< HEAD
-		err = ApplicationCall(ac, h, b, ad, &ep, txnCounter)
-=======
-		err = ApplicationCall(ac, h, &b, ad, 0, &ep, txnCounter)
->>>>>>> 14fa6d0b
+		err = ApplicationCall(ac, h, b, ad, 0, &ep, txnCounter)
 		a.NoError(err)
 		a.Equal(appIdx, b.deAllocatedAppIdx)
 		a.Equal(1, b.put)
@@ -1447,11 +1335,7 @@
 	}
 	logs := []string{"a"}
 	b.delta = transactions.EvalDelta{Logs: []string{"a"}}
-<<<<<<< HEAD
-	err = ApplicationCall(ac, h, b, ad, &ep, txnCounter)
-=======
-	err = ApplicationCall(ac, h, &b, ad, 0, &ep, txnCounter)
->>>>>>> 14fa6d0b
+	err = ApplicationCall(ac, h, b, ad, 0, &ep, txnCounter)
 	a.NoError(err)
 	a.Equal(transactions.EvalDelta{Logs: logs}, ad.EvalDelta)
 }
@@ -1492,11 +1376,7 @@
 	b.delta = transactions.EvalDelta{GlobalDelta: gd}
 
 	// check creation on empty balance record
-<<<<<<< HEAD
-	err := ApplicationCall(ac, h, b, ad, &ep, txnCounter)
-=======
-	err := ApplicationCall(ac, h, &b, ad, 0, &ep, txnCounter)
->>>>>>> 14fa6d0b
+	err := ApplicationCall(ac, h, b, ad, 0, &ep, txnCounter)
 	a.Error(err)
 	a.Contains(err.Error(), "not currently opted in")
 	a.Equal(appIdx, b.allocatedAppIdx)
@@ -1546,11 +1426,7 @@
 	b.delta = transactions.EvalDelta{GlobalDelta: gd}
 
 	// check creation on empty balance record
-<<<<<<< HEAD
-	err := ApplicationCall(ac, h, b, ad, &ep, txnCounter)
-=======
-	err := ApplicationCall(ac, h, &b, ad, 0, &ep, txnCounter)
->>>>>>> 14fa6d0b
+	err := ApplicationCall(ac, h, b, ad, 0, &ep, txnCounter)
 	a.NoError(err)
 	a.Equal(appIdx, b.allocatedAppIdx)
 	a.Equal(transactions.EvalDelta{GlobalDelta: gd}, ad.EvalDelta)
@@ -1559,11 +1435,7 @@
 
 	logs := []string{"a"}
 	b.delta = transactions.EvalDelta{Logs: []string{"a"}}
-<<<<<<< HEAD
-	err = ApplicationCall(ac, h, b, ad, &ep, txnCounter)
-=======
-	err = ApplicationCall(ac, h, &b, ad, 0, &ep, txnCounter)
->>>>>>> 14fa6d0b
+	err = ApplicationCall(ac, h, b, ad, 0, &ep, txnCounter)
 	a.NoError(err)
 	a.Equal(transactions.EvalDelta{Logs: logs}, ad.EvalDelta)
 
