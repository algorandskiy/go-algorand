--- conflicted
+++ resolved
@@ -22,13 +22,8 @@
 	"github.com/algorand/go-algorand/data/basics"
 	"github.com/algorand/go-algorand/data/transactions"
 	"github.com/algorand/go-algorand/data/transactions/logic"
-<<<<<<< HEAD
-	"github.com/algorand/go-algorand/ledger/ledgercore"
-=======
-	"github.com/algorand/go-algorand/ledger/apply"
 	"github.com/algorand/go-algorand/ledger/ledgercore"
 	"github.com/algorand/go-algorand/protocol"
->>>>>>> cdc1ab11
 )
 
 type storageAction uint64
@@ -422,27 +417,6 @@
 	return nil // note: deletion cannot cause us to violate maxCount
 }
 
-<<<<<<< HEAD
-=======
-// MakeDebugBalances creates a ledger suitable for dryrun and debugger
-func MakeDebugBalances(l ledgerForCowBase, round basics.Round, proto protocol.ConsensusVersion, prevTimestamp int64) apply.Balances {
-	base := &roundCowBase{
-		l:        l,
-		rnd:      round - 1,
-		proto:    config.Consensus[proto],
-		accounts: make(map[basics.Address]basics.AccountData),
-	}
-
-	hdr := bookkeeping.BlockHeader{
-		Round:        round,
-		UpgradeState: bookkeeping.UpgradeState{CurrentProtocol: proto},
-	}
-	hint := 2
-	cb := makeRoundCowState(base, hdr, prevTimestamp, hint)
-	return cb
-}
-
->>>>>>> cdc1ab11
 // StatefulEval runs application.
 // Execution happens in a child cow and all modifications are merged into parent if the program passes
 func (cb *roundCowState) StatefulEval(params logic.EvalParams, aidx basics.AppIndex, program []byte) (pass bool, evalDelta basics.EvalDelta, err error) {
