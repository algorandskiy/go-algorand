// Copyright (C) 2019-2023 Algorand, Inc.
// This file is part of go-algorand
//
// go-algorand is free software: you can redistribute it and/or modify
// it under the terms of the GNU Affero General Public License as
// published by the Free Software Foundation, either version 3 of the
// License, or (at your option) any later version.
//
// go-algorand is distributed in the hope that it will be useful,
// but WITHOUT ANY WARRANTY; without even the implied warranty of
// MERCHANTABILITY or FITNESS FOR A PARTICULAR PURPOSE.  See the
// GNU Affero General Public License for more details.
//
// You should have received a copy of the GNU Affero General Public License
// along with go-algorand.  If not, see <https://www.gnu.org/licenses/>.

package ledger

import (
	"archive/tar"
	"context"
	"fmt"
	"io"
	"os"
	"path/filepath"

	"github.com/algorand/go-algorand/crypto"
	"github.com/algorand/go-algorand/ledger/encoded"
<<<<<<< HEAD
	"github.com/algorand/go-algorand/ledger/ledgercore"
	"github.com/algorand/go-algorand/ledger/store"
=======
	"github.com/algorand/go-algorand/ledger/store/trackerdb"
>>>>>>> 8a4012f9
	"github.com/algorand/go-algorand/protocol"
)

const (
	// BalancesPerCatchpointFileChunk defines the number of accounts that would be stored in each chunk in the catchpoint file.
	// note that the last chunk would typically be less than this number.
	BalancesPerCatchpointFileChunk = 512

	// ResourcesPerCatchpointFileChunk defines the max number of resources that go in a singular chunk
	// 100,000 resources * 20KB/resource => roughly max 2GB per chunk if all of them are max'ed out apps.
	// In reality most entries are asset holdings, and they are very small.
	ResourcesPerCatchpointFileChunk = 100_000

	// StateProofVerificationContextPerCatchpointFile defines the maximum number of state proof verification data stored
	// in the catchpoint file.
	// (2 years * 31536000 seconds per year) / (256 rounds per state proof verification data * 3.6 seconds per round) ~= 70000
	StateProofVerificationContextPerCatchpointFile = 70000
)

// catchpointWriter is the struct managing the persistence of accounts data into the catchpoint file.
// it's designed to work in a step fashion : a caller will call the WriteStep method in a loop until
// the writing is complete. It might take multiple steps until the operation is over, and the caller
// has the option of throttling the CPU utilization in between the calls.
type catchpointWriter struct {
	ctx                  context.Context
	tx                   trackerdb.TransactionScope
	filePath             string
	totalAccounts        uint64
	totalKVs             uint64
	file                 *os.File
	tar                  *tar.Writer
	compressor           io.WriteCloser
	chunk                catchpointFileChunkV6
	chunkNum             uint64
	writtenBytes         int64
	biggestChunkLen      uint64
	accountsIterator     accountsBatchIter
	maxResourcesPerChunk int
	accountsDone         bool
	kvRows               kvIter
}

type kvIter interface {
	Next() bool
	KeyValue() ([]byte, []byte, error)
	Close()
}

type accountsBatchIter interface {
	Next(ctx context.Context, accountCount int, resourceCount int) ([]encoded.BalanceRecordV6, uint64, error)
	Close()
}

type catchpointFileBalancesChunkV5 struct {
	_struct  struct{}                  `codec:",omitempty,omitemptyarray"`
	Balances []encoded.BalanceRecordV5 `codec:"bl,allocbound=BalancesPerCatchpointFileChunk"`
}

type catchpointFileChunkV6 struct {
	_struct struct{} `codec:",omitempty,omitemptyarray"`

	Balances    []encoded.BalanceRecordV6 `codec:"bl,allocbound=BalancesPerCatchpointFileChunk"`
	numAccounts uint64
	KVs         []encoded.KVRecordV6 `codec:"kv,allocbound=BalancesPerCatchpointFileChunk"`
}

func (chunk catchpointFileChunkV6) empty() bool {
	return len(chunk.Balances) == 0 && len(chunk.KVs) == 0
}

<<<<<<< HEAD
type catchpointStateProofVerificationContext struct {
	_struct struct{}                                   `codec:",omitempty,omitemptyarray"`
	Data    []ledgercore.StateProofVerificationContext `codec:"spd,allocbound=StateProofVerificationContextPerCatchpointFile"`
}

func (data catchpointStateProofVerificationContext) ToBeHashed() (protocol.HashID, []byte) {
	return protocol.StateProofVerCtx, protocol.Encode(&data)
}

func makeCatchpointWriter(ctx context.Context, filePath string, tx store.TransactionScope, maxResourcesPerChunk int) (*catchpointWriter, error) {
=======
func makeCatchpointWriter(ctx context.Context, filePath string, tx trackerdb.TransactionScope, maxResourcesPerChunk int) (*catchpointWriter, error) {
>>>>>>> 8a4012f9
	arw, err := tx.MakeAccountsReaderWriter()
	if err != nil {
		return nil, err
	}

	totalAccounts, err := arw.TotalAccounts(ctx)
	if err != nil {
		return nil, err
	}

	totalKVs, err := arw.TotalKVs(ctx)
	if err != nil {
		return nil, err
	}

	err = os.MkdirAll(filepath.Dir(filePath), 0700)
	if err != nil {
		return nil, err
	}
	file, err := os.OpenFile(filePath, os.O_RDWR|os.O_CREATE, 0644)
	if err != nil {
		return nil, err
	}
	compressor, err := catchpointStage1Encoder(file)
	if err != nil {
		return nil, err
	}
	tar := tar.NewWriter(compressor)

	res := &catchpointWriter{
		ctx:                  ctx,
		tx:                   tx,
		filePath:             filePath,
		totalAccounts:        totalAccounts,
		totalKVs:             totalKVs,
		file:                 file,
		compressor:           compressor,
		tar:                  tar,
		accountsIterator:     tx.MakeEncodedAccoutsBatchIter(),
		maxResourcesPerChunk: maxResourcesPerChunk,
	}
	return res, nil
}

func (cw *catchpointWriter) Abort() error {
	cw.accountsIterator.Close()
	cw.tar.Close()
	cw.compressor.Close()
	cw.file.Close()
	return os.Remove(cw.filePath)
}

func (cw *catchpointWriter) WriteStateProofVerificationContext() (crypto.Digest, error) {
	rawData, err := cw.tx.MakeSpVerificationCtxReaderWriter().GetAllSPContexts(cw.ctx)
	if err != nil {
		return crypto.Digest{}, err
	}

	wrappedData := catchpointStateProofVerificationContext{Data: rawData}
	dataHash, encodedData := crypto.EncodeAndHash(wrappedData)

	err = cw.tar.WriteHeader(&tar.Header{
		Name: "stateProofVerificationContext.msgpack",
		Mode: 0600,
		Size: int64(len(encodedData)),
	})

	if err != nil {
		return crypto.Digest{}, err
	}

	_, err = cw.tar.Write(encodedData)
	if err != nil {
		return crypto.Digest{}, err
	}

	return dataHash, nil
}

// WriteStep works for a short period of time (determined by stepCtx) to get
// some more data (accounts/resources/kvpairs) by using readDatabaseStep, and
// write that data to the open tar file in cw.tar.  The writing is done in
// asyncWriter, so that it can proceed concurrently with reading the data from
// the db. asyncWriter only runs long enough to process the data read during a
// single call to WriteStep, and WriteStep ensures that asyncWriter has finished
// writing by waiting for it in a defer block, collecting any errors that may
// have occurred during writing.  Therefore, WriteStep looks like a simple
// synchronous function to its callers.
func (cw *catchpointWriter) WriteStep(stepCtx context.Context) (more bool, err error) {
	// have we timed-out / canceled by that point ?
	if more, err = hasContextDeadlineExceeded(stepCtx); more || err != nil {
		return
	}

	writerRequest := make(chan catchpointFileChunkV6, 1)
	writerResponse := make(chan error, 2)
	go cw.asyncWriter(writerRequest, writerResponse, cw.chunkNum)
	defer func() {
		// For simplicity, all cleanup is done once, here. The writerRequest is
		// closed, signaling asyncWriter that it can exit, and then
		// writerResponse is drained, ensuring any problems from asyncWriter are
		// noted (and that the writing is done).
		close(writerRequest)
	drain:
		for {
			select {
			case writerError, open := <-writerResponse:
				if open {
					err = writerError
				} else {
					break drain
				}
			}
		}
		if !more {
			// If we're done, close up the tar file and report on size
			cw.tar.Close()
			cw.compressor.Close()
			cw.file.Close()
			fileInfo, statErr := os.Stat(cw.filePath)
			if statErr != nil {
				err = statErr
			}
			cw.writtenBytes = fileInfo.Size()

			// These don't HAVE to be closed, since the "owning" tx will be cmmmitted/rolledback
			cw.accountsIterator.Close()
			if cw.kvRows != nil {
				cw.kvRows.Close()
				cw.kvRows = nil
			}
		}
	}()

	for {
		// have we timed-out or been canceled ?
		if more, err = hasContextDeadlineExceeded(stepCtx); more || err != nil {
			return
		}

		if cw.chunk.empty() {
			err = cw.readDatabaseStep(cw.ctx)
			if err != nil {
				return
			}
			// readDatabaseStep yielded nothing, we're done
			if cw.chunk.empty() {
				return false, nil
			}
		}

		// have we timed-out or been canceled ?
		if more, err = hasContextDeadlineExceeded(stepCtx); more || err != nil {
			return
		}

		// check if we had any error on the writer from previous iterations.
		// this should not be required for correctness, since we'll find the
		// error in the defer block. But this might notice earlier.
		select {
		case err := <-writerResponse:
			return false, err
		default:
		}

		// send the chunk to the asyncWriter channel
		cw.chunkNum++
		writerRequest <- cw.chunk
		// indicate that we need a readDatabaseStep
		cw.chunk = catchpointFileChunkV6{}
	}
}

func (cw *catchpointWriter) asyncWriter(chunks chan catchpointFileChunkV6, response chan error, chunkNum uint64) {
	defer close(response)
	for chk := range chunks {
		chunkNum++
		if chk.empty() {
			break
		}
		encodedChunk := protocol.Encode(&chk)
		err := cw.tar.WriteHeader(&tar.Header{
			Name: fmt.Sprintf("balances.%d.msgpack", chunkNum),
			Mode: 0600,
			Size: int64(len(encodedChunk)),
		})
		if err != nil {
			response <- err
			break
		}
		_, err = cw.tar.Write(encodedChunk)
		if err != nil {
			response <- err
			break
		}
		if chunkLen := uint64(len(encodedChunk)); cw.biggestChunkLen < chunkLen {
			cw.biggestChunkLen = chunkLen
		}
	}
}

// readDatabaseStep places the next chunk of records into cw.chunk. It yields
// all of the account chunks first, and then the kv chunks. Even if the accounts
// are evenly divisible by BalancesPerCatchpointFileChunk, it must not return an
// empty chunk between accounts and kvs.
func (cw *catchpointWriter) readDatabaseStep(ctx context.Context) error {
	if !cw.accountsDone {
		balances, numAccounts, err := cw.accountsIterator.Next(ctx, BalancesPerCatchpointFileChunk, cw.maxResourcesPerChunk)
		if err != nil {
			return err
		}
		if len(balances) > 0 {
			cw.chunk = catchpointFileChunkV6{Balances: balances, numAccounts: numAccounts}
			return nil
		}
		// It might seem reasonable, but do not close accountsIterator here,
		// else it will start over on the next iteration
		// cw.accountsIterator.Close()
		cw.accountsDone = true
	}

	// Create the *Rows iterator JIT
	if cw.kvRows == nil {
		rows, err := cw.tx.MakeKVsIter(ctx)
		if err != nil {
			return err
		}
		cw.kvRows = rows
	}

	kvrs := make([]encoded.KVRecordV6, 0, BalancesPerCatchpointFileChunk)
	for cw.kvRows.Next() {
		k, v, err := cw.kvRows.KeyValue()
		if err != nil {
			return err
		}
		kvrs = append(kvrs, encoded.KVRecordV6{Key: k, Value: v})
		if len(kvrs) == BalancesPerCatchpointFileChunk {
			break
		}
	}
	cw.chunk = catchpointFileChunkV6{KVs: kvrs}
	return nil
}

// hasContextDeadlineExceeded examine the given context and see if it was canceled or timed-out.
// if it has timed out, the function returns contextExceeded=true and contextError = nil.
// if it's a non-timeout error, the functions returns contextExceeded=false and contextError = error.
// otherwise, the function returns the contextExceeded=false and contextError = nil.
func hasContextDeadlineExceeded(ctx context.Context) (contextExceeded bool, contextError error) {
	// have we timed-out / canceled by that point ?
	select {
	case <-ctx.Done():
		contextError = ctx.Err()
		if contextError == context.DeadlineExceeded {
			contextExceeded = true
			contextError = nil
			return
		}
	default:
	}
	return
}<|MERGE_RESOLUTION|>--- conflicted
+++ resolved
@@ -26,12 +26,8 @@
 
 	"github.com/algorand/go-algorand/crypto"
 	"github.com/algorand/go-algorand/ledger/encoded"
-<<<<<<< HEAD
 	"github.com/algorand/go-algorand/ledger/ledgercore"
-	"github.com/algorand/go-algorand/ledger/store"
-=======
 	"github.com/algorand/go-algorand/ledger/store/trackerdb"
->>>>>>> 8a4012f9
 	"github.com/algorand/go-algorand/protocol"
 )
 
@@ -102,7 +98,6 @@
 	return len(chunk.Balances) == 0 && len(chunk.KVs) == 0
 }
 
-<<<<<<< HEAD
 type catchpointStateProofVerificationContext struct {
 	_struct struct{}                                   `codec:",omitempty,omitemptyarray"`
 	Data    []ledgercore.StateProofVerificationContext `codec:"spd,allocbound=StateProofVerificationContextPerCatchpointFile"`
@@ -112,10 +107,7 @@
 	return protocol.StateProofVerCtx, protocol.Encode(&data)
 }
 
-func makeCatchpointWriter(ctx context.Context, filePath string, tx store.TransactionScope, maxResourcesPerChunk int) (*catchpointWriter, error) {
-=======
 func makeCatchpointWriter(ctx context.Context, filePath string, tx trackerdb.TransactionScope, maxResourcesPerChunk int) (*catchpointWriter, error) {
->>>>>>> 8a4012f9
 	arw, err := tx.MakeAccountsReaderWriter()
 	if err != nil {
 		return nil, err
