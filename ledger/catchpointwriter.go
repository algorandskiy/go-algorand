// Copyright (C) 2019-2023 Algorand, Inc.
// This file is part of go-algorand
//
// go-algorand is free software: you can redistribute it and/or modify
// it under the terms of the GNU Affero General Public License as
// published by the Free Software Foundation, either version 3 of the
// License, or (at your option) any later version.
//
// go-algorand is distributed in the hope that it will be useful,
// but WITHOUT ANY WARRANTY; without even the implied warranty of
// MERCHANTABILITY or FITNESS FOR A PARTICULAR PURPOSE.  See the
// GNU Affero General Public License for more details.
//
// You should have received a copy of the GNU Affero General Public License
// along with go-algorand.  If not, see <https://www.gnu.org/licenses/>.

package ledger

import (
	"archive/tar"
	"context"
	"fmt"
	"io"
	"os"
	"path/filepath"

	"github.com/algorand/go-algorand/crypto"
	"github.com/algorand/go-algorand/ledger/encoded"
	"github.com/algorand/go-algorand/ledger/ledgercore"
	"github.com/algorand/go-algorand/ledger/store"
	"github.com/algorand/go-algorand/protocol"
)

const (
	// BalancesPerCatchpointFileChunk defines the number of accounts that would be stored in each chunk in the catchpoint file.
	// note that the last chunk would typically be less than this number.
	BalancesPerCatchpointFileChunk = 512

	// ResourcesPerCatchpointFileChunk defines the max number of resources that go in a singular chunk
	// 100,000 resources * 20KB/resource => roughly max 2GB per chunk if all of them are max'ed out apps.
	// In reality most entries are asset holdings, and they are very small.
	ResourcesPerCatchpointFileChunk = 100_000

	// StateProofVerificationContextPerCatchpointFile defines the maximum number of state proof verification data stored
	// in the catchpoint file.
	// (2 years * 31536000 seconds per year) / (256 rounds per state proof verification data * 3.6 seconds per round) ~= 70000
	StateProofVerificationContextPerCatchpointFile = 70000
)

// catchpointWriter is the struct managing the persistence of accounts data into the catchpoint file.
// it's designed to work in a step fashion : a caller will call the WriteStep method in a loop until
// the writing is complete. It might take multiple steps until the operation is over, and the caller
// has the option of throttling the CPU utilization in between the calls.
type catchpointWriter struct {
	ctx                  context.Context
	tx                   store.TransactionScope
	filePath             string
	totalAccounts        uint64
	totalKVs             uint64
	file                 *os.File
	tar                  *tar.Writer
	compressor           io.WriteCloser
	chunk                catchpointFileChunkV6
	chunkNum             uint64
	writtenBytes         int64
	biggestChunkLen      uint64
	accountsIterator     accountsBatchIter
	maxResourcesPerChunk int
	accountsDone         bool
	kvRows               kvIter
}

type kvIter interface {
	Next() bool
	KeyValue() ([]byte, []byte, error)
	Close()
}

type accountsBatchIter interface {
	Next(ctx context.Context, accountCount int, resourceCount int) ([]encoded.BalanceRecordV6, uint64, error)
	Close()
}

type catchpointFileBalancesChunkV5 struct {
	_struct  struct{}                  `codec:",omitempty,omitemptyarray"`
	Balances []encoded.BalanceRecordV5 `codec:"bl,allocbound=BalancesPerCatchpointFileChunk"`
}

type catchpointFileChunkV6 struct {
	_struct struct{} `codec:",omitempty,omitemptyarray"`

	Balances    []encoded.BalanceRecordV6 `codec:"bl,allocbound=BalancesPerCatchpointFileChunk"`
	numAccounts uint64
	KVs         []encoded.KVRecordV6 `codec:"kv,allocbound=BalancesPerCatchpointFileChunk"`
}

func (chunk catchpointFileChunkV6) empty() bool {
	return len(chunk.Balances) == 0 && len(chunk.KVs) == 0
}

<<<<<<< HEAD
type catchpointStateProofVerificationContext struct {
	_struct struct{}                                   `codec:",omitempty,omitemptyarray"`
	Data    []ledgercore.StateProofVerificationContext `codec:"spd,allocbound=StateProofVerificationContextPerCatchpointFile"`
}

func (data catchpointStateProofVerificationContext) ToBeHashed() (protocol.HashID, []byte) {
	return protocol.StateProofVerCtx, protocol.Encode(&data)
}

func makeCatchpointWriter(ctx context.Context, filePath string, tx *sql.Tx, maxResourcesPerChunk int) (*catchpointWriter, error) {
	arw := store.NewAccountsSQLReaderWriter(tx)
=======
func makeCatchpointWriter(ctx context.Context, filePath string, tx store.TransactionScope, maxResourcesPerChunk int) (*catchpointWriter, error) {
	arw, err := tx.MakeAccountsReaderWriter()
	if err != nil {
		return nil, err
	}
>>>>>>> b84f9809

	totalAccounts, err := arw.TotalAccounts(ctx)
	if err != nil {
		return nil, err
	}

	totalKVs, err := arw.TotalKVs(ctx)
	if err != nil {
		return nil, err
	}

	err = os.MkdirAll(filepath.Dir(filePath), 0700)
	if err != nil {
		return nil, err
	}
	file, err := os.OpenFile(filePath, os.O_RDWR|os.O_CREATE, 0644)
	if err != nil {
		return nil, err
	}
	compressor, err := catchpointStage1Encoder(file)
	if err != nil {
		return nil, err
	}
	tar := tar.NewWriter(compressor)

	res := &catchpointWriter{
		ctx:                  ctx,
		tx:                   tx,
		filePath:             filePath,
		totalAccounts:        totalAccounts,
		totalKVs:             totalKVs,
		file:                 file,
		compressor:           compressor,
		tar:                  tar,
		accountsIterator:     tx.MakeEncodedAccoutsBatchIter(),
		maxResourcesPerChunk: maxResourcesPerChunk,
	}
	return res, nil
}

func (cw *catchpointWriter) Abort() error {
	cw.accountsIterator.Close()
	cw.tar.Close()
	cw.compressor.Close()
	cw.file.Close()
	return os.Remove(cw.filePath)
}

func (cw *catchpointWriter) WriteStateProofVerificationContext() (crypto.Digest, error) {
	rawData, err := store.MakeSPVerificationAccessor(cw.tx).GetAllSPContexts(cw.ctx)
	if err != nil {
		return crypto.Digest{}, err
	}

	wrappedData := catchpointStateProofVerificationContext{Data: rawData}
	dataHash, encodedData := crypto.EncodeAndHash(wrappedData)

	err = cw.tar.WriteHeader(&tar.Header{
		Name: "stateProofVerificationContext.msgpack",
		Mode: 0600,
		Size: int64(len(encodedData)),
	})

	if err != nil {
		return crypto.Digest{}, err
	}

	_, err = cw.tar.Write(encodedData)
	if err != nil {
		return crypto.Digest{}, err
	}

	return dataHash, nil
}

// WriteStep works for a short period of time (determined by stepCtx) to get
// some more data (accounts/resources/kvpairs) by using readDatabaseStep, and
// write that data to the open tar file in cw.tar.  The writing is done in
// asyncWriter, so that it can proceed concurrently with reading the data from
// the db. asyncWriter only runs long enough to process the data read during a
// single call to WriteStep, and WriteStep ensures that asyncWriter has finished
// writing by waiting for it in a defer block, collecting any errors that may
// have occurred during writing.  Therefore, WriteStep looks like a simple
// synchronous function to its callers.
func (cw *catchpointWriter) WriteStep(stepCtx context.Context) (more bool, err error) {
	// have we timed-out / canceled by that point ?
	if more, err = hasContextDeadlineExceeded(stepCtx); more || err != nil {
		return
	}

	writerRequest := make(chan catchpointFileChunkV6, 1)
	writerResponse := make(chan error, 2)
	go cw.asyncWriter(writerRequest, writerResponse, cw.chunkNum)
	defer func() {
		// For simplicity, all cleanup is done once, here. The writerRequest is
		// closed, signaling asyncWriter that it can exit, and then
		// writerResponse is drained, ensuring any problems from asyncWriter are
		// noted (and that the writing is done).
		close(writerRequest)
	drain:
		for {
			select {
			case writerError, open := <-writerResponse:
				if open {
					err = writerError
				} else {
					break drain
				}
			}
		}
		if !more {
			// If we're done, close up the tar file and report on size
			cw.tar.Close()
			cw.compressor.Close()
			cw.file.Close()
			fileInfo, statErr := os.Stat(cw.filePath)
			if statErr != nil {
				err = statErr
			}
			cw.writtenBytes = fileInfo.Size()

			// These don't HAVE to be closed, since the "owning" tx will be cmmmitted/rolledback
			cw.accountsIterator.Close()
			if cw.kvRows != nil {
				cw.kvRows.Close()
				cw.kvRows = nil
			}
		}
	}()

	for {
		// have we timed-out or been canceled ?
		if more, err = hasContextDeadlineExceeded(stepCtx); more || err != nil {
			return
		}

		if cw.chunk.empty() {
			err = cw.readDatabaseStep(cw.ctx)
			if err != nil {
				return
			}
			// readDatabaseStep yielded nothing, we're done
			if cw.chunk.empty() {
				return false, nil
			}
		}

		// have we timed-out or been canceled ?
		if more, err = hasContextDeadlineExceeded(stepCtx); more || err != nil {
			return
		}

		// check if we had any error on the writer from previous iterations.
		// this should not be required for correctness, since we'll find the
		// error in the defer block. But this might notice earlier.
		select {
		case err := <-writerResponse:
			return false, err
		default:
		}

		// send the chunk to the asyncWriter channel
		cw.chunkNum++
		writerRequest <- cw.chunk
		// indicate that we need a readDatabaseStep
		cw.chunk = catchpointFileChunkV6{}
	}
}

func (cw *catchpointWriter) asyncWriter(chunks chan catchpointFileChunkV6, response chan error, chunkNum uint64) {
	defer close(response)
	for chk := range chunks {
		chunkNum++
		if chk.empty() {
			break
		}
		encodedChunk := protocol.Encode(&chk)
		err := cw.tar.WriteHeader(&tar.Header{
			Name: fmt.Sprintf("balances.%d.msgpack", chunkNum),
			Mode: 0600,
			Size: int64(len(encodedChunk)),
		})
		if err != nil {
			response <- err
			break
		}
		_, err = cw.tar.Write(encodedChunk)
		if err != nil {
			response <- err
			break
		}
		if chunkLen := uint64(len(encodedChunk)); cw.biggestChunkLen < chunkLen {
			cw.biggestChunkLen = chunkLen
		}
	}
}

// readDatabaseStep places the next chunk of records into cw.chunk. It yields
// all of the account chunks first, and then the kv chunks. Even if the accounts
// are evenly divisible by BalancesPerCatchpointFileChunk, it must not return an
// empty chunk between accounts and kvs.
func (cw *catchpointWriter) readDatabaseStep(ctx context.Context) error {
	if !cw.accountsDone {
		balances, numAccounts, err := cw.accountsIterator.Next(ctx, BalancesPerCatchpointFileChunk, cw.maxResourcesPerChunk)
		if err != nil {
			return err
		}
		if len(balances) > 0 {
			cw.chunk = catchpointFileChunkV6{Balances: balances, numAccounts: numAccounts}
			return nil
		}
		// It might seem reasonable, but do not close accountsIterator here,
		// else it will start over on the next iteration
		// cw.accountsIterator.Close()
		cw.accountsDone = true
	}

	// Create the *Rows iterator JIT
	if cw.kvRows == nil {
		rows, err := cw.tx.MakeKVsIter(ctx)
		if err != nil {
			return err
		}
		cw.kvRows = rows
	}

	kvrs := make([]encoded.KVRecordV6, 0, BalancesPerCatchpointFileChunk)
	for cw.kvRows.Next() {
		k, v, err := cw.kvRows.KeyValue()
		if err != nil {
			return err
		}
		kvrs = append(kvrs, encoded.KVRecordV6{Key: k, Value: v})
		if len(kvrs) == BalancesPerCatchpointFileChunk {
			break
		}
	}
	cw.chunk = catchpointFileChunkV6{KVs: kvrs}
	return nil
}

// hasContextDeadlineExceeded examine the given context and see if it was canceled or timed-out.
// if it has timed out, the function returns contextExceeded=true and contextError = nil.
// if it's a non-timeout error, the functions returns contextExceeded=false and contextError = error.
// otherwise, the function returns the contextExceeded=false and contextError = nil.
func hasContextDeadlineExceeded(ctx context.Context) (contextExceeded bool, contextError error) {
	// have we timed-out / canceled by that point ?
	select {
	case <-ctx.Done():
		contextError = ctx.Err()
		if contextError == context.DeadlineExceeded {
			contextExceeded = true
			contextError = nil
			return
		}
	default:
	}
	return
}<|MERGE_RESOLUTION|>--- conflicted
+++ resolved
@@ -98,7 +98,6 @@
 	return len(chunk.Balances) == 0 && len(chunk.KVs) == 0
 }
 
-<<<<<<< HEAD
 type catchpointStateProofVerificationContext struct {
 	_struct struct{}                                   `codec:",omitempty,omitemptyarray"`
 	Data    []ledgercore.StateProofVerificationContext `codec:"spd,allocbound=StateProofVerificationContextPerCatchpointFile"`
@@ -108,15 +107,11 @@
 	return protocol.StateProofVerCtx, protocol.Encode(&data)
 }
 
-func makeCatchpointWriter(ctx context.Context, filePath string, tx *sql.Tx, maxResourcesPerChunk int) (*catchpointWriter, error) {
-	arw := store.NewAccountsSQLReaderWriter(tx)
-=======
 func makeCatchpointWriter(ctx context.Context, filePath string, tx store.TransactionScope, maxResourcesPerChunk int) (*catchpointWriter, error) {
 	arw, err := tx.MakeAccountsReaderWriter()
 	if err != nil {
 		return nil, err
 	}
->>>>>>> b84f9809
 
 	totalAccounts, err := arw.TotalAccounts(ctx)
 	if err != nil {
