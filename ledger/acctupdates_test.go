--- conflicted
+++ resolved
@@ -2022,15 +2022,6 @@
 		// test 1: modify state as needed for the tests: create, delete, create
 		// expect no errors on accounts writing
 		if i == 1 {
-<<<<<<< HEAD
-			updates.UpsertAssetResource(addr, aidx, ledgercore.AssetParamsDelta{}, ledgercore.AssetHoldingDelta{Holding: &basics.AssetHolding{Amount: 100}})
-		}
-		if i == 2 {
-			updates.UpsertAssetResource(addr, aidx, ledgercore.AssetParamsDelta{}, ledgercore.AssetHoldingDelta{Deleted: true})
-		}
-		if i == 3 {
-			updates.UpsertAssetResource(addr, aidx, ledgercore.AssetParamsDelta{}, ledgercore.AssetHoldingDelta{Holding: &basics.AssetHolding{Amount: 200}})
-=======
 			updates.Upsert(addr1, ledgercore.AccountData{AccountBaseData: ledgercore.AccountBaseData{MicroAlgos: basics.MicroAlgos{Raw: 1000000}, TotalAssets: 1}})
 			updates.UpsertAssetHolding(addr1, aidx, &basics.AssetHolding{Amount: 100})
 		}
@@ -2062,7 +2053,6 @@
 			// transfer back: asset holding record incorrectly clears params record
 			updates.UpsertAssetHolding(addr2, aidx2, &basics.AssetHolding{Amount: 99})
 			updates.UpsertAssetHolding(addr1, aidx2, &basics.AssetHolding{Amount: 901})
->>>>>>> eef64066
 		}
 
 		prevTotals, err := au.Totals(basics.Round(i - 1))
