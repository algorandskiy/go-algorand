// Copyright (C) 2019-2022 Algorand, Inc.
// This file is part of go-algorand
//
// go-algorand is free software: you can redistribute it and/or modify
// it under the terms of the GNU Affero General Public License as
// published by the Free Software Foundation, either version 3 of the
// License, or (at your option) any later version.
//
// go-algorand is distributed in the hope that it will be useful,
// but WITHOUT ANY WARRANTY; without even the implied warranty of
// MERCHANTABILITY or FITNESS FOR A PARTICULAR PURPOSE.  See the
// GNU Affero General Public License for more details.
//
// You should have received a copy of the GNU Affero General Public License
// along with go-algorand.  If not, see <https://www.gnu.org/licenses/>.

package ledger

import (
	"bytes"
	"context"
	"database/sql"
	"errors"
	"fmt"
	"io/ioutil"
	"os"
	"runtime"
	"strings"
	"sync"
	"testing"
	"time"

	"github.com/stretchr/testify/require"

	"github.com/algorand/go-algorand/config"
	"github.com/algorand/go-algorand/crypto"
	"github.com/algorand/go-algorand/data/basics"
	"github.com/algorand/go-algorand/data/bookkeeping"
	"github.com/algorand/go-algorand/ledger/internal"
	"github.com/algorand/go-algorand/ledger/ledgercore"
	ledgertesting "github.com/algorand/go-algorand/ledger/testing"
	"github.com/algorand/go-algorand/logging"
	"github.com/algorand/go-algorand/protocol"
	"github.com/algorand/go-algorand/test/partitiontest"
	"github.com/algorand/go-algorand/util/db"
)

var testPoolAddr = basics.Address{0xff, 0xff, 0xff, 0xff, 0xff, 0xff, 0xff, 0xff, 0xff, 0xff, 0xff, 0xff, 0xff, 0xff, 0xff, 0xff, 0xff, 0xff, 0xff, 0xff, 0xff, 0xff, 0xff, 0xff, 0xff, 0xff, 0xff, 0xff, 0xff, 0xff, 0xff, 0xff}
var testSinkAddr = basics.Address{0x2c, 0x2a, 0x6c, 0xe9, 0xa9, 0xa7, 0xc2, 0x8c, 0x22, 0x95, 0xfd, 0x32, 0x4f, 0x77, 0xa5, 0x4, 0x8b, 0x42, 0xc2, 0xb7, 0xa8, 0x54, 0x84, 0xb6, 0x80, 0xb1, 0xe1, 0x3d, 0x59, 0x9b, 0xeb, 0x36}

type mockLedgerForTracker struct {
	dbs              db.Pair
	blocks           []blockEntry
	deltas           []ledgercore.StateDelta
	log              logging.Logger
	filename         string
	inMemory         bool
	consensusParams  config.ConsensusParams
	consensusVersion protocol.ConsensusVersion
	accts            map[basics.Address]basics.AccountData

	// trackerRegistry manages persistence into DB so we have to have it here even for a single tracker test
	trackers trackerRegistry
}

func accumulateTotals(t testing.TB, consensusVersion protocol.ConsensusVersion, accts []map[basics.Address]ledgercore.AccountData, rewardLevel uint64) (totals ledgercore.AccountTotals) {
	var ot basics.OverflowTracker
	proto := config.Consensus[consensusVersion]
	totals.RewardsLevel = rewardLevel
	for _, ar := range accts {
		for _, data := range ar {
			totals.AddAccount(proto, data, &ot)
		}
	}
	require.False(t, ot.Overflowed)
	return
}

func makeMockLedgerForTrackerWithLogger(t testing.TB, inMemory bool, initialBlocksCount int, consensusVersion protocol.ConsensusVersion, accts []map[basics.Address]basics.AccountData, l logging.Logger) *mockLedgerForTracker {
	dbs, fileName := dbOpenTest(t, inMemory)
	dbs.Rdb.SetLogger(l)
	dbs.Wdb.SetLogger(l)

	blocks := randomInitChain(consensusVersion, initialBlocksCount)
	deltas := make([]ledgercore.StateDelta, initialBlocksCount)

	newAccts := make([]map[basics.Address]ledgercore.AccountData, len(accts))
	for idx, update := range accts {
		newAcct := make(map[basics.Address]ledgercore.AccountData, len(update))
		for addr, bad := range update {
			newAcct[addr] = ledgercore.ToAccountData(bad)
		}
		newAccts[idx] = newAcct
	}
	totals := accumulateTotals(t, consensusVersion, newAccts, 0)
	for i := range deltas {
		deltas[i] = ledgercore.StateDelta{
			Hdr:    &bookkeeping.BlockHeader{},
			Totals: totals,
		}
	}
	return &mockLedgerForTracker{dbs: dbs, log: l, filename: fileName, inMemory: inMemory, blocks: blocks, deltas: deltas, consensusParams: config.Consensus[consensusVersion], consensusVersion: consensusVersion, accts: accts[0]}

}

func makeMockLedgerForTracker(t testing.TB, inMemory bool, initialBlocksCount int, consensusVersion protocol.ConsensusVersion, accts []map[basics.Address]basics.AccountData) *mockLedgerForTracker {
	dblogger := logging.TestingLog(t)
	dblogger.SetLevel(logging.Info)

	return makeMockLedgerForTrackerWithLogger(t, inMemory, initialBlocksCount, consensusVersion, accts, dblogger)
}

// fork creates another database which has the same content as the current one. Works only for non-memory databases.
func (ml *mockLedgerForTracker) fork(t testing.TB) *mockLedgerForTracker {
	if ml.inMemory {
		return nil
	}
	// create a new random file name.
	fn := fmt.Sprintf("%s.%d", strings.ReplaceAll(t.Name(), "/", "."), crypto.RandUint64())

	dblogger := logging.TestingLog(t)
	dblogger.SetLevel(logging.Info)
	newLedgerTracker := &mockLedgerForTracker{
		inMemory: false,
		log:      dblogger,
		blocks:   make([]blockEntry, len(ml.blocks)),
		deltas:   make([]ledgercore.StateDelta, len(ml.deltas)),
		accts:    make(map[basics.Address]basics.AccountData),
		filename: fn,
	}
	for k, v := range ml.accts {
		newLedgerTracker.accts[k] = v
	}
	copy(newLedgerTracker.blocks, ml.blocks)
	copy(newLedgerTracker.deltas, ml.deltas)

	// calling Vacuum implies flushing the database content to disk..
	ml.dbs.Wdb.Vacuum(context.Background())
	// copy the database files.
	for _, ext := range []string{"", "-shm", "-wal"} {
		bytes, err := ioutil.ReadFile(ml.filename + ext)
		require.NoError(t, err)
		err = ioutil.WriteFile(newLedgerTracker.filename+ext, bytes, 0600)
		require.NoError(t, err)
	}
	dbs, err := db.OpenPair(newLedgerTracker.filename, false)
	require.NoError(t, err)
	dbs.Rdb.SetLogger(dblogger)
	dbs.Wdb.SetLogger(dblogger)

	newLedgerTracker.dbs = dbs
	return newLedgerTracker
}

func (ml *mockLedgerForTracker) Close() {
	ml.trackers.close()

	ml.dbs.Close()
	// delete the database files of non-memory instances.
	if !ml.inMemory {
		os.Remove(ml.filename)
		os.Remove(ml.filename + "-shm")
		os.Remove(ml.filename + "-wal")
	}
}

func (ml *mockLedgerForTracker) Latest() basics.Round {
	return basics.Round(len(ml.blocks)) - 1
}

func (ml *mockLedgerForTracker) addMockBlock(be blockEntry, delta ledgercore.StateDelta) error {
	ml.blocks = append(ml.blocks, be)
	ml.deltas = append(ml.deltas, delta)
	return nil
}

func (ml *mockLedgerForTracker) trackerEvalVerified(blk bookkeeping.Block, accUpdatesLedger internal.LedgerForEvaluator) (ledgercore.StateDelta, error) {
	// support returning the deltas if the client explicitly provided them by calling addMockBlock, otherwise,
	// just return an empty state delta ( since the client clearly didn't care about these )
	if len(ml.deltas) > int(blk.Round()) {
		return ml.deltas[uint64(blk.Round())], nil
	}
	return ledgercore.StateDelta{
		Hdr: &bookkeeping.BlockHeader{},
	}, nil
}

func (ml *mockLedgerForTracker) Block(rnd basics.Round) (bookkeeping.Block, error) {
	if rnd > ml.Latest() {
		return bookkeeping.Block{}, fmt.Errorf("rnd %d out of bounds", rnd)
	}

	return ml.blocks[int(rnd)].block, nil
}

func (ml *mockLedgerForTracker) BlockHdr(rnd basics.Round) (bookkeeping.BlockHeader, error) {
	if rnd > ml.Latest() {
		return bookkeeping.BlockHeader{}, fmt.Errorf("rnd %d out of bounds", rnd)
	}

	return ml.blocks[int(rnd)].block.BlockHeader, nil
}

func (ml *mockLedgerForTracker) trackerDB() db.Pair {
	return ml.dbs
}

func (ml *mockLedgerForTracker) blockDB() db.Pair {
	return db.Pair{}
}

func (ml *mockLedgerForTracker) trackerLog() logging.Logger {
	return ml.log
}

func (ml *mockLedgerForTracker) GenesisHash() crypto.Digest {
	if len(ml.blocks) > 0 {
		return ml.blocks[0].block.GenesisHash()
	}
	return crypto.Digest{}
}

func (ml *mockLedgerForTracker) GenesisProto() config.ConsensusParams {
	return ml.consensusParams
}

func (ml *mockLedgerForTracker) GenesisProtoVersion() protocol.ConsensusVersion {
	return ml.consensusVersion
}

func (ml *mockLedgerForTracker) GenesisAccounts() map[basics.Address]basics.AccountData {
	return ml.accts
}

// this function used to be in acctupdates.go, but we were never using it for production purposes. This
// function has a conceptual flaw in that it attempts to load the entire balances into memory. This might
// not work if we have large number of balances. On these unit testing, however, it's not the case, and it's
// safe to call it.
func (au *accountUpdates) allBalances(rnd basics.Round) (bals map[basics.Address]basics.AccountData, err error) {
	au.accountsMu.RLock()
	defer au.accountsMu.RUnlock()
	offsetLimit, err := au.roundOffset(rnd)

	if err != nil {
		return
	}

	err = au.dbs.Rdb.Atomic(func(ctx context.Context, tx *sql.Tx) error {
		var err0 error
		bals, err0 = accountsAll(tx)
		return err0
	})
	if err != nil {
		return
	}

	for offset := uint64(0); offset < offsetLimit; offset++ {
		deltas := au.deltas[offset]
		bals = ledgercore.AccumulateDeltas(bals, deltas)
	}
	return
}

func newAcctUpdates(tb testing.TB, l *mockLedgerForTracker, conf config.Local, dbPathPrefix string) (*accountUpdates, *onlineAccounts) {
	au := &accountUpdates{}
	au.initialize(conf)
	ao := &onlineAccounts{}
	ao.initialize(conf)

	_, err := trackerDBInitialize(l, false, ".")
	require.NoError(tb, err)

	l.trackers.initialize(l, []ledgerTracker{au, ao}, conf)
	err = l.trackers.loadFromDisk(l)
	require.NoError(tb, err)

	return au, ao
}

func checkAcctUpdates(t *testing.T, au *accountUpdates, ao *onlineAccounts, base basics.Round, latestRnd basics.Round, accts []map[basics.Address]basics.AccountData, rewards []uint64, proto config.ConsensusParams) {
	latest := au.latest()
	require.Equal(t, latestRnd, latest)

	_, err := ao.OnlineTotals(latest + 1)
	require.Error(t, err)

	var validThrough basics.Round
	_, validThrough, err = au.LookupWithoutRewards(latest+1, ledgertesting.RandomAddress())
	require.Error(t, err)
	require.Equal(t, basics.Round(0), validThrough)

	if base > 0 {
		_, err := ao.OnlineTotals(base - basics.Round(ao.maxBalLookback()))
		require.Error(t, err)

		_, validThrough, err = au.LookupWithoutRewards(base-1, ledgertesting.RandomAddress())
		require.Error(t, err)
		require.Equal(t, basics.Round(0), validThrough)
	}

	roundsRanges := []struct {
		start, end basics.Round
	}{}

	// running the checkAcctUpdates on the entire range of base..latestRnd is too slow, and unlikely to help us
	// to trap a regression ( might be a good to find where the regression started ). so, for
	// performance reasons, we're going to run it againt the first and last 5 rounds, plus few rounds
	// in between.
	if latestRnd-base <= 10 {
		roundsRanges = append(roundsRanges, struct{ start, end basics.Round }{base, latestRnd})
	} else {
		roundsRanges = append(roundsRanges, struct{ start, end basics.Round }{base, base + 5})
		roundsRanges = append(roundsRanges, struct{ start, end basics.Round }{latestRnd - 5, latestRnd})
		for i := base + 5; i < latestRnd-5; i += 1 + (latestRnd-base-10)/10 {
			roundsRanges = append(roundsRanges, struct{ start, end basics.Round }{i, i + 1})
		}
	}
	for _, roundRange := range roundsRanges {
		for rnd := roundRange.start; rnd <= roundRange.end; rnd++ {
			var totalOnline, totalOffline, totalNotPart uint64

			for addr, data := range accts[rnd] {
				d, validThrough, err := au.LookupWithoutRewards(rnd, addr)
				require.NoError(t, err)
				require.Equal(t, d, ledgercore.ToAccountData(data))
				require.GreaterOrEqualf(t, uint64(validThrough), uint64(rnd), fmt.Sprintf("validThrough :%v\nrnd :%v\n", validThrough, rnd))
				// TODO: make lookupOnlineAccountData returning extended version of ledgercore.VotingData ?
				od, err := ao.lookupOnlineAccountData(rnd, addr)
				require.NoError(t, err)
				require.Equal(t, od.VoteID, data.VoteID)
				require.Equal(t, od.SelectionID, data.SelectionID)
				require.Equal(t, od.VoteFirstValid, data.VoteFirstValid)
				require.Equal(t, od.VoteLastValid, data.VoteLastValid)
				require.Equal(t, od.VoteKeyDilution, data.VoteKeyDilution)

				rewardsDelta := rewards[rnd] - d.RewardsBase
				switch d.Status {
				case basics.Online:
					totalOnline += d.MicroAlgos.Raw
					totalOnline += (d.MicroAlgos.Raw / proto.RewardUnit) * rewardsDelta
				case basics.Offline:
					totalOffline += d.MicroAlgos.Raw
					totalOffline += (d.MicroAlgos.Raw / proto.RewardUnit) * rewardsDelta
				case basics.NotParticipating:
					totalNotPart += d.MicroAlgos.Raw
				default:
					t.Errorf("unknown status %v", d.Status)
				}
			}

			all, err := au.allBalances(rnd)
			require.NoError(t, err)
			bll := accts[rnd]
			require.Equal(t, all, bll)

			totals, err := ao.OnlineTotals(rnd)
			require.NoError(t, err)
			require.Equal(t, totals.Raw, totalOnline)

			d, validThrough, err := au.LookupWithoutRewards(rnd, ledgertesting.RandomAddress())
			require.NoError(t, err)
			require.GreaterOrEqualf(t, uint64(validThrough), uint64(rnd), fmt.Sprintf("validThrough :%v\nrnd :%v\n", validThrough, rnd))
			require.Equal(t, d, ledgercore.AccountData{})
			od, err := ao.lookupOnlineAccountData(rnd, ledgertesting.RandomAddress())
			require.NoError(t, err)
			require.Equal(t, od, ledgercore.OnlineAccountData{})
		}
	}
	checkAcctUpdatesConsistency(t, au, latestRnd)
	checkOnlineAcctUpdatesConsistency(t, ao, latestRnd)
}

func checkAcctUpdatesConsistency(t *testing.T, au *accountUpdates, rnd basics.Round) {
	accounts := make(map[basics.Address]modifiedAccount)
	resources := make(resourcesUpdates)

	for _, rdelta := range au.deltas {
		for i := 0; i < rdelta.Len(); i++ {
			addr, adelta := rdelta.GetByIdx(i)
			macct := accounts[addr]
			macct.data = adelta
			macct.ndeltas++
			accounts[addr] = macct
		}

		for _, rec := range rdelta.GetAllAppResources() {
			key := accountCreatable{rec.Addr, basics.CreatableIndex(rec.Aidx)}
			entry, _ := resources.get(key)
			entry.resource.AppLocalState = rec.State.LocalState
			entry.resource.AppParams = rec.Params.Params
			entry.ndeltas++
			resources[key] = entry
		}
		for _, rec := range rdelta.GetAllAssetResources() {
			key := accountCreatable{rec.Addr, basics.CreatableIndex(rec.Aidx)}
			entry, _ := resources.get(key)
			entry.resource.AssetHolding = rec.Holding.Holding
			entry.resource.AssetParams = rec.Params.Params
			entry.ndeltas++
			resources[key] = entry
		}
	}

	require.Equal(t, au.accounts, accounts)
	require.Equal(t, au.resources, resources)

	latest := au.deltas[len(au.deltas)-1]
	for i := 0; i < latest.Len(); i++ {
		addr, acct := latest.GetByIdx(i)
		d, r, withoutRewards, err := au.lookupLatest(addr)
		require.NoError(t, err)
		require.Equal(t, rnd, r)
		require.Equal(t, int(acct.TotalAppParams), len(d.AppParams))
		require.Equal(t, int(acct.TotalAssetParams), len(d.AssetParams))
		require.Equal(t, int(acct.TotalAppLocalStates), len(d.AppLocalStates))
		require.Equal(t, int(acct.TotalAssets), len(d.Assets))
		// check "withoutRewards" matches result of LookupWithoutRewards
		d2, r2, err2 := au.LookupWithoutRewards(r, addr)
		require.NoError(t, err2)
		require.Equal(t, r2, r)
		require.Equal(t, withoutRewards, d2.MicroAlgos)
	}
}

func checkOnlineAcctUpdatesConsistency(t *testing.T, ao *onlineAccounts, rnd basics.Round) {
	accounts := make(map[basics.Address]modifiedOnlineAccount)

	for _, rdelta := range ao.deltas {
		for i := 0; i < rdelta.Len(); i++ {
			addr, adelta := rdelta.GetByIdx(i)
			macct := accounts[addr]
			macct.data = adelta
			macct.ndeltas++
			accounts[addr] = macct
		}
	}

	require.Equal(t, ao.accounts, accounts)

	latest := ao.deltas[len(ao.deltas)-1]
	for i := 0; i < latest.Len(); i++ {
		addr, acct := latest.GetByIdx(i)
		od, err := ao.lookupOnlineAccountData(rnd, addr)
		require.NoError(t, err)
		require.Equal(t, acct.VoteID, od.VoteID)
		require.Equal(t, acct.SelectionID, od.SelectionID)
		require.Equal(t, acct.VoteFirstValid, od.VoteFirstValid)
		require.Equal(t, acct.VoteLastValid, od.VoteLastValid)
		require.Equal(t, acct.VoteKeyDilution, od.VoteKeyDilution)
	}
}

func TestAcctUpdates(t *testing.T) {
	partitiontest.PartitionTest(t)

	if runtime.GOARCH == "arm" || runtime.GOARCH == "arm64" {
		t.Skip("This test is too slow on ARM and causes travis builds to time out")
	}
	proto := config.Consensus[protocol.ConsensusCurrentVersion]

	conf := config.GetDefaultLocal()
	for _, lookback := range []uint64{conf.MaxAcctLookback, proto.MaxBalLookback} {
		t.Run(fmt.Sprintf("lookback=%d", lookback), func(t *testing.T) {

			conf.MaxAcctLookback = lookback

			accts := []map[basics.Address]basics.AccountData{ledgertesting.RandomAccounts(20, true)}
			rewardsLevels := []uint64{0}

			pooldata := basics.AccountData{}
			pooldata.MicroAlgos.Raw = 1000 * 1000 * 1000 * 1000
			pooldata.Status = basics.NotParticipating
			accts[0][testPoolAddr] = pooldata

			sinkdata := basics.AccountData{}
			sinkdata.MicroAlgos.Raw = 1000 * 1000 * 1000 * 1000
			sinkdata.Status = basics.NotParticipating
			accts[0][testSinkAddr] = sinkdata

			initialBlocksCount := int(lookback)
			ml := makeMockLedgerForTracker(t, true, initialBlocksCount, protocol.ConsensusCurrentVersion, accts)
			defer ml.Close()

			au, ao := newAcctUpdates(t, ml, conf, ".")
			defer au.close()
			defer ao.close()

			// cover 10 genesis blocks
			rewardLevel := uint64(0)
			for i := 1; i < initialBlocksCount; i++ {
				accts = append(accts, accts[0])
				rewardsLevels = append(rewardsLevels, rewardLevel)
			}

			checkAcctUpdates(t, au, ao, 0, basics.Round(initialBlocksCount-1), accts, rewardsLevels, proto)

			// lastCreatableID stores asset or app max used index to get rid of conflicts
			lastCreatableID := crypto.RandUint64() % 512
			knownCreatables := make(map[basics.CreatableIndex]bool)

			maxLookback := conf.MaxAcctLookback

			start := basics.Round(initialBlocksCount)
			end := basics.Round(maxLookback + 15)
			for i := start; i < end; i++ {
				rewardLevelDelta := crypto.RandUint64() % 5
				rewardLevel += rewardLevelDelta
				var updates ledgercore.AccountDeltas
				var totals map[basics.Address]ledgercore.AccountData
				base := accts[i-1]
				updates, totals, lastCreatableID = ledgertesting.RandomDeltasBalancedFull(1, base, rewardLevel, lastCreatableID)
				prevRound, prevTotals, err := au.LatestTotals()
				require.Equal(t, i-1, prevRound)
				require.NoError(t, err)

				newPool := totals[testPoolAddr]
				newPool.MicroAlgos.Raw -= prevTotals.RewardUnits() * rewardLevelDelta
				updates.Upsert(testPoolAddr, newPool)
				totals[testPoolAddr] = newPool
				newAccts := applyPartialDeltas(base, updates)

				blk := bookkeeping.Block{
					BlockHeader: bookkeeping.BlockHeader{
						Round: basics.Round(i),
					},
				}
				blk.RewardsLevel = rewardLevel
				blk.CurrentProtocol = protocol.ConsensusCurrentVersion

				delta := ledgercore.MakeStateDelta(&blk.BlockHeader, 0, updates.Len(), 0)
				delta.Accts.MergeAccounts(updates)
				delta.Creatables = creatablesFromUpdates(base, updates, knownCreatables)

				delta.Totals = accumulateTotals(t, protocol.ConsensusCurrentVersion, []map[basics.Address]ledgercore.AccountData{totals}, rewardLevel)
				ml.trackers.newBlock(blk, delta)
				accts = append(accts, newAccts)
				rewardsLevels = append(rewardsLevels, rewardLevel)

				// checkAcctUpdates is kind of slow because of amount of data it needs to compare
				// instead, compare at start, end in between approx 10 rounds
				if i == start || i == end-1 || crypto.RandUint64()%10 == 0 || lookback < 10 {
					checkAcctUpdates(t, au, ao, 0, i, accts, rewardsLevels, proto)
				}
			}
			for i := basics.Round(0); i < 15; i++ {
				// Clear the timer to ensure a flush
				ml.trackers.lastFlushTime = time.Time{}

				ml.trackers.committedUpTo(basics.Round(maxLookback) + i)
				ml.trackers.waitAccountsWriting()
				checkAcctUpdates(t, au, ao, i, basics.Round(maxLookback+14), accts, rewardsLevels, proto)
			}

			// check the account totals.
			var dbRound basics.Round
			err := ml.dbs.Rdb.Atomic(func(ctx context.Context, tx *sql.Tx) (err error) {
				dbRound, err = accountsRound(tx)
				return
			})
			require.NoError(t, err)

			var updates ledgercore.AccountDeltas
			for addr, acctData := range accts[dbRound] {
				updates.Upsert(addr, ledgercore.ToAccountData(acctData))
			}

			expectedTotals := ledgertesting.CalculateNewRoundAccountTotals(t, updates, rewardsLevels[dbRound], proto, nil, ledgercore.AccountTotals{})
			var actualTotals ledgercore.AccountTotals
			err = ml.dbs.Rdb.Atomic(func(ctx context.Context, tx *sql.Tx) (err error) {
				actualTotals, err = accountsTotals(tx, false)
				return
			})
			require.NoError(t, err)
			require.Equal(t, expectedTotals, actualTotals)
		})
	}
}

// TestAcctUpdatesFastUpdates tests catchpoint label writing datarace
func TestAcctUpdatesFastUpdates(t *testing.T) {
	partitiontest.PartitionTest(t)

	if runtime.GOARCH == "arm" || runtime.GOARCH == "arm64" {
		t.Skip("This test is too slow on ARM and causes travis builds to time out")
	}
	proto := config.Consensus[protocol.ConsensusCurrentVersion]

	accts := []map[basics.Address]basics.AccountData{ledgertesting.RandomAccounts(20, true)}
	rewardsLevels := []uint64{0}

	pooldata := basics.AccountData{}
	pooldata.MicroAlgos.Raw = 1000 * 1000 * 1000 * 1000
	pooldata.Status = basics.NotParticipating
	accts[0][testPoolAddr] = pooldata

	sinkdata := basics.AccountData{}
	sinkdata.MicroAlgos.Raw = 1000 * 1000 * 1000 * 1000
	sinkdata.Status = basics.NotParticipating
	accts[0][testSinkAddr] = sinkdata

	conf := config.GetDefaultLocal()
	conf.CatchpointInterval = 1
	initialBlocksCount := int(conf.MaxAcctLookback)
	ml := makeMockLedgerForTracker(t, true, initialBlocksCount, protocol.ConsensusCurrentVersion, accts)
	defer ml.Close()

	au, ao := newAcctUpdates(t, ml, conf, ".")
	defer au.close()
	defer ao.close()

	// cover 10 genesis blocks
	rewardLevel := uint64(0)
	for i := 1; i < initialBlocksCount; i++ {
		accts = append(accts, accts[0])
		rewardsLevels = append(rewardsLevels, rewardLevel)
	}

	checkAcctUpdates(t, au, ao, 0, basics.Round(initialBlocksCount)-1, accts, rewardsLevels, proto)

	wg := sync.WaitGroup{}

	for i := basics.Round(initialBlocksCount); i < basics.Round(proto.CatchpointLookback+15); i++ {
		rewardLevelDelta := crypto.RandUint64() % 5
		rewardLevel += rewardLevelDelta
		updates, totals := ledgertesting.RandomDeltasBalanced(1, accts[i-1], rewardLevel)
		prevRound, prevTotals, err := au.LatestTotals()
		require.Equal(t, i-1, prevRound)
		require.NoError(t, err)

		newPool := totals[testPoolAddr]
		newPool.MicroAlgos.Raw -= prevTotals.RewardUnits() * rewardLevelDelta
		updates.Upsert(testPoolAddr, newPool)
		totals[testPoolAddr] = newPool
		newAccts := applyPartialDeltas(accts[i-1], updates)

		blk := bookkeeping.Block{
			BlockHeader: bookkeeping.BlockHeader{
				Round: basics.Round(i),
			},
		}
		blk.RewardsLevel = rewardLevel
		blk.CurrentProtocol = protocol.ConsensusCurrentVersion

		delta := ledgercore.MakeStateDelta(&blk.BlockHeader, 0, updates.Len(), 0)
		delta.Accts.MergeAccounts(updates)
		ml.trackers.newBlock(blk, delta)
		accts = append(accts, newAccts)
		rewardsLevels = append(rewardsLevels, rewardLevel)

		wg.Add(1)
		go func(round basics.Round) {
			defer wg.Done()
			ml.trackers.committedUpTo(round)
		}(i)
	}
	wg.Wait()
}

func BenchmarkBalancesChanges(b *testing.B) {
	if runtime.GOARCH == "arm" || runtime.GOARCH == "arm64" {
		b.Skip("This test is too slow on ARM and causes travis builds to time out")
	}
	if b.N < 100 {
		b.N = 50
	}
	protocolVersion := protocol.ConsensusCurrentVersion

	initialRounds := uint64(1)

	accountsCount := 5000
	accts := []map[basics.Address]basics.AccountData{ledgertesting.RandomAccounts(accountsCount, true)}
	rewardsLevels := []uint64{0}

	pooldata := basics.AccountData{}
	pooldata.MicroAlgos.Raw = 1000 * 1000 * 1000 * 1000 * 1000 * 1000
	pooldata.Status = basics.NotParticipating
	accts[0][testPoolAddr] = pooldata

	sinkdata := basics.AccountData{}
	sinkdata.MicroAlgos.Raw = 1000 * 1000 * 1000 * 1000
	sinkdata.Status = basics.NotParticipating
	accts[0][testSinkAddr] = sinkdata

	ml := makeMockLedgerForTracker(b, true, int(initialRounds), protocolVersion, accts)
	defer ml.Close()

	conf := config.GetDefaultLocal()
	maxAcctLookback := conf.MaxAcctLookback
	au, ao := newAcctUpdates(b, ml, conf, ".")
	defer au.close()
	defer ao.close()

	// cover initialRounds genesis blocks
	rewardLevel := uint64(0)
	for i := 1; i < int(initialRounds); i++ {
		accts = append(accts, accts[0])
		rewardsLevels = append(rewardsLevels, rewardLevel)
	}

	for i := basics.Round(initialRounds); i < basics.Round(maxAcctLookback+uint64(b.N)); i++ {
		rewardLevelDelta := crypto.RandUint64() % 5
		rewardLevel += rewardLevelDelta
		accountChanges := 0
		if i <= basics.Round(initialRounds)+basics.Round(b.N) {
			accountChanges = accountsCount - 2 - int(basics.Round(maxAcctLookback+uint64(b.N))+i)
		}

		updates, totals := ledgertesting.RandomDeltasBalanced(accountChanges, accts[i-1], rewardLevel)
		prevRound, prevTotals, err := au.LatestTotals()
		require.Equal(b, i-1, prevRound)
		require.NoError(b, err)

		newPool := totals[testPoolAddr]
		newPool.MicroAlgos.Raw -= prevTotals.RewardUnits() * rewardLevelDelta
		updates.Upsert(testPoolAddr, newPool)
		totals[testPoolAddr] = newPool
		newAccts := applyPartialDeltas(accts[i-1], updates)

		blk := bookkeeping.Block{
			BlockHeader: bookkeeping.BlockHeader{
				Round: basics.Round(i),
			},
		}
		blk.RewardsLevel = rewardLevel
		blk.CurrentProtocol = protocolVersion

		delta := ledgercore.MakeStateDelta(&blk.BlockHeader, 0, updates.Len(), 0)
		delta.Accts.MergeAccounts(updates)
		ml.trackers.newBlock(blk, delta)
		accts = append(accts, newAccts)
		rewardsLevels = append(rewardsLevels, rewardLevel)
	}
	for i := maxAcctLookback; i < maxAcctLookback+initialRounds; i++ {
		// Clear the timer to ensure a flush
		ml.trackers.lastFlushTime = time.Time{}
		ml.trackers.committedUpTo(basics.Round(i))
	}
	ml.trackers.waitAccountsWriting()
	b.ResetTimer()
	startTime := time.Now()
	for i := maxAcctLookback + initialRounds; i < maxAcctLookback+uint64(b.N); i++ {
		// Clear the timer to ensure a flush
		ml.trackers.lastFlushTime = time.Time{}
		ml.trackers.committedUpTo(basics.Round(i))
	}
	ml.trackers.waitAccountsWriting()
	deltaTime := time.Since(startTime)
	if deltaTime > time.Second {
		return
	}
	// we want to fake the N to reflect the time it took us, if we were to wait an entire second.
	singleIterationTime := deltaTime / time.Duration(uint64(b.N)-initialRounds)
	b.N = int(time.Second / singleIterationTime)
	// and now, wait for the reminder of the second.
	time.Sleep(time.Second - deltaTime)

}

func BenchmarkCalibrateNodesPerPage(b *testing.B) {
	b.Skip("This benchmark was used to tune up the NodesPerPage; it's not really useful otherwise")
	defaultNodesPerPage := merkleCommitterNodesPerPage
	for nodesPerPage := 32; nodesPerPage < 300; nodesPerPage++ {
		b.Run(fmt.Sprintf("Test_merkleCommitterNodesPerPage_%d", nodesPerPage), func(b *testing.B) {
			merkleCommitterNodesPerPage = int64(nodesPerPage)
			BenchmarkBalancesChanges(b)
		})
	}
	merkleCommitterNodesPerPage = defaultNodesPerPage
}

func BenchmarkCalibrateCacheNodeSize(b *testing.B) {
	//b.Skip("This benchmark was used to tune up the trieCachedNodesCount; it's not really useful otherwise")
	defaultTrieCachedNodesCount := trieCachedNodesCount
	for cacheSize := 3000; cacheSize < 50000; cacheSize += 1000 {
		b.Run(fmt.Sprintf("Test_cacheSize_%d", cacheSize), func(b *testing.B) {
			trieCachedNodesCount = cacheSize
			BenchmarkBalancesChanges(b)
		})
	}
	trieCachedNodesCount = defaultTrieCachedNodesCount
}

// TestLargeAccountCountCatchpointGeneration creates a ledger containing a large set of accounts ( i.e. 100K accounts )
// and attempts to have the accountUpdates create the associated catchpoint. It's designed precisely around setting an
// environment which would quickly ( i.e. after 32 rounds ) would start producing catchpoints.
func TestLargeAccountCountCatchpointGeneration(t *testing.T) {
	partitiontest.PartitionTest(t)

	if runtime.GOARCH == "arm" || runtime.GOARCH == "arm64" {
		t.Skip("This test is too slow on ARM and causes travis builds to time out")
	}

	// The next operations are heavy on the memory.
	// Garbage collection helps prevent trashing
	runtime.GC()

	// create new protocol version, which has lower lookback
	testProtocolVersion := protocol.ConsensusVersion("test-protocol-TestLargeAccountCountCatchpointGeneration")
	protoParams := config.Consensus[protocol.ConsensusCurrentVersion]
	// TODO: fix MaxBalLookback after updating catchpoint round
	protoParams.MaxBalLookback = 32
	protoParams.SeedLookback = 2
	protoParams.SeedRefreshInterval = 8
	config.Consensus[testProtocolVersion] = protoParams
	defer func() {
		delete(config.Consensus, testProtocolVersion)
		os.RemoveAll(CatchpointDirName)
	}()

	accts := []map[basics.Address]basics.AccountData{ledgertesting.RandomAccounts(100000, true)}
	rewardsLevels := []uint64{0}

	pooldata := basics.AccountData{}
	pooldata.MicroAlgos.Raw = 1000 * 1000 * 1000 * 1000
	pooldata.Status = basics.NotParticipating
	accts[0][testPoolAddr] = pooldata

	sinkdata := basics.AccountData{}
	sinkdata.MicroAlgos.Raw = 1000 * 1000 * 1000 * 1000
	sinkdata.Status = basics.NotParticipating
	accts[0][testSinkAddr] = sinkdata

	conf := config.GetDefaultLocal()
	conf.CatchpointInterval = 1
	conf.Archival = true
	initialBlocksCount := int(conf.MaxAcctLookback)
	ml := makeMockLedgerForTracker(t, true, initialBlocksCount, testProtocolVersion, accts)
	defer ml.Close()

	au, _ := newAcctUpdates(t, ml, conf, ".")
	defer au.close()

	// cover 10 genesis blocks
	rewardLevel := uint64(0)
	for i := 1; i < initialBlocksCount; i++ {
		accts = append(accts, accts[0])
		rewardsLevels = append(rewardsLevels, rewardLevel)
	}

	start := basics.Round(initialBlocksCount)
	end := basics.Round(protoParams.MaxBalLookback + 5)
	for i := start; i < end; i++ {
		rewardLevelDelta := crypto.RandUint64() % 5
		rewardLevel += rewardLevelDelta
		updates, totals := ledgertesting.RandomDeltasBalanced(1, accts[i-1], rewardLevel)

		prevRound, prevTotals, err := au.LatestTotals()
		require.Equal(t, i-1, prevRound)
		require.NoError(t, err)

		newPool := totals[testPoolAddr]
		newPool.MicroAlgos.Raw -= prevTotals.RewardUnits() * rewardLevelDelta
		updates.Upsert(testPoolAddr, newPool)
		totals[testPoolAddr] = newPool
		newAccts := applyPartialDeltas(accts[i-1], updates)

		blk := bookkeeping.Block{
			BlockHeader: bookkeeping.BlockHeader{
				Round: basics.Round(i),
			},
		}
		blk.RewardsLevel = rewardLevel
		blk.CurrentProtocol = testProtocolVersion

		delta := ledgercore.MakeStateDelta(&blk.BlockHeader, 0, updates.Len(), 0)
		delta.Accts.MergeAccounts(updates)
		ml.trackers.newBlock(blk, delta)
		accts = append(accts, newAccts)
		rewardsLevels = append(rewardsLevels, rewardLevel)

		ml.trackers.committedUpTo(i)
		if i%2 == 1 || i == end-1 {
			ml.trackers.waitAccountsWriting()
		}
	}

	// Garbage collection helps prevent trashing for next tests
	runtime.GC()
}

// The TestAcctUpdatesUpdatesCorrectness conduct a correctless test for the accounts update in the following way -
// Each account is initialized with 100 algos.
// On every round, each account move variable amount of funds to an accumulating account.
// The deltas for each accounts are picked by using the lookup method.
// At the end of the test, we verify that each account has the expected amount of algos.
// In addition, throughout the test, we check ( using lookup ) that the historical balances, *beyond* the
// lookback are generating either an error, or returning the correct amount.
func TestAcctUpdatesUpdatesCorrectness(t *testing.T) {
	partitiontest.PartitionTest(t)

	if runtime.GOARCH == "arm" || runtime.GOARCH == "arm64" {
		t.Skip("This test is too slow on ARM and causes travis builds to time out")
	}

	// create new protocol version, which has lower look back.
	testProtocolVersion := protocol.ConsensusCurrentVersion
	maxAcctLookback := config.GetDefaultLocal().MaxAcctLookback
	inMemory := true

	testFunction := func(t *testing.T) {
		accts := []map[basics.Address]basics.AccountData{ledgertesting.RandomAccounts(9, true)}

		pooldata := basics.AccountData{}
		pooldata.MicroAlgos.Raw = 1000 * 1000 * 1000 * 1000
		pooldata.Status = basics.NotParticipating
		accts[0][testPoolAddr] = pooldata

		sinkdata := basics.AccountData{}
		sinkdata.MicroAlgos.Raw = 1000 * 1000 * 1000 * 1000
		sinkdata.Status = basics.NotParticipating
		accts[0][testSinkAddr] = sinkdata

		ml := makeMockLedgerForTracker(t, inMemory, 10, testProtocolVersion, accts)
		defer ml.Close()

		var moneyAccounts []basics.Address

		for addr := range accts[0] {
			if bytes.Equal(addr[:], testPoolAddr[:]) || bytes.Equal(addr[:], testSinkAddr[:]) {
				continue
			}
			moneyAccounts = append(moneyAccounts, addr)
		}

		moneyAccountsExpectedAmounts := make([][]uint64, 0)
		// set all the accounts with 100 algos.
		for _, addr := range moneyAccounts {
			accountData := accts[0][addr]
			accountData.MicroAlgos.Raw = 100 * 1000000
			accts[0][addr] = accountData
		}

		conf := config.GetDefaultLocal()
		au, _ := newAcctUpdates(t, ml, conf, ".")
		// au, ao := newAcctUpdates(t, ml, conf, ".")
		defer au.close()

		// cover 10 genesis blocks
		rewardLevel := uint64(0)
		for i := 1; i < 10; i++ {
			accts = append(accts, accts[0])

		}
		for i := 0; i < 10; i++ {
			moneyAccountsExpectedAmounts = append(moneyAccountsExpectedAmounts, make([]uint64, len(moneyAccounts)))
			for j := range moneyAccounts {
				moneyAccountsExpectedAmounts[i][j] = 100 * 1000000
			}
		}

		i := basics.Round(10)
		roundCount := 50
		for ; i < basics.Round(10+roundCount); i++ {
			updates := make(map[basics.Address]ledgercore.AccountData)
			moneyAccountsExpectedAmounts = append(moneyAccountsExpectedAmounts, make([]uint64, len(moneyAccounts)))
			toAccount := moneyAccounts[0]
			toAccountDataOld, validThrough, err := au.LookupWithoutRewards(i-1, toAccount)
			require.NoError(t, err)
			require.Equal(t, i-1, validThrough)
			toAccountDataNew := toAccountDataOld

			for j := 1; j < len(moneyAccounts); j++ {
				fromAccount := moneyAccounts[j]

				fromAccountDataOld, validThrough, err := au.LookupWithoutRewards(i-1, fromAccount)
				require.NoError(t, err)
				require.Equal(t, i-1, validThrough)
				require.Equalf(t, moneyAccountsExpectedAmounts[i-1][j], fromAccountDataOld.MicroAlgos.Raw, "Account index : %d\nRound number : %d", j, i)

				fromAccountDataNew := fromAccountDataOld

				fromAccountDataNew.MicroAlgos.Raw -= uint64(i - 10)
				toAccountDataNew.MicroAlgos.Raw += uint64(i - 10)
				// data := ledgercore.AccountData{AccountBaseData: fromAccountDataNew}
				// if data.Status == basics.Online {
				// 	// pull voting data to make a consistent update
				// 	onlineData, err := ao.lookupOnlineAccountData(i-1, fromAccount)
				// 	require.NoError(t, err)
				// 	data.VotingData = onlineData.VotingData
				// }
				updates[fromAccount] = fromAccountDataNew

				moneyAccountsExpectedAmounts[i][j] = fromAccountDataNew.MicroAlgos.Raw
			}

			moneyAccountsExpectedAmounts[i][0] = moneyAccountsExpectedAmounts[i-1][0] + uint64(len(moneyAccounts)-1)*uint64(i-10)

			// force to perform a test that goes directly to disk, and see if it has the expected values.
			if uint64(i) > maxAcctLookback+3 {

				// check the status at a historical time:
				checkRound := uint64(i) - maxAcctLookback - 2

				testback := 1
				for j := 1; j < len(moneyAccounts); j++ {
					if checkRound < uint64(testback) {
						continue
					}
					acct, validThrough, err := au.LookupWithoutRewards(basics.Round(checkRound-uint64(testback)), moneyAccounts[j])
					// we might get an error like "round 2 before dbRound 5", which is the success case, so we'll ignore it.
					roundOffsetError := &RoundOffsetError{}
					if errors.As(err, &roundOffsetError) {
						require.Equal(t, basics.Round(0), validThrough)
						// verify it's the expected error and not anything else.
						require.Less(t, int64(roundOffsetError.round), int64(roundOffsetError.dbRound))
						if testback > 1 {
							testback--
						}
						continue
					}
					require.NoError(t, err)
					require.GreaterOrEqual(t, int64(validThrough), int64(basics.Round(checkRound-uint64(testback))))
					// if we received no error, we want to make sure the reported amount is correct.
					require.Equalf(t, moneyAccountsExpectedAmounts[checkRound-uint64(testback)][j], acct.MicroAlgos.Raw, "Account index : %d\nRound number : %d", j, checkRound)
					testback++
					j--
				}
			}

			// data := ledgercore.AccountData{AccountBaseData: toAccountDataNew}
			// if data.Status == basics.Online {
			// 	// pull voting data to make a consistent update
			// 	onlineData, err := ao.lookupOnlineAccountData(i-1, toAccount)
			// 	require.NoError(t, err)
			// 	data.VotingData = onlineData.VotingData
			// }
			updates[toAccount] = toAccountDataNew

			blk := bookkeeping.Block{
				BlockHeader: bookkeeping.BlockHeader{
					Round: basics.Round(i),
				},
			}
			blk.RewardsLevel = rewardLevel
			blk.CurrentProtocol = testProtocolVersion

			delta := ledgercore.MakeStateDelta(&blk.BlockHeader, 0, len(updates), 0)
			for addr, ad := range updates {
				delta.Accts.Upsert(addr, ad)
			}
			ml.trackers.newBlock(blk, delta)
			ml.trackers.committedUpTo(i)
		}
		lastRound := i - 1
		ml.trackers.waitAccountsWriting()

		for idx, addr := range moneyAccounts {
			balance, validThrough, err := au.LookupWithoutRewards(lastRound, addr)
			require.NoErrorf(t, err, "unable to retrieve balance for account idx %d %v", idx, addr)
			require.Equal(t, lastRound, validThrough)
			if idx != 0 {
				require.Equalf(t, 100*1000000-roundCount*(roundCount-1)/2, int(balance.MicroAlgos.Raw), "account idx %d %v has the wrong balance", idx, addr)
			} else {
				require.Equalf(t, 100*1000000+(len(moneyAccounts)-1)*roundCount*(roundCount-1)/2, int(balance.MicroAlgos.Raw), "account idx %d %v has the wrong balance", idx, addr)
			}

		}
	}

	t.Run("InMemoryDB", testFunction)
	inMemory = false
	t.Run("DiskDB", testFunction)
}

// listAndCompareComb lists the assets/applications and then compares against the expected
// It repeats with different combinations of the limit parameters
func listAndCompareComb(t *testing.T, au *accountUpdates, expected map[basics.CreatableIndex]ledgercore.ModifiedCreatable) {

	// test configuration parameters

	// pick the second largest index for the app and asset
	// This is to make sure exactly one element is left out
	// as a result of max index
	maxAss1 := basics.CreatableIndex(0)
	maxAss2 := basics.CreatableIndex(0)
	maxApp1 := basics.CreatableIndex(0)
	maxApp2 := basics.CreatableIndex(0)
	for a, b := range expected {
		// A moving window of the last two largest indexes: [maxAss1, maxAss2]
		if b.Ctype == basics.AssetCreatable {
			if maxAss2 < a {
				maxAss1 = maxAss2
				maxAss2 = a
			} else if maxAss1 < a {
				maxAss1 = a
			}
		}
		if b.Ctype == basics.AppCreatable {
			if maxApp2 < a {
				maxApp1 = maxApp2
				maxApp2 = a
			} else if maxApp1 < a {
				maxApp1 = a
			}
		}
	}

	// No limits. max asset index, max app index and max results have no effect
	// This is to make sure the deleted elements do not show up
	maxAssetIdx := basics.AssetIndex(maxAss2)
	maxAppIdx := basics.AppIndex(maxApp2)
	maxResults := uint64(len(expected))
	listAndCompare(t, maxAssetIdx, maxAppIdx, maxResults, au, expected)

	// Limit with max asset index and max app index (max results has no effect)
	maxAssetIdx = basics.AssetIndex(maxAss1)
	maxAppIdx = basics.AppIndex(maxApp1)
	maxResults = uint64(len(expected))
	listAndCompare(t, maxAssetIdx, maxAppIdx, maxResults, au, expected)

	// Limit with max results
	maxResults = 1
	listAndCompare(t, maxAssetIdx, maxAppIdx, maxResults, au, expected)
}

// listAndCompareComb lists the assets/applications and then compares against the expected
// It uses the provided limit parameters
func listAndCompare(t *testing.T,
	maxAssetIdx basics.AssetIndex,
	maxAppIdx basics.AppIndex,
	maxResults uint64,
	au *accountUpdates,
	expected map[basics.CreatableIndex]ledgercore.ModifiedCreatable) {

	// get the results with the given parameters
	assetRes, err := au.ListAssets(maxAssetIdx, maxResults)
	require.NoError(t, err)
	appRes, err := au.ListApplications(maxAppIdx, maxResults)
	require.NoError(t, err)

	// count the expected number of results
	expectedAssetCount := uint64(0)
	expectedAppCount := uint64(0)
	for a, b := range expected {
		if b.Created {
			if b.Ctype == basics.AssetCreatable &&
				a <= basics.CreatableIndex(maxAssetIdx) &&
				expectedAssetCount < maxResults {
				expectedAssetCount++
			}
			if b.Ctype == basics.AppCreatable &&
				a <= basics.CreatableIndex(maxAppIdx) &&
				expectedAppCount < maxResults {
				expectedAppCount++
			}
		}
	}

	// check the total counts are as expected
	require.Equal(t, int(expectedAssetCount), len(assetRes))
	require.Equal(t, int(expectedAppCount), len(appRes))

	// verify the results are correct
	for _, respCrtor := range assetRes {
		crtor := expected[respCrtor.Index]
		require.NotNil(t, crtor)
		require.Equal(t, basics.AssetCreatable, crtor.Ctype)
		require.Equal(t, true, crtor.Created)

		require.Equal(t, basics.AssetCreatable, respCrtor.Type)
		require.Equal(t, crtor.Creator, respCrtor.Creator)
	}
	for _, respCrtor := range appRes {
		crtor := expected[respCrtor.Index]
		require.NotNil(t, crtor)
		require.Equal(t, basics.AppCreatable, crtor.Ctype)
		require.Equal(t, true, crtor.Created)

		require.Equal(t, basics.AppCreatable, respCrtor.Type)
		require.Equal(t, crtor.Creator, respCrtor.Creator)
	}
}

// TestListCreatables tests ListAssets and ListApplications
// It tests with all elements in cache, all synced to database, and combination of both
// It also tests the max results, max app index and max asset index
func TestListCreatables(t *testing.T) {
	partitiontest.PartitionTest(t)

	// test configuration parameters
	numElementsPerSegement := 25

	// set up the database
	dbs, _ := dbOpenTest(t, true)
	setDbLogging(t, dbs)
	defer dbs.Close()

	tx, err := dbs.Wdb.Handle.Begin()
	require.NoError(t, err)
	defer tx.Rollback()

	proto := config.Consensus[protocol.ConsensusCurrentVersion]

	accts := make(map[basics.Address]basics.AccountData)
	_ = accountsInitTest(t, tx, accts, protocol.ConsensusCurrentVersion)
	require.NoError(t, err)

	err = accountsAddNormalizedBalance(tx, proto)
	require.NoError(t, err)

	au := &accountUpdates{}
	au.accountsq, err = accountsInitDbQueries(tx, tx)
	require.NoError(t, err)

	// ******* All results are obtained from the cache. Empty database *******
	// ******* No deletes                                              *******
	// get random data. Initial batch, no deletes
	ctbsList, randomCtbs := randomCreatables(numElementsPerSegement)
	expectedDbImage := make(map[basics.CreatableIndex]ledgercore.ModifiedCreatable)
	ctbsWithDeletes := randomCreatableSampling(1, ctbsList, randomCtbs,
		expectedDbImage, numElementsPerSegement)
	// set the cache
	au.creatables = ctbsWithDeletes
	listAndCompareComb(t, au, expectedDbImage)

	// ******* All results are obtained from the database. Empty cache *******
	// ******* No deletes	                                           *******
	// sync with the database
	var updates compactAccountDeltas
	var resUpdates compactResourcesDeltas
	_, _, err = accountsNewRound(tx, updates, resUpdates, ctbsWithDeletes, proto, basics.Round(1))
	require.NoError(t, err)
	// nothing left in cache
	au.creatables = make(map[basics.CreatableIndex]ledgercore.ModifiedCreatable)
	listAndCompareComb(t, au, expectedDbImage)

	// ******* Results are obtained from the database and from the cache *******
	// ******* No deletes in the database.                               *******
	// ******* Data in the database deleted in the cache                 *******
	au.creatables = randomCreatableSampling(2, ctbsList, randomCtbs,
		expectedDbImage, numElementsPerSegement)
	listAndCompareComb(t, au, expectedDbImage)

	// ******* Results are obtained from the database and from the cache *******
	// ******* Deletes are in the database and in the cache              *******
	// sync with the database. This has deletes synced to the database.
	_, _, err = accountsNewRound(tx, updates, resUpdates, au.creatables, proto, basics.Round(1))
	require.NoError(t, err)
	// get new creatables in the cache. There will be deletes in the cache from the previous batch.
	au.creatables = randomCreatableSampling(3, ctbsList, randomCtbs,
		expectedDbImage, numElementsPerSegement)
	listAndCompareComb(t, au, expectedDbImage)
}

func accountsAll(tx *sql.Tx) (bals map[basics.Address]basics.AccountData, err error) {
	rows, err := tx.Query("SELECT rowid, address, data FROM accountbase")
	if err != nil {
		return
	}
	defer rows.Close()

	bals = make(map[basics.Address]basics.AccountData)
	for rows.Next() {
		var addrbuf []byte
		var buf []byte
		var rowid sql.NullInt64
		err = rows.Scan(&rowid, &addrbuf, &buf)
		if err != nil {
			return
		}

		var data baseAccountData
		err = protocol.Decode(buf, &data)
		if err != nil {
			return
		}

		var addr basics.Address
		if len(addrbuf) != len(addr) {
			err = fmt.Errorf("account DB address length mismatch: %d != %d", len(addrbuf), len(addr))
			return
		}
		copy(addr[:], addrbuf)

		var ad basics.AccountData
		ad, err = loadFullAccount(context.Background(), tx, "resources", addr, rowid.Int64, data)
		if err != nil {
			return
		}

		bals[addr] = ad
	}

	err = rows.Err()
	return
}

func BenchmarkLargeMerkleTrieRebuild(b *testing.B) {
	proto := config.Consensus[protocol.ConsensusCurrentVersion]

	accts := []map[basics.Address]basics.AccountData{ledgertesting.RandomAccounts(5, true)}

	pooldata := basics.AccountData{}
	pooldata.MicroAlgos.Raw = 1000 * 1000 * 1000 * 1000
	pooldata.Status = basics.NotParticipating
	accts[0][testPoolAddr] = pooldata

	sinkdata := basics.AccountData{}
	sinkdata.MicroAlgos.Raw = 1000 * 1000 * 1000 * 1000
	sinkdata.Status = basics.NotParticipating
	accts[0][testSinkAddr] = sinkdata

	ml := makeMockLedgerForTracker(b, true, 10, protocol.ConsensusCurrentVersion, accts)
	defer ml.Close()

	cfg := config.GetDefaultLocal()
	cfg.Archival = true
	au, _ := newAcctUpdates(b, ml, cfg, ".")
	defer au.close()

	// at this point, the database was created. We want to fill the accounts data
	accountsNumber := 6000000 * b.N
	for i := 0; i < accountsNumber-5-2; { // subtract the account we've already created above, plus the sink/reward
		var updates compactAccountDeltas
		for k := 0; i < accountsNumber-5-2 && k < 1024; k++ {
			addr := ledgertesting.RandomAddress()
			acctData := baseAccountData{}
			acctData.MicroAlgos.Raw = 1
			updates.upsert(addr, accountDelta{newAcct: acctData})
			i++
		}

		err := ml.dbs.Wdb.Atomic(func(ctx context.Context, tx *sql.Tx) (err error) {
			_, _, err = accountsNewRound(tx, updates, compactResourcesDeltas{}, nil, proto, basics.Round(1))
			return
		})
		require.NoError(b, err)
	}

	err := ml.dbs.Wdb.Atomic(func(ctx context.Context, tx *sql.Tx) (err error) {
		return updateAccountsHashRound(tx, 1)
	})
	require.NoError(b, err)

	au.close()

	b.ResetTimer()
	err = au.loadFromDisk(ml, 0)
	require.NoError(b, err)
	b.StopTimer()
	b.ReportMetric(float64(accountsNumber), "entries/trie")
}

func BenchmarkCompactDeltas(b *testing.B) {
	b.Run("account-deltas", func(b *testing.B) {
		if b.N < 500 {
			b.N = 500
		}
		window := 5000
		accountDeltas := make([]ledgercore.AccountDeltas, b.N)
		addrs := make([]basics.Address, b.N*window)
		for i := 0; i < len(addrs); i++ {
			addrs[i] = basics.Address(crypto.Hash([]byte{byte(i % 256), byte((i / 256) % 256), byte(i / 65536)}))
		}
		for rnd := 0; rnd < b.N; rnd++ {
			m := make(map[basics.Address]basics.AccountData)
			start := 0
			if rnd > 0 {
				start = window/2 + (rnd-1)*window
			}
			for k := start; k < start+window; k++ {
				accountDeltas[rnd].Upsert(addrs[k], ledgercore.AccountData{})
				m[addrs[k]] = basics.AccountData{}
			}
		}
		var baseAccounts lruAccounts
		baseAccounts.init(nil, 100, 80)
		b.ResetTimer()

		makeCompactAccountDeltas(accountDeltas, 0, false, baseAccounts)

	})
}
func TestCompactDeltas(t *testing.T) {
	partitiontest.PartitionTest(t)

	addrs := make([]basics.Address, 10)
	for i := 0; i < len(addrs); i++ {
		addrs[i] = basics.Address(crypto.Hash([]byte{byte(i % 256), byte((i / 256) % 256), byte(i / 65536)}))
	}

	accountDeltas := make([]ledgercore.AccountDeltas, 1)
	creatableDeltas := make([]map[basics.CreatableIndex]ledgercore.ModifiedCreatable, 1)
	creatableDeltas[0] = make(map[basics.CreatableIndex]ledgercore.ModifiedCreatable)
	accountDeltas[0].Upsert(addrs[0], ledgercore.AccountData{AccountBaseData: ledgercore.AccountBaseData{MicroAlgos: basics.MicroAlgos{Raw: 2}}})
	creatableDeltas[0][100] = ledgercore.ModifiedCreatable{Creator: addrs[2], Created: true}
	var baseAccounts lruAccounts
	baseAccounts.init(nil, 100, 80)
	outAccountDeltas := makeCompactAccountDeltas(accountDeltas, basics.Round(1), true, baseAccounts)
	outCreatableDeltas := compactCreatableDeltas(creatableDeltas)

	require.Equal(t, accountDeltas[0].Len(), outAccountDeltas.len())
	require.Equal(t, len(creatableDeltas[0]), len(outCreatableDeltas))
	require.Equal(t, accountDeltas[0].Len(), len(outAccountDeltas.misses))

	// check deltas with missing accounts
	delta, _ := outAccountDeltas.get(addrs[0])
	require.Equal(t, persistedAccountData{}, delta.oldAcct)
	require.NotEmpty(t, delta.newAcct)
	require.Equal(t, ledgercore.ModifiedCreatable{Creator: addrs[2], Created: true, Ndeltas: 1}, outCreatableDeltas[100])

	// check deltas without missing accounts
	baseAccounts.write(persistedAccountData{addr: addrs[0], accountData: baseAccountData{}})
	outAccountDeltas = makeCompactAccountDeltas(accountDeltas, basics.Round(1), true, baseAccounts)
	require.Equal(t, 0, len(outAccountDeltas.misses))
	delta, _ = outAccountDeltas.get(addrs[0])
	require.Equal(t, persistedAccountData{addr: addrs[0]}, delta.oldAcct)
	require.Equal(t, baseAccountData{MicroAlgos: basics.MicroAlgos{Raw: 2}, UpdateRound: 2}, delta.newAcct)
	require.Equal(t, ledgercore.ModifiedCreatable{Creator: addrs[2], Created: true, Ndeltas: 1}, outCreatableDeltas[100])
	baseAccounts.init(nil, 100, 80)

	// add another round
	accountDeltas = append(accountDeltas, ledgercore.AccountDeltas{})
	creatableDeltas = append(creatableDeltas, make(map[basics.CreatableIndex]ledgercore.ModifiedCreatable))
	accountDeltas[1].Upsert(addrs[0], ledgercore.AccountData{AccountBaseData: ledgercore.AccountBaseData{MicroAlgos: basics.MicroAlgos{Raw: 3}}})
	accountDeltas[1].Upsert(addrs[3], ledgercore.AccountData{AccountBaseData: ledgercore.AccountBaseData{MicroAlgos: basics.MicroAlgos{Raw: 8}}})

	creatableDeltas[1][100] = ledgercore.ModifiedCreatable{Creator: addrs[2], Created: false}
	creatableDeltas[1][101] = ledgercore.ModifiedCreatable{Creator: addrs[4], Created: true}

	baseAccounts.write(persistedAccountData{addr: addrs[0], accountData: baseAccountData{MicroAlgos: basics.MicroAlgos{Raw: 1}}})
	baseAccounts.write(persistedAccountData{addr: addrs[3], accountData: baseAccountData{}})
	outAccountDeltas = makeCompactAccountDeltas(accountDeltas, basics.Round(1), true, baseAccounts)
	outCreatableDeltas = compactCreatableDeltas(creatableDeltas)

	require.Equal(t, 2, outAccountDeltas.len())
	require.Equal(t, 2, len(outCreatableDeltas))

	delta, _ = outAccountDeltas.get(addrs[0])
	require.Equal(t, uint64(1), delta.oldAcct.accountData.MicroAlgos.Raw)
	require.Equal(t, uint64(3), delta.newAcct.MicroAlgos.Raw)
	require.Equal(t, int(2), delta.nAcctDeltas)
	delta, _ = outAccountDeltas.get(addrs[3])
	require.Equal(t, uint64(0), delta.oldAcct.accountData.MicroAlgos.Raw)
	require.Equal(t, uint64(8), delta.newAcct.MicroAlgos.Raw)
	require.Equal(t, int(1), delta.nAcctDeltas)

	require.Equal(t, addrs[2], outCreatableDeltas[100].Creator)
	require.Equal(t, addrs[4], outCreatableDeltas[101].Creator)
	require.Equal(t, false, outCreatableDeltas[100].Created)
	require.Equal(t, true, outCreatableDeltas[101].Created)
	require.Equal(t, 2, outCreatableDeltas[100].Ndeltas)
	require.Equal(t, 1, outCreatableDeltas[101].Ndeltas)
}

func TestCompactDeltasResources(t *testing.T) {
	partitiontest.PartitionTest(t)

	addrs := make([]basics.Address, 10)
	for i := 0; i < len(addrs); i++ {
		addrs[i] = basics.Address(crypto.Hash([]byte{byte(i % 256), byte((i / 256) % 256), byte(i / 65536)}))
	}

	var baseAccounts lruAccounts
	var baseResources lruResources
	baseResources.init(nil, 100, 80)

	// check empty deltas do no produce empty resourcesData records
	accountDeltas := make([]ledgercore.AccountDeltas, 1)
	accountDeltas[0].UpsertAppResource(addrs[0], 100, ledgercore.AppParamsDelta{Deleted: true}, ledgercore.AppLocalStateDelta{})
	accountDeltas[0].UpsertAppResource(addrs[1], 101, ledgercore.AppParamsDelta{}, ledgercore.AppLocalStateDelta{Deleted: true})
	accountDeltas[0].UpsertAssetResource(addrs[2], 102, ledgercore.AssetParamsDelta{Deleted: true}, ledgercore.AssetHoldingDelta{})
	accountDeltas[0].UpsertAssetResource(addrs[3], 103, ledgercore.AssetParamsDelta{}, ledgercore.AssetHoldingDelta{Deleted: true})

	outResourcesDeltas := makeCompactResourceDeltas(accountDeltas, basics.Round(1), true, baseAccounts, baseResources)
	delta, _ := outResourcesDeltas.get(addrs[0], 100)
	require.NotEmpty(t, delta.newResource)
	require.True(t, !delta.newResource.IsApp() && !delta.newResource.IsAsset())
	require.Equal(t, resourceFlagsNotHolding, delta.newResource.ResourceFlags)

	delta, _ = outResourcesDeltas.get(addrs[1], 101)
	require.NotEmpty(t, delta.newResource)
	require.True(t, !delta.newResource.IsApp() && !delta.newResource.IsAsset())
	require.Equal(t, resourceFlagsNotHolding, delta.newResource.ResourceFlags)

	delta, _ = outResourcesDeltas.get(addrs[2], 102)
	require.NotEmpty(t, delta.newResource)
	require.True(t, !delta.newResource.IsApp() && !delta.newResource.IsAsset())
	require.Equal(t, resourceFlagsNotHolding, delta.newResource.ResourceFlags)

	delta, _ = outResourcesDeltas.get(addrs[3], 103)
	require.NotEmpty(t, delta.newResource)
	require.True(t, !delta.newResource.IsApp() && !delta.newResource.IsAsset())
	require.Equal(t, resourceFlagsNotHolding, delta.newResource.ResourceFlags)

	// check actual data on non-empty input
	accountDeltas = make([]ledgercore.AccountDeltas, 1)
	// addr 0 has app params and a local state for another app
	appParams100 := basics.AppParams{ApprovalProgram: []byte{100}}
	appLocalState200 := basics.AppLocalState{KeyValue: basics.TealKeyValue{"200": basics.TealValue{Type: basics.TealBytesType, Bytes: "200"}}}
	accountDeltas[0].UpsertAppResource(addrs[0], 100, ledgercore.AppParamsDelta{Params: &appParams100}, ledgercore.AppLocalStateDelta{})
	accountDeltas[0].UpsertAppResource(addrs[0], 200, ledgercore.AppParamsDelta{}, ledgercore.AppLocalStateDelta{LocalState: &appLocalState200})

	// addr 1 has app params and a local state for the same app
	appParams101 := basics.AppParams{ApprovalProgram: []byte{101}}
	appLocalState101 := basics.AppLocalState{KeyValue: basics.TealKeyValue{"101": basics.TealValue{Type: basics.TealBytesType, Bytes: "101"}}}
	accountDeltas[0].UpsertAppResource(addrs[1], 101, ledgercore.AppParamsDelta{Params: &appParams101}, ledgercore.AppLocalStateDelta{LocalState: &appLocalState101})

	// addr 2 has asset params and a holding for another asset
	assetParams102 := basics.AssetParams{Total: 102}
	assetHolding202 := basics.AssetHolding{Amount: 202}
	accountDeltas[0].UpsertAssetResource(addrs[2], 102, ledgercore.AssetParamsDelta{Params: &assetParams102}, ledgercore.AssetHoldingDelta{})
	accountDeltas[0].UpsertAssetResource(addrs[2], 202, ledgercore.AssetParamsDelta{}, ledgercore.AssetHoldingDelta{Holding: &assetHolding202})

	// addr 3 has asset params and a holding for the same asset
	assetParams103 := basics.AssetParams{Total: 103}
	assetHolding103 := basics.AssetHolding{Amount: 103}
	accountDeltas[0].UpsertAssetResource(addrs[3], 103, ledgercore.AssetParamsDelta{Params: &assetParams103}, ledgercore.AssetHoldingDelta{Holding: &assetHolding103})

	baseResources.init(nil, 100, 80)

	outResourcesDeltas = makeCompactResourceDeltas(accountDeltas, basics.Round(1), true, baseAccounts, baseResources)
	// 6 entries are missing: same app (asset) params and local state are combined into a single entry
	require.Equal(t, 6, len(outResourcesDeltas.misses))
	require.Equal(t, 6, len(outResourcesDeltas.deltas))

	// check deltas with missing accounts

	checkNewDeltas := func(outResourcesDeltas compactResourcesDeltas) {
		delta, _ := outResourcesDeltas.get(addrs[0], 100)
		require.NotEmpty(t, delta.newResource)
		require.Equal(t, appParams100.ApprovalProgram, delta.newResource.ApprovalProgram)
		// do not check delta.nAcctDeltas since checkNewDeltas func is reused and this entry gets modified

		delta, _ = outResourcesDeltas.get(addrs[0], 200)
		require.NotEmpty(t, delta.newResource)
		require.Equal(t, appLocalState200.KeyValue, delta.newResource.GetAppLocalState().KeyValue)
		require.Equal(t, int(1), delta.nAcctDeltas)

		delta, _ = outResourcesDeltas.get(addrs[1], 101)
		require.NotEmpty(t, delta.newResource)
		require.Equal(t, appParams101.ApprovalProgram, delta.newResource.ApprovalProgram)
		require.Equal(t, appLocalState101.KeyValue, delta.newResource.GetAppLocalState().KeyValue)
		require.Equal(t, int(1), delta.nAcctDeltas)

		delta, _ = outResourcesDeltas.get(addrs[2], 102)
		require.NotEmpty(t, delta.newResource)
		require.Equal(t, assetParams102.Total, delta.newResource.Total)
		require.Equal(t, int(1), delta.nAcctDeltas)
		delta, _ = outResourcesDeltas.get(addrs[2], 202)
		require.NotEmpty(t, delta.newResource)
		require.Equal(t, assetHolding202.Amount, delta.newResource.GetAssetHolding().Amount)
		require.Equal(t, int(1), delta.nAcctDeltas)

		delta, _ = outResourcesDeltas.get(addrs[3], 103)
		require.NotEmpty(t, delta.newResource)
		require.Equal(t, assetParams103.Total, delta.newResource.Total)
		require.Equal(t, assetHolding103.Amount, delta.newResource.GetAssetHolding().Amount)
		require.Equal(t, int(1), delta.nAcctDeltas)
	}

	checkNewDeltas(outResourcesDeltas)
	for i := int64(0); i < 4; i++ {
		delta, idx := outResourcesDeltas.get(addrs[i], basics.CreatableIndex(100+i))
		require.NotEqual(t, -1, idx)
		require.Equal(t, persistedResourcesData{aidx: basics.CreatableIndex(100 + i)}, delta.oldResource)
		if i%2 == 0 {
			delta, idx = outResourcesDeltas.get(addrs[i], basics.CreatableIndex(200+i))
			require.NotEqual(t, -1, idx)
			require.Equal(t, persistedResourcesData{aidx: basics.CreatableIndex(200 + i)}, delta.oldResource)
		}
	}

	// check deltas without missing accounts
	for i := int64(0); i < 4; i++ {
		baseResources.write(persistedResourcesData{addrid: i + 1, aidx: basics.CreatableIndex(100 + i)}, addrs[i])
		if i%2 == 0 {
			baseResources.write(persistedResourcesData{addrid: i + 1, aidx: basics.CreatableIndex(200 + i)}, addrs[i])
		}
	}

	outResourcesDeltas = makeCompactResourceDeltas(accountDeltas, basics.Round(1), true, baseAccounts, baseResources)
	require.Equal(t, 0, len(outResourcesDeltas.misses))
	require.Equal(t, 6, len(outResourcesDeltas.deltas))

	checkNewDeltas(outResourcesDeltas)
	for i := int64(0); i < 4; i++ {
		delta, idx := outResourcesDeltas.get(addrs[i], basics.CreatableIndex(100+i))
		require.NotEqual(t, -1, idx)
		require.Equal(t, persistedResourcesData{addrid: i + 1, aidx: basics.CreatableIndex(100 + i)}, delta.oldResource)
		if i%2 == 0 {
			delta, idx = outResourcesDeltas.get(addrs[i], basics.CreatableIndex(200+i))
			require.NotEqual(t, -1, idx)
			require.Equal(t, persistedResourcesData{addrid: i + 1, aidx: basics.CreatableIndex(200 + i)}, delta.oldResource)
		}
	}

	// add another round
	accountDeltas = append(accountDeltas, ledgercore.AccountDeltas{})
	accountDeltas[1].Upsert(addrs[0], ledgercore.AccountData{AccountBaseData: ledgercore.AccountBaseData{MicroAlgos: basics.MicroAlgos{Raw: 3}}})
	accountDeltas[1].Upsert(addrs[3], ledgercore.AccountData{AccountBaseData: ledgercore.AccountBaseData{MicroAlgos: basics.MicroAlgos{Raw: 8}}})

	appLocalState100 := basics.AppLocalState{KeyValue: basics.TealKeyValue{"100": basics.TealValue{Type: basics.TealBytesType, Bytes: "100"}}}
	accountDeltas[1].UpsertAppResource(addrs[0], 100, ledgercore.AppParamsDelta{}, ledgercore.AppLocalStateDelta{LocalState: &appLocalState100})

	appParams104 := basics.AppParams{ApprovalProgram: []byte{104}}
	appLocalState204 := basics.AppLocalState{KeyValue: basics.TealKeyValue{"204": basics.TealValue{Type: basics.TealBytesType, Bytes: "204"}}}
	accountDeltas[1].UpsertAppResource(addrs[4], 104, ledgercore.AppParamsDelta{Params: &appParams104}, ledgercore.AppLocalStateDelta{LocalState: &appLocalState204})

	baseResources.write(persistedResourcesData{addrid: 5 /* 4+1 */, aidx: basics.CreatableIndex(104)}, addrs[4])
	outResourcesDeltas = makeCompactResourceDeltas(accountDeltas, basics.Round(1), true, baseAccounts, baseResources)

	require.Equal(t, 0, len(outResourcesDeltas.misses))
	require.Equal(t, 7, len(outResourcesDeltas.deltas))

	checkNewDeltas(outResourcesDeltas)
	delta, _ = outResourcesDeltas.get(addrs[0], 100)
	require.Equal(t, appLocalState100.KeyValue, delta.newResource.GetAppLocalState().KeyValue)
	require.Equal(t, int(2), delta.nAcctDeltas)

	delta, _ = outResourcesDeltas.get(addrs[4], 104)
	require.Equal(t, appParams104.ApprovalProgram, delta.newResource.GetAppParams().ApprovalProgram)
	require.Equal(t, appLocalState204.KeyValue, delta.newResource.GetAppLocalState().KeyValue)
	require.Equal(t, int(1), delta.nAcctDeltas)
}

// TestAcctUpdatesCachesInitialization test the functionality of the initializeCaches cache.
func TestAcctUpdatesCachesInitialization(t *testing.T) {
	partitiontest.PartitionTest(t)

	// The next operations are heavy on the memory.
	// Garbage collection helps prevent trashing
	runtime.GC()

	protocolVersion := protocol.ConsensusCurrentVersion

	initialRounds := uint64(1)
	accountsCount := 5

	accts := []map[basics.Address]basics.AccountData{ledgertesting.RandomAccounts(accountsCount, true)}
	rewardsLevels := []uint64{0}

	pooldata := basics.AccountData{}
	pooldata.MicroAlgos.Raw = 1000 * 1000 * 1000 * 1000 * 1000 * 1000
	pooldata.Status = basics.NotParticipating
	accts[0][testPoolAddr] = pooldata

	sinkdata := basics.AccountData{}
	sinkdata.MicroAlgos.Raw = 1000 * 1000 * 1000 * 1000
	sinkdata.Status = basics.NotParticipating
	accts[0][testSinkAddr] = sinkdata

	ml := makeMockLedgerForTracker(t, true, int(initialRounds), protocolVersion, accts)
	ml.log.SetLevel(logging.Warn)
	defer ml.Close()

	conf := config.GetDefaultLocal()
	au, _ := newAcctUpdates(t, ml, conf, ".")

	// cover initialRounds genesis blocks
	rewardLevel := uint64(0)
	for i := 1; i < int(initialRounds); i++ {
		accts = append(accts, accts[0])
		rewardsLevels = append(rewardsLevels, rewardLevel)
	}

	recoveredLedgerRound := basics.Round(initialRounds + initializeCachesRoundFlushInterval + conf.MaxAcctLookback + 1)

	for i := basics.Round(initialRounds); i <= recoveredLedgerRound; i++ {
		rewardLevelDelta := crypto.RandUint64() % 5
		rewardLevel += rewardLevelDelta
		accountChanges := 2

		updates, totals := ledgertesting.RandomDeltasBalanced(accountChanges, accts[i-1], rewardLevel)
		prevRound, prevTotals, err := au.LatestTotals()
		require.Equal(t, i-1, prevRound)
		require.NoError(t, err)

		newPool := totals[testPoolAddr]
		newPool.MicroAlgos.Raw -= prevTotals.RewardUnits() * rewardLevelDelta
		updates.Upsert(testPoolAddr, newPool)
		totals[testPoolAddr] = newPool
		newAccts := applyPartialDeltas(accts[i-1], updates)

		blk := bookkeeping.Block{
			BlockHeader: bookkeeping.BlockHeader{
				Round: basics.Round(i),
			},
		}
		blk.RewardsLevel = rewardLevel
		blk.CurrentProtocol = protocolVersion

		delta := ledgercore.MakeStateDelta(&blk.BlockHeader, 0, updates.Len(), 0)
		delta.Accts.MergeAccounts(updates)
		delta.Totals = accumulateTotals(t, protocol.ConsensusCurrentVersion, []map[basics.Address]ledgercore.AccountData{totals}, rewardLevel)
		ml.addMockBlock(blockEntry{block: blk}, delta)
		ml.trackers.newBlock(blk, delta)
		ml.trackers.committedUpTo(basics.Round(i))
		ml.trackers.waitAccountsWriting()
		accts = append(accts, newAccts)
		rewardsLevels = append(rewardsLevels, rewardLevel)
	}
	au.close()

	// reset the accounts, since their balances are now changed due to the rewards.
	accts = []map[basics.Address]basics.AccountData{ledgertesting.RandomAccounts(accountsCount, true)}

	// create another mocked ledger, but this time with a fresh new tracker database.
	ml2 := makeMockLedgerForTracker(t, true, int(initialRounds), protocolVersion, accts)
	ml2.log.SetLevel(logging.Warn)
	defer ml2.Close()

	// and "fix" it to contain the blocks and deltas from before.
	ml2.blocks = ml.blocks
	ml2.deltas = ml.deltas

	conf = config.GetDefaultLocal()
	au, _ = newAcctUpdates(t, ml2, conf, ".")
	defer au.close()

	// make sure the deltas array end up containing only the most recent 320 rounds.
	require.Equal(t, int(conf.MaxAcctLookback), len(au.deltas))
	require.Equal(t, recoveredLedgerRound-basics.Round(conf.MaxAcctLookback), au.cachedDBRound)

	// Garbage collection helps prevent trashing for next tests
	runtime.GC()
}

// TestAcctUpdatesSplittingConsensusVersionCommits tests the a sequence of commits that spans over multiple consensus versions works correctly.
func TestAcctUpdatesSplittingConsensusVersionCommits(t *testing.T) {
	partitiontest.PartitionTest(t)

	initProtocolVersion := protocol.ConsensusV20

	initialRounds := uint64(1)

	accountsCount := 5
	accts := []map[basics.Address]basics.AccountData{ledgertesting.RandomAccounts(accountsCount, true)}
	rewardsLevels := []uint64{0}

	pooldata := basics.AccountData{}
	pooldata.MicroAlgos.Raw = 1000 * 1000 * 1000 * 1000 * 1000 * 1000
	pooldata.Status = basics.NotParticipating
	accts[0][testPoolAddr] = pooldata

	sinkdata := basics.AccountData{}
	sinkdata.MicroAlgos.Raw = 1000 * 1000 * 1000 * 1000
	sinkdata.Status = basics.NotParticipating
	accts[0][testSinkAddr] = sinkdata

	ml := makeMockLedgerForTracker(t, true, int(initialRounds), initProtocolVersion, accts)
	ml.log.SetLevel(logging.Warn)
	defer ml.Close()

	conf := config.GetDefaultLocal()
	au, _ := newAcctUpdates(t, ml, conf, ".")
	defer au.close()

	// cover initialRounds genesis blocks
	rewardLevel := uint64(0)
	for i := 1; i < int(initialRounds); i++ {
		accts = append(accts, accts[0])
		rewardsLevels = append(rewardsLevels, rewardLevel)
	}

	extraRounds := uint64(39)

	// write the extraRounds rounds so that we will fill up the queue.
	for i := basics.Round(initialRounds); i < basics.Round(initialRounds+extraRounds); i++ {
		rewardLevelDelta := crypto.RandUint64() % 5
		rewardLevel += rewardLevelDelta
		accountChanges := 2

		updates, totals := ledgertesting.RandomDeltasBalanced(accountChanges, accts[i-1], rewardLevel)
		prevRound, prevTotals, err := au.LatestTotals()
		require.Equal(t, i-1, prevRound)
		require.NoError(t, err)

		newPool := totals[testPoolAddr]
		newPool.MicroAlgos.Raw -= prevTotals.RewardUnits() * rewardLevelDelta
		updates.Upsert(testPoolAddr, newPool)
		totals[testPoolAddr] = newPool
		newAccts := applyPartialDeltas(accts[i-1], updates)

		blk := bookkeeping.Block{
			BlockHeader: bookkeeping.BlockHeader{
				Round: basics.Round(i),
			},
		}
		blk.RewardsLevel = rewardLevel
		blk.CurrentProtocol = initProtocolVersion

		delta := ledgercore.MakeStateDelta(&blk.BlockHeader, 0, updates.Len(), 0)
		delta.Accts.MergeAccounts(updates)
		delta.Totals = accumulateTotals(t, protocol.ConsensusCurrentVersion, []map[basics.Address]ledgercore.AccountData{totals}, rewardLevel)
		ml.addMockBlock(blockEntry{block: blk}, delta)
		ml.trackers.newBlock(blk, delta)
		accts = append(accts, newAccts)
		rewardsLevels = append(rewardsLevels, rewardLevel)
	}

	newVersionBlocksCount := uint64(47)
	newVersion := protocol.ConsensusV21
	maxAcctLookback := conf.MaxAcctLookback
	// add 47 more rounds that contains blocks using a newer consensus version, and stuff it with maxAcctLookback
	lastRoundToWrite := basics.Round(initialRounds + maxAcctLookback + extraRounds + newVersionBlocksCount)
	for i := basics.Round(initialRounds + extraRounds); i < lastRoundToWrite; i++ {
		rewardLevelDelta := crypto.RandUint64() % 5
		rewardLevel += rewardLevelDelta
		accountChanges := 2

		updates, totals := ledgertesting.RandomDeltasBalanced(accountChanges, accts[i-1], rewardLevel)
		prevRound, prevTotals, err := au.LatestTotals()
		require.Equal(t, i-1, prevRound)
		require.NoError(t, err)

		newPool := totals[testPoolAddr]
		newPool.MicroAlgos.Raw -= prevTotals.RewardUnits() * rewardLevelDelta
		updates.Upsert(testPoolAddr, newPool)
		totals[testPoolAddr] = newPool
		newAccts := applyPartialDeltas(accts[i-1], updates)

		blk := bookkeeping.Block{
			BlockHeader: bookkeeping.BlockHeader{
				Round: basics.Round(i),
			},
		}
		blk.RewardsLevel = rewardLevel
		blk.CurrentProtocol = newVersion

		delta := ledgercore.MakeStateDelta(&blk.BlockHeader, 0, updates.Len(), 0)
		delta.Accts.MergeAccounts(updates)
		delta.Totals = accumulateTotals(t, protocol.ConsensusCurrentVersion, []map[basics.Address]ledgercore.AccountData{totals}, rewardLevel)
		ml.addMockBlock(blockEntry{block: blk}, delta)
		ml.trackers.newBlock(blk, delta)
		accts = append(accts, newAccts)
		rewardsLevels = append(rewardsLevels, rewardLevel)
	}
	// now, commit and verify that the produceCommittingTask method broken the range correctly.
	ml.trackers.committedUpTo(lastRoundToWrite)
	ml.trackers.waitAccountsWriting()
	require.Equal(t, basics.Round(initialRounds+extraRounds)-1, au.cachedDBRound)

}

// TestAcctUpdatesSplittingConsensusVersionCommitsBoundary tests the a sequence of commits that spans over multiple consensus versions works correctly, and
// in particular, complements TestAcctUpdatesSplittingConsensusVersionCommits by testing the commit boundary.
func TestAcctUpdatesSplittingConsensusVersionCommitsBoundary(t *testing.T) {
	partitiontest.PartitionTest(t)

	initProtocolVersion := protocol.ConsensusV20

	initialRounds := uint64(1)

	accountsCount := 5
	accts := []map[basics.Address]basics.AccountData{ledgertesting.RandomAccounts(accountsCount, true)}
	rewardsLevels := []uint64{0}

	pooldata := basics.AccountData{}
	pooldata.MicroAlgos.Raw = 1000 * 1000 * 1000 * 1000 * 1000 * 1000
	pooldata.Status = basics.NotParticipating
	accts[0][testPoolAddr] = pooldata

	sinkdata := basics.AccountData{}
	sinkdata.MicroAlgos.Raw = 1000 * 1000 * 1000 * 1000
	sinkdata.Status = basics.NotParticipating
	accts[0][testSinkAddr] = sinkdata

	ml := makeMockLedgerForTracker(t, true, int(initialRounds), initProtocolVersion, accts)
	ml.log.SetLevel(logging.Warn)
	defer ml.Close()

	conf := config.GetDefaultLocal()
	au, _ := newAcctUpdates(t, ml, conf, ".")
	defer au.close()

	// cover initialRounds genesis blocks
	rewardLevel := uint64(0)
	for i := 1; i < int(initialRounds); i++ {
		accts = append(accts, accts[0])
		rewardsLevels = append(rewardsLevels, rewardLevel)
	}

	extraRounds := uint64(39)

	// write extraRounds rounds so that we will fill up the queue.
	for i := basics.Round(initialRounds); i < basics.Round(initialRounds+extraRounds); i++ {
		rewardLevelDelta := crypto.RandUint64() % 5
		rewardLevel += rewardLevelDelta
		accountChanges := 2

		updates, totals := ledgertesting.RandomDeltasBalanced(accountChanges, accts[i-1], rewardLevel)
		prevRound, prevTotals, err := au.LatestTotals()
		require.Equal(t, i-1, prevRound)
		require.NoError(t, err)

		newPool := totals[testPoolAddr]
		newPool.MicroAlgos.Raw -= prevTotals.RewardUnits() * rewardLevelDelta
		updates.Upsert(testPoolAddr, newPool)
		totals[testPoolAddr] = newPool
		newAccts := applyPartialDeltas(accts[i-1], updates)

		blk := bookkeeping.Block{
			BlockHeader: bookkeeping.BlockHeader{
				Round: basics.Round(i),
			},
		}
		blk.RewardsLevel = rewardLevel
		blk.CurrentProtocol = initProtocolVersion

		delta := ledgercore.MakeStateDelta(&blk.BlockHeader, 0, updates.Len(), 0)
		delta.Accts.MergeAccounts(updates)
		delta.Totals = accumulateTotals(t, protocol.ConsensusCurrentVersion, []map[basics.Address]ledgercore.AccountData{totals}, rewardLevel)
		ml.addMockBlock(blockEntry{block: blk}, delta)
		ml.trackers.newBlock(blk, delta)
		accts = append(accts, newAccts)
		rewardsLevels = append(rewardsLevels, rewardLevel)
	}

	newVersion := protocol.ConsensusV21
	maxAcctLockback := conf.MaxAcctLookback
	// add maxAcctLockback-extraRounds more rounds that contains blocks using a newer consensus version.
	endOfFirstNewProtocolSegment := basics.Round(initialRounds + extraRounds + maxAcctLockback)
	for i := basics.Round(initialRounds + extraRounds); i <= endOfFirstNewProtocolSegment; i++ {
		rewardLevelDelta := crypto.RandUint64() % 5
		rewardLevel += rewardLevelDelta
		accountChanges := 2

		updates, totals := ledgertesting.RandomDeltasBalanced(accountChanges, accts[i-1], rewardLevel)
		prevRound, prevTotals, err := au.LatestTotals()
		require.Equal(t, i-1, prevRound)
		require.NoError(t, err)

		newPool := totals[testPoolAddr]
		newPool.MicroAlgos.Raw -= prevTotals.RewardUnits() * rewardLevelDelta
		updates.Upsert(testPoolAddr, newPool)
		totals[testPoolAddr] = newPool
		newAccts := applyPartialDeltas(accts[i-1], updates)

		blk := bookkeeping.Block{
			BlockHeader: bookkeeping.BlockHeader{
				Round: basics.Round(i),
			},
		}
		blk.RewardsLevel = rewardLevel
		blk.CurrentProtocol = newVersion

		delta := ledgercore.MakeStateDelta(&blk.BlockHeader, 0, updates.Len(), 0)
		delta.Accts.MergeAccounts(updates)
		delta.Totals = accumulateTotals(t, protocol.ConsensusCurrentVersion, []map[basics.Address]ledgercore.AccountData{totals}, rewardLevel)
		ml.addMockBlock(blockEntry{block: blk}, delta)
		ml.trackers.newBlock(blk, delta)
		accts = append(accts, newAccts)
		rewardsLevels = append(rewardsLevels, rewardLevel)
	}
	// now, commit and verify that the produceCommittingTask method broken the range correctly.
	ml.trackers.committedUpTo(endOfFirstNewProtocolSegment)
	ml.trackers.waitAccountsWriting()
	require.Equal(t, basics.Round(initialRounds+extraRounds)-1, au.cachedDBRound)

	// write additional extraRounds elements and verify these can be flushed.
	for i := endOfFirstNewProtocolSegment + 1; i <= basics.Round(initialRounds+2*extraRounds+maxAcctLockback); i++ {
		rewardLevelDelta := crypto.RandUint64() % 5
		rewardLevel += rewardLevelDelta
		accountChanges := 2

		updates, totals := ledgertesting.RandomDeltasBalanced(accountChanges, accts[i-1], rewardLevel)
		prevRound, prevTotals, err := au.LatestTotals()
		require.Equal(t, i-1, prevRound)
		require.NoError(t, err)

		newPool := totals[testPoolAddr]
		newPool.MicroAlgos.Raw -= prevTotals.RewardUnits() * rewardLevelDelta
		updates.Upsert(testPoolAddr, newPool)
		totals[testPoolAddr] = newPool
		newAccts := applyPartialDeltas(accts[i-1], updates)

		blk := bookkeeping.Block{
			BlockHeader: bookkeeping.BlockHeader{
				Round: basics.Round(i),
			},
		}
		blk.RewardsLevel = rewardLevel
		blk.CurrentProtocol = newVersion

		delta := ledgercore.MakeStateDelta(&blk.BlockHeader, 0, updates.Len(), 0)
		delta.Accts.MergeAccounts(updates)
		delta.Totals = accumulateTotals(t, protocol.ConsensusCurrentVersion, []map[basics.Address]ledgercore.AccountData{totals}, rewardLevel)
		ml.addMockBlock(blockEntry{block: blk}, delta)
		ml.trackers.newBlock(blk, delta)
		accts = append(accts, newAccts)
		rewardsLevels = append(rewardsLevels, rewardLevel)
	}
	ml.trackers.committedUpTo(endOfFirstNewProtocolSegment + basics.Round(extraRounds))
	ml.trackers.waitAccountsWriting()
	require.Equal(t, basics.Round(initialRounds+2*extraRounds), au.cachedDBRound)
}

// TestAcctUpdatesResources checks that created, deleted, and created resource keep
// acct updates' compact deltas in a correct state
func TestAcctUpdatesResources(t *testing.T) {
	partitiontest.PartitionTest(t)

	accts := []map[basics.Address]basics.AccountData{ledgertesting.RandomAccounts(20, true)}
	pooldata := basics.AccountData{}
	pooldata.MicroAlgos.Raw = 100 * 1000 * 1000 * 1000 * 1000
	pooldata.Status = basics.NotParticipating
	accts[0][testPoolAddr] = pooldata

	sinkdata := basics.AccountData{}
	sinkdata.MicroAlgos.Raw = 1000 * 1000 * 1000 * 1000
	sinkdata.Status = basics.NotParticipating
	accts[0][testSinkAddr] = sinkdata

	testProtocolVersion := protocol.ConsensusCurrentVersion
	protoParams := config.Consensus[testProtocolVersion]

	ml := makeMockLedgerForTracker(t, false, 1, testProtocolVersion, accts)
	defer ml.Close()

	conf := config.GetDefaultLocal()
	au, _ := newAcctUpdates(t, ml, conf, ".")
	defer au.close()

	var addr1 basics.Address
	var addr2 basics.Address
	for addr := range accts[0] {
		if addr != testSinkAddr && addr != testPoolAddr {
			if addr1 == (basics.Address{}) {
				addr1 = addr
			} else if addr2 == (basics.Address{}) {
				addr2 = addr
			} else {
				break
			}
		}
	}

	maxAcctLookback := conf.MaxAcctLookback

	aidx := basics.AssetIndex(1)
	aidx2 := basics.AssetIndex(2)
	aidx3 := basics.AppIndex(3)
	aidx4 := basics.AssetIndex(5)

	rewardLevel := uint64(0)
	knownCreatables := make(map[basics.CreatableIndex]bool)
	// the test 1 requires 3 blocks with different resource state, au requires maxAcctLookback blocks to start persisting
	// the test 2 requires 2 more blocks
	// the test 2 requires 2 more blocks
	for i := basics.Round(1); i <= basics.Round(maxAcctLookback+3+2+2); i++ {
		rewardLevelDelta := crypto.RandUint64() % 5
		rewardLevel += rewardLevelDelta
		var updates ledgercore.AccountDeltas

		// test 1: modify state as needed for the tests: create, delete, create
		// expect no errors on accounts writing
		if i == 1 {
			updates.Upsert(addr1, ledgercore.AccountData{AccountBaseData: ledgercore.AccountBaseData{MicroAlgos: basics.MicroAlgos{Raw: 1000000}, TotalAssets: 1}})
			updates.UpsertAssetResource(addr1, aidx, ledgercore.AssetParamsDelta{}, ledgercore.AssetHoldingDelta{Holding: &basics.AssetHolding{Amount: 100}})
		}
		if i == 2 {
			updates.Upsert(addr1, ledgercore.AccountData{AccountBaseData: ledgercore.AccountBaseData{MicroAlgos: basics.MicroAlgos{Raw: 1000000}, TotalAssets: 0}})
			updates.UpsertAssetResource(addr1, aidx, ledgercore.AssetParamsDelta{}, ledgercore.AssetHoldingDelta{Deleted: true})
		}
		if i == 3 {
			updates.Upsert(addr1, ledgercore.AccountData{AccountBaseData: ledgercore.AccountBaseData{MicroAlgos: basics.MicroAlgos{Raw: 1000000}, TotalAssets: 1}})
			updates.UpsertAssetResource(addr1, aidx, ledgercore.AssetParamsDelta{}, ledgercore.AssetHoldingDelta{Holding: &basics.AssetHolding{Amount: 200}})
		}

		// test 2: send back to creator creator
		// expect matching balances at the end
		creatorParams := ledgercore.AssetParamsDelta{Params: &basics.AssetParams{Total: 1000}}
		if i == 4 {
			// create base account to make lookup work
			updates.Upsert(addr1, ledgercore.AccountData{AccountBaseData: ledgercore.AccountBaseData{MicroAlgos: basics.MicroAlgos{Raw: 1000000}, TotalAssets: 2, TotalAssetParams: 1}})
			updates.Upsert(addr2, ledgercore.AccountData{AccountBaseData: ledgercore.AccountBaseData{MicroAlgos: basics.MicroAlgos{Raw: 1000000}, TotalAssets: 1}})

			// create an asset
			updates.UpsertAssetResource(addr1, aidx2, creatorParams, ledgercore.AssetHoldingDelta{Holding: &basics.AssetHolding{Amount: 1000}})

			// transfer
			updates.UpsertAssetResource(addr1, aidx2, creatorParams, ledgercore.AssetHoldingDelta{Holding: &basics.AssetHolding{Amount: 900}})
			updates.UpsertAssetResource(addr2, aidx2, ledgercore.AssetParamsDelta{}, ledgercore.AssetHoldingDelta{Holding: &basics.AssetHolding{Amount: 100}})
		}
		if i == 5 {
			// transfer back: asset holding record incorrectly clears params record
			updates.UpsertAssetResource(addr2, aidx2, ledgercore.AssetParamsDelta{}, ledgercore.AssetHoldingDelta{Holding: &basics.AssetHolding{Amount: 99}})
			updates.UpsertAssetResource(addr1, aidx2, creatorParams, ledgercore.AssetHoldingDelta{Holding: &basics.AssetHolding{Amount: 901}})
		}

		// test 3: own app local state closeout, own empty
		appParams := ledgercore.AppParamsDelta{Params: &basics.AppParams{ApprovalProgram: []byte{2, 0x20, 1, 1, 0x22} /* int 1 */}}
		if i == 6 {
			updates.Upsert(addr1, ledgercore.AccountData{AccountBaseData: ledgercore.AccountBaseData{MicroAlgos: basics.MicroAlgos{Raw: 1000000}, TotalAssets: 3, TotalAssetParams: 2, TotalAppParams: 1, TotalAppLocalStates: 1}})

			// create an app
			updates.UpsertAppResource(addr1, aidx3, appParams, ledgercore.AppLocalStateDelta{LocalState: &basics.AppLocalState{Schema: basics.StateSchema{NumUint: 10}}})
			// create an asset
			updates.UpsertAssetResource(addr1, aidx4, creatorParams, ledgercore.AssetHoldingDelta{Holding: &basics.AssetHolding{Amount: 1000}})
		}
		if i == 7 {
			// closeout app
			updates.UpsertAppResource(addr1, aidx3, appParams, ledgercore.AppLocalStateDelta{LocalState: nil, Deleted: true})
			// transfer own holdings
			updates.UpsertAssetResource(addr1, aidx4, creatorParams, ledgercore.AssetHoldingDelta{Holding: &basics.AssetHolding{Amount: 0}})
		}

		prevRound, prevTotals, err := au.LatestTotals()
		require.Equal(t, i-1, prevRound)
		require.NoError(t, err)

		base := accts[i-1]
		newAccts := applyPartialDeltas(base, updates)
		newTotals := ledgertesting.CalculateNewRoundAccountTotals(t, updates, rewardLevel, protoParams, base, prevTotals)

		blk := bookkeeping.Block{
			BlockHeader: bookkeeping.BlockHeader{
				Round: basics.Round(i),
			},
		}
		blk.RewardsLevel = rewardLevel
		blk.CurrentProtocol = testProtocolVersion
		delta := ledgercore.MakeStateDelta(&blk.BlockHeader, 0, updates.Len(), 0)
		delta.Accts.MergeAccounts(updates)
		delta.Creatables = creatablesFromUpdates(base, updates, knownCreatables)
		delta.Totals = newTotals

		ml.trackers.newBlock(blk, delta)

		// commit changes synchroniously
		_, maxLookback := au.committedUpTo(i)
		dcc := &deferredCommitContext{
			deferredCommitRange: deferredCommitRange{
				lookback: maxLookback,
			},
		}
		cdr := &dcc.deferredCommitRange
		cdr = au.produceCommittingTask(i, ml.trackers.dbRound, cdr)
		if cdr != nil {
			func() {
				dcc.deferredCommitRange = *cdr
				ml.trackers.accountsWriting.Add(1)
				defer ml.trackers.accountsWriting.Done()

				// do not take any locks since all operations are synchronous
				newBase := basics.Round(dcc.offset) + dcc.oldBase
				dcc.newBase = newBase

				err := au.prepareCommit(dcc)
				require.NoError(t, err)
				err = ml.trackers.dbs.Wdb.Atomic(func(ctx context.Context, tx *sql.Tx) (err error) {
					err = au.commitRound(ctx, tx, dcc)
					if err != nil {
						return err
					}
					err = updateAccountsRound(tx, newBase)
					return err
				})
				require.NoError(t, err)
				ml.trackers.dbRound = newBase
				au.postCommit(ml.trackers.ctx, dcc)
				au.postCommitUnlocked(ml.trackers.ctx, dcc)
			}()

		}
		accts = append(accts, newAccts)
	}

	ad, _, _, err := au.lookupLatest(addr1)
	require.NoError(t, err)
	require.Equal(t, uint64(1000), ad.AssetParams[aidx2].Total)
	require.Equal(t, uint64(901), ad.Assets[aidx2].Amount)

	require.NotEmpty(t, ad.AppParams[aidx3])
	require.NotEmpty(t, ad.AppParams[aidx3].ApprovalProgram)
	require.NotEmpty(t, ad.AssetParams[aidx4])
	h, ok := ad.Assets[aidx4]
	require.True(t, ok)
	require.Empty(t, h)

	ad, _, _, err = au.lookupLatest(addr2)
	require.NoError(t, err)
	require.Equal(t, uint64(99), ad.Assets[aidx2].Amount)
}

// TestConsecutiveVersion tests the consecutiveVersion method correctness.
func TestConsecutiveVersion(t *testing.T) {
	partitiontest.PartitionTest(t)

	var au accountUpdates
	au.versions = []protocol.ConsensusVersion{
		protocol.ConsensusV19,
		protocol.ConsensusV20,
		protocol.ConsensusV20,
		protocol.ConsensusV20,
		protocol.ConsensusV20,
		protocol.ConsensusV21,
		protocol.ConsensusV21,
		protocol.ConsensusV21,
		protocol.ConsensusV21,
		protocol.ConsensusV21,
		protocol.ConsensusV21,
		protocol.ConsensusV22,
	}
	for offset := uint64(1); offset < uint64(len(au.versions)); offset++ {
		co := au.consecutiveVersion(offset)
		require.Equal(t, au.versions[1], au.versions[co])
	}
	au.versions = []protocol.ConsensusVersion{
		protocol.ConsensusV19,
		protocol.ConsensusV20,
		protocol.ConsensusV21,
	}
}

func TestAcctUpdatesLookupLatest(t *testing.T) {
	partitiontest.PartitionTest(t)

	accts := ledgertesting.RandomAccounts(10, false)
	ml := makeMockLedgerForTracker(t, true, 10, protocol.ConsensusCurrentVersion, []map[basics.Address]basics.AccountData{accts})
	defer ml.Close()

	conf := config.GetDefaultLocal()
	au, _ := newAcctUpdates(t, ml, conf, ".")
	defer au.close()
<<<<<<< HEAD
	require.NoError(t, err)
	// withoutVotingData := func(ad basics.AccountData) basics.AccountData {
	// 	ad.VoteID = crypto.OneTimeSignatureVerifier{}
	// 	ad.SelectionID = crypto.VRFVerifier{}
	// 	ad.StateProofID = merklesignature.Verifier{}
	// 	ad.VoteKeyDilution = 0
	// 	ad.VoteFirstValid = 0
	// 	ad.VoteLastValid = 0
	// 	return ad
	// }
=======
	withoutVotingData := func(ad basics.AccountData) basics.AccountData {
		ad.VoteID = crypto.OneTimeSignatureVerifier{}
		ad.SelectionID = crypto.VRFVerifier{}
		ad.StateProofID = merklesignature.Verifier{}
		ad.VoteKeyDilution = 0
		ad.VoteFirstValid = 0
		ad.VoteLastValid = 0
		return ad
	}
>>>>>>> 5b0fa7a8
	for addr, acct := range accts {
		acctData, validThrough, withoutRewards, err := au.lookupLatest(addr)
		require.NoError(t, err)
		require.Equal(t, acct, acctData)
		// require.Equal(t, withoutVotingData(acct), acctData)

		// check "withoutRewards" matches result of LookupWithoutRewards
		d, r, err := au.LookupWithoutRewards(validThrough, addr)
		require.NoError(t, err)
		require.Equal(t, validThrough, r)
		require.Equal(t, withoutRewards, d.MicroAlgos)
	}
}

// This test helper attempts to cover the case when an accountUpdates.lookupX method:
// - can't find the requested address,
// - falls through looking at deltas and the LRU accounts cache,
// - then hits the database (calling accountsDbQueries.lookup)
// only to discover that the round stored in the database (committed in accountUpdates.commitRound)
// is out of sync with accountUpdates.cachedDBRound (updated a little bit later in accountUpdates.postCommit).
//
// In this case it waits on a condition variable and retries when
// commitSyncer/accountUpdates has advanced the cachedDBRound.
func testAcctUpdatesLookupRetry(t *testing.T, assertFn func(au *accountUpdates, accts []map[basics.Address]basics.AccountData, rnd basics.Round, proto config.ConsensusParams, rewardsLevels []uint64)) {
	testProtocolVersion := protocol.ConsensusCurrentVersion
	proto := config.Consensus[testProtocolVersion]

	accts := []map[basics.Address]basics.AccountData{ledgertesting.RandomAccounts(20, true)}
	rewardsLevels := []uint64{0}

	pooldata := basics.AccountData{}
	pooldata.MicroAlgos.Raw = 1000 * 1000 * 1000 * 1000
	pooldata.Status = basics.NotParticipating
	accts[0][testPoolAddr] = pooldata

	sinkdata := basics.AccountData{}
	sinkdata.MicroAlgos.Raw = 1000 * 1000 * 1000 * 1000
	sinkdata.Status = basics.NotParticipating
	accts[0][testSinkAddr] = sinkdata

	conf := config.GetDefaultLocal()
	initialBlocksCount := int(conf.MaxAcctLookback)
	ml := makeMockLedgerForTracker(t, false, initialBlocksCount, testProtocolVersion, accts)
	defer ml.Close()

	au, ao := newAcctUpdates(t, ml, conf, ".")
	defer au.close()
	defer ao.close()

	// cover 10 genesis blocks
	rewardLevel := uint64(0)
	for i := 1; i < initialBlocksCount; i++ {
		accts = append(accts, accts[0])
		rewardsLevels = append(rewardsLevels, rewardLevel)
	}

	checkAcctUpdates(t, au, ao, 0, basics.Round(initialBlocksCount)-1, accts, rewardsLevels, proto)

	// lastCreatableID stores asset or app max used index to get rid of conflicts
	lastCreatableID := crypto.RandUint64() % 512
	knownCreatables := make(map[basics.CreatableIndex]bool)

	for i := basics.Round(initialBlocksCount); i < basics.Round(conf.MaxAcctLookback+15); i++ {
		rewardLevelDelta := crypto.RandUint64() % 5
		rewardLevel += rewardLevelDelta
		var updates ledgercore.AccountDeltas
		var totals map[basics.Address]ledgercore.AccountData
		base := accts[i-1]
		updates, totals, lastCreatableID = ledgertesting.RandomDeltasBalancedFull(1, base, rewardLevel, lastCreatableID)
		prevRound, prevTotals, err := au.LatestTotals()
		require.Equal(t, i-1, prevRound)
		require.NoError(t, err)

		newPool := totals[testPoolAddr]
		newPool.MicroAlgos.Raw -= prevTotals.RewardUnits() * rewardLevelDelta
		updates.Upsert(testPoolAddr, newPool)
		totals[testPoolAddr] = newPool
		newAccts := applyPartialDeltas(base, updates)

		blk := bookkeeping.Block{
			BlockHeader: bookkeeping.BlockHeader{
				Round: basics.Round(i),
			},
		}
		blk.RewardsLevel = rewardLevel
		blk.CurrentProtocol = testProtocolVersion

		delta := ledgercore.MakeStateDelta(&blk.BlockHeader, 0, updates.Len(), 0)
		delta.Accts.MergeAccounts(updates)
		delta.Creatables = creatablesFromUpdates(base, updates, knownCreatables)
		delta.Totals = accumulateTotals(t, testProtocolVersion, []map[basics.Address]ledgercore.AccountData{totals}, rewardLevel)
		ml.trackers.newBlock(blk, delta)
		accts = append(accts, newAccts)
		rewardsLevels = append(rewardsLevels, rewardLevel)

		checkAcctUpdates(t, au, ao, 0, i, accts, rewardsLevels, proto)
	}

	flushRound := func(i basics.Round) {
		// Clear the timer to ensure a flush
		ml.trackers.lastFlushTime = time.Time{}

		ml.trackers.committedUpTo(basics.Round(conf.MaxAcctLookback) + i)
		ml.trackers.waitAccountsWriting()
	}

	// flush a couple of rounds (indirectly schedules commitSyncer)
	flushRound(basics.Round(0))
	flushRound(basics.Round(1))

	// add stallingTracker to list of trackers
	stallingTracker := &blockingTracker{
		postCommitUnlockedEntryLock:   make(chan struct{}),
		postCommitUnlockedReleaseLock: make(chan struct{}),
		postCommitEntryLock:           make(chan struct{}),
		postCommitReleaseLock:         make(chan struct{}),
		alwaysLock:                    true,
	}
	ml.trackers.trackers = append([]ledgerTracker{stallingTracker}, ml.trackers.trackers...)

	// kick off another round
	rnd := basics.Round(2)
	go flushRound(rnd)

	// let stallingTracker enter postCommit() and block (waiting on postCommitReleaseLock)
	// this will prevent accountUpdates.postCommit() from updating au.cachedDBRound = newBase
	<-stallingTracker.postCommitEntryLock

	// prune the baseAccounts cache, so that lookup will fall through to the DB
	au.accountsMu.Lock()
	au.baseAccounts.prune(0)
	au.accountsMu.Unlock()

	defer func() { // allow the postCommitUnlocked() handler to go through, even if test fails
		<-stallingTracker.postCommitUnlockedEntryLock
		stallingTracker.postCommitUnlockedReleaseLock <- struct{}{}
	}()

	// issue a lookupWithoutRewards while persistedData.round != au.cachedDBRound
	// when synchronized=false it will fail fast
	_, _, _, _, err := au.lookupWithoutRewards(rnd, basics.Address{}, false)
	require.Equal(t, &MismatchingDatabaseRoundError{databaseRound: 2, memoryRound: 1}, err)

	// release the postCommit lock, once au.lookupWithoutRewards hits au.accountsReadCond.Wait()
	go func() {
		time.Sleep(200 * time.Millisecond)
		stallingTracker.postCommitReleaseLock <- struct{}{}
	}()

	assertFn(au, accts, rnd, proto, rewardsLevels)
}

func TestAcctUpdatesLookupLatestRetry(t *testing.T) {
	partitiontest.PartitionTest(t)

	testAcctUpdatesLookupRetry(t,
		func(au *accountUpdates, accts []map[basics.Address]basics.AccountData, rnd basics.Round, proto config.ConsensusParams, rewardsLevels []uint64) {
			// grab any address and data to use for call to lookup
			var addr basics.Address
			for a := range accts[rnd] {
				addr = a
				break
			}

			// withoutVotingData := func(ad basics.AccountData) basics.AccountData {
			// 	ad.VoteID = crypto.OneTimeSignatureVerifier{}
			// 	ad.SelectionID = crypto.VRFVerifier{}
			// 	ad.StateProofID = merklesignature.Verifier{}
			// 	ad.VoteKeyDilution = 0
			// 	ad.VoteFirstValid = 0
			// 	ad.VoteLastValid = 0
			// 	return ad
			// }

			// issue a LookupWithoutRewards while persistedData.round != au.cachedDBRound
			d, validThrough, withoutRewards, err := au.lookupLatest(addr)
			require.NoError(t, err)
			require.Equal(t, accts[validThrough][addr].WithUpdatedRewards(proto, rewardsLevels[validThrough]), d)
			// require.Equal(t, withoutVotingData(accts[validThrough][addr].WithUpdatedRewards(proto, rewardsLevels[validThrough])), d)
			require.Equal(t, accts[validThrough][addr].MicroAlgos, withoutRewards)
			require.GreaterOrEqualf(t, uint64(validThrough), uint64(rnd), "validThrough: %v rnd :%v", validThrough, rnd)
		})
}

func TestAcctUpdatesLookupRetry(t *testing.T) {
	partitiontest.PartitionTest(t)

	testAcctUpdatesLookupRetry(t,
		func(au *accountUpdates, accts []map[basics.Address]basics.AccountData, rnd basics.Round, proto config.ConsensusParams, rewardsLevels []uint64) {
			// grab any address and data to use for call to lookup
			var addr basics.Address
			var data basics.AccountData
			for a, d := range accts[rnd] {
				addr = a
				data = d
				break
			}

			// issue a LookupWithoutRewards while persistedData.round != au.cachedDBRound
			d, validThrough, _, _, err := au.lookupWithoutRewards(rnd, addr, true)
			require.NoError(t, err)
			require.Equal(t, d, ledgercore.ToAccountData(data))
			// TODO: add online account data check
			require.GreaterOrEqualf(t, uint64(validThrough), uint64(rnd), "validThrough: %v rnd :%v", validThrough, rnd)
		})
}

// auCommitSync is a helper function calling the committing sequence similarly to what tracker registry does
func auCommitSync(t *testing.T, rnd basics.Round, au *accountUpdates, ml *mockLedgerForTracker) {
	_, maxLookback := au.committedUpTo(rnd)
	dcc := &deferredCommitContext{
		deferredCommitRange: deferredCommitRange{
			lookback: maxLookback,
		},
	}
	cdr := &dcc.deferredCommitRange
	cdr = au.produceCommittingTask(rnd, ml.trackers.dbRound, cdr)
	if cdr != nil {
		func() {
			dcc.deferredCommitRange = *cdr
			ml.trackers.accountsWriting.Add(1)
			defer ml.trackers.accountsWriting.Done()

			// do not take any locks since all operations are synchronous
			newBase := basics.Round(dcc.offset) + dcc.oldBase
			dcc.newBase = newBase

			err := au.prepareCommit(dcc)
			require.NoError(t, err)
			err = ml.trackers.dbs.Wdb.Atomic(func(ctx context.Context, tx *sql.Tx) (err error) {
				err = au.commitRound(ctx, tx, dcc)
				if err != nil {
					return err
				}
				err = updateAccountsRound(tx, newBase)
				return err
			})
			require.NoError(t, err)
			ml.trackers.dbRound = newBase
			au.postCommit(ml.trackers.ctx, dcc)
			au.postCommitUnlocked(ml.trackers.ctx, dcc)
		}()
	}
}

type auNewBlockOpts struct {
	updates         ledgercore.AccountDeltas
	version         protocol.ConsensusVersion
	protoParams     config.ConsensusParams
	knownCreatables map[basics.CreatableIndex]bool
}

func auNewBlock(t *testing.T, rnd basics.Round, au *accountUpdates, base map[basics.Address]basics.AccountData, data auNewBlockOpts) {
	rewardLevel := uint64(0)
	prevRound, prevTotals, err := au.LatestTotals()
	require.Equal(t, rnd-1, prevRound)
	require.NoError(t, err)

	newTotals := ledgertesting.CalculateNewRoundAccountTotals(t, data.updates, rewardLevel, data.protoParams, base, prevTotals)

	blk := bookkeeping.Block{
		BlockHeader: bookkeeping.BlockHeader{
			Round: basics.Round(rnd),
		},
	}
	blk.RewardsLevel = rewardLevel
	blk.CurrentProtocol = data.version
	delta := ledgercore.MakeStateDelta(&blk.BlockHeader, 0, data.updates.Len(), 0)
	delta.Accts.MergeAccounts(data.updates)
	delta.Creatables = creatablesFromUpdates(base, data.updates, data.knownCreatables)
	delta.Totals = newTotals

	au.newBlock(blk, delta)
}

// TestAcctUpdatesLookupLatestCacheRetry simulates a situation when base account and resources are in a cache but
// account updates advances while calling lookupLatest
// The idea of the test:
// - create some base accounts and an account with resources
// - set that account to be in the caches
// - force cached round to be one less than the real DB round
// - call lookupLatest, ensure it blocks
// - advance lookupLatest and check the content is actual
func TestAcctUpdatesLookupLatestCacheRetry(t *testing.T) {
	partitiontest.PartitionTest(t)

	accts := []map[basics.Address]basics.AccountData{ledgertesting.RandomAccounts(20, true)}
	pooldata := basics.AccountData{}
	pooldata.MicroAlgos.Raw = 100 * 1000 * 1000 * 1000 * 1000
	pooldata.Status = basics.NotParticipating
	accts[0][testPoolAddr] = pooldata

	sinkdata := basics.AccountData{}
	sinkdata.MicroAlgos.Raw = 1000 * 1000 * 1000 * 1000
	sinkdata.Status = basics.NotParticipating
	accts[0][testSinkAddr] = sinkdata

	testProtocolVersion := protocol.ConsensusCurrentVersion
	protoParams := config.Consensus[testProtocolVersion]

	ml := makeMockLedgerForTracker(t, true, 1, testProtocolVersion, accts)
	defer ml.Close()

	conf := config.GetDefaultLocal()
	au, _ := newAcctUpdates(t, ml, conf, ".")
	defer au.close()

	var addr1 basics.Address
	for addr := range accts[0] {
		if addr != testSinkAddr && addr != testPoolAddr {
			addr1 = addr
			break
		}
	}

	aidx1 := basics.AssetIndex(1)
	aidx2 := basics.AssetIndex(2)
	knownCreatables := make(map[basics.CreatableIndex]bool)

	// the test 1 requires 2 blocks with different resource state, au requires MaxBalLookback block to start persisting
	for i := basics.Round(1); i <= basics.Round(conf.MaxAcctLookback+2); i++ {
		var updates ledgercore.AccountDeltas

		// add data
		if i == 1 {
			updates.Upsert(addr1, ledgercore.AccountData{AccountBaseData: ledgercore.AccountBaseData{MicroAlgos: basics.MicroAlgos{Raw: 1000000}, TotalAssetParams: 1, TotalAssets: 2}})
			updates.UpsertAssetResource(addr1, aidx1, ledgercore.AssetParamsDelta{Params: &basics.AssetParams{Total: 100}}, ledgercore.AssetHoldingDelta{Holding: &basics.AssetHolding{Amount: 100}})
			updates.UpsertAssetResource(addr1, aidx2, ledgercore.AssetParamsDelta{}, ledgercore.AssetHoldingDelta{Holding: &basics.AssetHolding{Amount: 200}})
		}

		base := accts[i-1]
		newAccts := applyPartialDeltas(base, updates)
		accts = append(accts, newAccts)

		// prepare block
		opts := auNewBlockOpts{updates, testProtocolVersion, protoParams, knownCreatables}
		auNewBlock(t, i, au, base, opts)

		// commit changes synchroniously
		auCommitSync(t, i, au, ml)
	}

	// ensure rounds
	rnd := au.latest()
	require.Equal(t, basics.Round(conf.MaxAcctLookback+2), rnd)
	require.Equal(t, basics.Round(2), au.cachedDBRound)
	oldCachedDBRound := au.cachedDBRound

	// simulate the following state
	// 1. addr1 and in baseAccounts and its round is less than addr1's data in baseResources
	// 2. au.cachedDBRound is less than actual DB round
	delete(au.accounts, addr1)
	au.cachedDBRound--

	pad, ok := au.baseAccounts.read(addr1)
	require.True(t, ok)
	pad.round = au.cachedDBRound
	au.baseAccounts.write(pad)

	prd, ok := au.baseResources.read(addr1, basics.CreatableIndex(aidx1))
	require.True(t, ok)
	prd.round = oldCachedDBRound
	au.baseResources.write(prd, addr1)
	prd, ok = au.baseResources.read(addr1, basics.CreatableIndex(aidx2))
	require.True(t, ok)
	prd.round = oldCachedDBRound
	au.baseResources.write(prd, addr1)

	var ad basics.AccountData
	var err error

	// lookupLatest blocks on waiting new round. There is no reliable way to say it is blocked,
	// so run it in a goroutine and query it to ensure it is blocked.
	var wg sync.WaitGroup
	wg.Add(1)
	done := make(chan struct{})
	go func() {
		ad, _, _, err = au.lookupLatest(addr1)
		close(done)
		wg.Done()
	}()

	// wait to ensure lookupLatest is stuck
	maxIterations := 10
	i := 0
	for i < maxIterations {
		select {
		case <-done:
			require.Fail(t, "lookupLatest returns without waiting for new block")
		default:
			i++
			time.Sleep(10 * time.Millisecond)
		}
	}

	// give it a new block and restore the original cachedDBRound value
	au.accountsMu.Lock()
	au.cachedDBRound = oldCachedDBRound
	au.accountsMu.Unlock()
	opts := auNewBlockOpts{ledgercore.AccountDeltas{}, testProtocolVersion, protoParams, knownCreatables}
	auNewBlock(t, rnd+1, au, accts[rnd], opts)
	auCommitSync(t, rnd+1, au, ml)

	wg.Wait()

	require.NoError(t, err)
	require.Equal(t, uint64(1000000), ad.MicroAlgos.Raw)
	require.Equal(t, uint64(100), ad.AssetParams[aidx1].Total)
	require.Equal(t, uint64(100), ad.Assets[aidx1].Amount)
	require.Equal(t, uint64(200), ad.Assets[aidx2].Amount)
}

// TestAcctUpdatesLookupResources creates 3 assets, deletes one
// and checks au.resources with deleted resources are not counted toward totals
func TestAcctUpdatesLookupResources(t *testing.T) {
	partitiontest.PartitionTest(t)

	accts := []map[basics.Address]basics.AccountData{ledgertesting.RandomAccounts(1, true)}
	pooldata := basics.AccountData{}
	pooldata.MicroAlgos.Raw = 100 * 1000 * 1000 * 1000 * 1000
	pooldata.Status = basics.NotParticipating
	accts[0][testPoolAddr] = pooldata

	sinkdata := basics.AccountData{}
	sinkdata.MicroAlgos.Raw = 1000 * 1000 * 1000 * 1000
	sinkdata.Status = basics.NotParticipating
	accts[0][testSinkAddr] = sinkdata

	testProtocolVersion := protocol.ConsensusVersion("test-protocol-TestAcctUpdatesLookupResources")
	protoParams := config.Consensus[protocol.ConsensusCurrentVersion]
	protoParams.MaxBalLookback = 2
	protoParams.SeedLookback = 1
	protoParams.SeedRefreshInterval = 1
	config.Consensus[testProtocolVersion] = protoParams
	defer func() {
		delete(config.Consensus, testProtocolVersion)
	}()

	ml := makeMockLedgerForTracker(t, true, 1, testProtocolVersion, accts)
	defer ml.Close()

	conf := config.GetDefaultLocal()
	au, _ := newAcctUpdates(t, ml, conf, ".")
	defer au.close()

	var addr1 basics.Address
	for addr := range accts[0] {
		if addr != testSinkAddr && addr != testPoolAddr {
			addr1 = addr
			break
		}
	}

	aidx1 := basics.AssetIndex(1)
	aidx2 := basics.AssetIndex(2)
	aidx3 := basics.AssetIndex(3)
	knownCreatables := make(map[basics.CreatableIndex]bool)

	// test requires 5 blocks: 1 with aidx1, protoParams.MaxBalLookback empty blocks to commit the first one
	// and 1 block with aidx2 and aidx3, and another one with aidx2 deleted
	for i := basics.Round(1); i <= basics.Round(protoParams.MaxBalLookback+3); i++ {
		var updates ledgercore.AccountDeltas

		// add data
		if i == 1 {
			updates.Upsert(addr1, ledgercore.AccountData{AccountBaseData: ledgercore.AccountBaseData{MicroAlgos: basics.MicroAlgos{Raw: 1000000}, TotalAssets: 1}})
			updates.UpsertAssetResource(addr1, aidx1, ledgercore.AssetParamsDelta{}, ledgercore.AssetHoldingDelta{Holding: &basics.AssetHolding{Amount: 100}})
		}
		if i == basics.Round(protoParams.MaxBalLookback+2) {
			updates.Upsert(addr1, ledgercore.AccountData{AccountBaseData: ledgercore.AccountBaseData{MicroAlgos: basics.MicroAlgos{Raw: 1000000}, TotalAssets: 3}})
			updates.UpsertAssetResource(addr1, aidx2, ledgercore.AssetParamsDelta{}, ledgercore.AssetHoldingDelta{Holding: &basics.AssetHolding{Amount: 200}})
			updates.UpsertAssetResource(addr1, aidx3, ledgercore.AssetParamsDelta{}, ledgercore.AssetHoldingDelta{Holding: &basics.AssetHolding{Amount: 300}})
		}
		if i == basics.Round(protoParams.MaxBalLookback+3) {
			updates.Upsert(addr1, ledgercore.AccountData{AccountBaseData: ledgercore.AccountBaseData{MicroAlgos: basics.MicroAlgos{Raw: 1000000}, TotalAssets: 2}})
			updates.UpsertAssetResource(addr1, aidx2, ledgercore.AssetParamsDelta{}, ledgercore.AssetHoldingDelta{Deleted: true})
		}

		base := accts[i-1]
		newAccts := applyPartialDeltas(base, updates)
		accts = append(accts, newAccts)

		// prepare block
		opts := auNewBlockOpts{updates, testProtocolVersion, protoParams, knownCreatables}
		auNewBlock(t, i, au, base, opts)

		if i <= basics.Round(protoParams.MaxBalLookback+1) {
			auCommitSync(t, i, au, ml)
		}
		// do not commit two last blocks to keep data in memory deltas
	}
	data, rnd, _, err := au.lookupLatest(addr1)
	require.NoError(t, err)
	require.Equal(t, basics.Round(protoParams.MaxBalLookback+3), rnd)
	require.Len(t, data.Assets, 2)
	require.Contains(t, data.Assets, aidx1)
	require.Contains(t, data.Assets, aidx3)
	require.NotContains(t, data.Assets, aidx2)
}<|MERGE_RESOLUTION|>--- conflicted
+++ resolved
@@ -932,7 +932,6 @@
 
 		conf := config.GetDefaultLocal()
 		au, _ := newAcctUpdates(t, ml, conf, ".")
-		// au, ao := newAcctUpdates(t, ml, conf, ".")
 		defer au.close()
 
 		// cover 10 genesis blocks
@@ -971,13 +970,6 @@
 
 				fromAccountDataNew.MicroAlgos.Raw -= uint64(i - 10)
 				toAccountDataNew.MicroAlgos.Raw += uint64(i - 10)
-				// data := ledgercore.AccountData{AccountBaseData: fromAccountDataNew}
-				// if data.Status == basics.Online {
-				// 	// pull voting data to make a consistent update
-				// 	onlineData, err := ao.lookupOnlineAccountData(i-1, fromAccount)
-				// 	require.NoError(t, err)
-				// 	data.VotingData = onlineData.VotingData
-				// }
 				updates[fromAccount] = fromAccountDataNew
 
 				moneyAccountsExpectedAmounts[i][j] = fromAccountDataNew.MicroAlgos.Raw
@@ -1017,13 +1009,6 @@
 				}
 			}
 
-			// data := ledgercore.AccountData{AccountBaseData: toAccountDataNew}
-			// if data.Status == basics.Online {
-			// 	// pull voting data to make a consistent update
-			// 	onlineData, err := ao.lookupOnlineAccountData(i-1, toAccount)
-			// 	require.NoError(t, err)
-			// 	data.VotingData = onlineData.VotingData
-			// }
 			updates[toAccount] = toAccountDataNew
 
 			blk := bookkeeping.Block{
@@ -2214,33 +2199,10 @@
 	conf := config.GetDefaultLocal()
 	au, _ := newAcctUpdates(t, ml, conf, ".")
 	defer au.close()
-<<<<<<< HEAD
-	require.NoError(t, err)
-	// withoutVotingData := func(ad basics.AccountData) basics.AccountData {
-	// 	ad.VoteID = crypto.OneTimeSignatureVerifier{}
-	// 	ad.SelectionID = crypto.VRFVerifier{}
-	// 	ad.StateProofID = merklesignature.Verifier{}
-	// 	ad.VoteKeyDilution = 0
-	// 	ad.VoteFirstValid = 0
-	// 	ad.VoteLastValid = 0
-	// 	return ad
-	// }
-=======
-	withoutVotingData := func(ad basics.AccountData) basics.AccountData {
-		ad.VoteID = crypto.OneTimeSignatureVerifier{}
-		ad.SelectionID = crypto.VRFVerifier{}
-		ad.StateProofID = merklesignature.Verifier{}
-		ad.VoteKeyDilution = 0
-		ad.VoteFirstValid = 0
-		ad.VoteLastValid = 0
-		return ad
-	}
->>>>>>> 5b0fa7a8
 	for addr, acct := range accts {
 		acctData, validThrough, withoutRewards, err := au.lookupLatest(addr)
 		require.NoError(t, err)
 		require.Equal(t, acct, acctData)
-		// require.Equal(t, withoutVotingData(acct), acctData)
 
 		// check "withoutRewards" matches result of LookupWithoutRewards
 		d, r, err := au.LookupWithoutRewards(validThrough, addr)
@@ -2400,21 +2362,10 @@
 				break
 			}
 
-			// withoutVotingData := func(ad basics.AccountData) basics.AccountData {
-			// 	ad.VoteID = crypto.OneTimeSignatureVerifier{}
-			// 	ad.SelectionID = crypto.VRFVerifier{}
-			// 	ad.StateProofID = merklesignature.Verifier{}
-			// 	ad.VoteKeyDilution = 0
-			// 	ad.VoteFirstValid = 0
-			// 	ad.VoteLastValid = 0
-			// 	return ad
-			// }
-
 			// issue a LookupWithoutRewards while persistedData.round != au.cachedDBRound
 			d, validThrough, withoutRewards, err := au.lookupLatest(addr)
 			require.NoError(t, err)
 			require.Equal(t, accts[validThrough][addr].WithUpdatedRewards(proto, rewardsLevels[validThrough]), d)
-			// require.Equal(t, withoutVotingData(accts[validThrough][addr].WithUpdatedRewards(proto, rewardsLevels[validThrough])), d)
 			require.Equal(t, accts[validThrough][addr].MicroAlgos, withoutRewards)
 			require.GreaterOrEqualf(t, uint64(validThrough), uint64(rnd), "validThrough: %v rnd :%v", validThrough, rnd)
 		})
