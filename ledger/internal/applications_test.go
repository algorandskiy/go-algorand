--- conflicted
+++ resolved
@@ -61,7 +61,6 @@
 	return br, nil
 }
 
-<<<<<<< HEAD
 func (c *mockCowForLogicLedger) MinBalance(addr basics.Address, proto *config.ConsensusParams) (res basics.MicroAlgos, err error) {
 	br, ok := c.brs[addr]
 	if !ok {
@@ -95,12 +94,6 @@
 	return
 }
 
-func (c *mockCowForLogicLedger) GetCreatableID(groupIdx int) basics.CreatableIndex {
-	return c.tcs[groupIdx]
-}
-
-=======
->>>>>>> 14fa6d0b
 func (c *mockCowForLogicLedger) GetCreator(cidx basics.CreatableIndex, ctype basics.CreatableType) (basics.Address, bool, error) {
 	addr, found := c.cr[creatableLocator{cidx, ctype}]
 	return addr, found, nil
