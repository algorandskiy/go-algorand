--- conflicted
+++ resolved
@@ -298,11 +298,7 @@
 	for _, round := range []basics.Round{2000000, 3000010, 3000015, 3000020} {
 		accountsRound := round - 1
 
-<<<<<<< HEAD
-		_, _, biggestChunkLen, _, err := ct.generateCatchpointData(
-=======
-		_, _, _, biggestChunkLen, err := ct.generateCatchpointData(
->>>>>>> 6acecbd4
+		_, _, _, biggestChunkLen, _, err := ct.generateCatchpointData(
 			context.Background(), accountsRound, time.Second)
 		require.NoError(t, err)
 
