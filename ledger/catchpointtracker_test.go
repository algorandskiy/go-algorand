--- conflicted
+++ resolved
@@ -609,12 +609,9 @@
 			delta := roundDeltas[i]
 
 			ml2.trackers.newBlock(blk, delta)
-<<<<<<< HEAD
-=======
 			err := ml2.addMockBlock(blockEntry{block: blk}, delta)
 			require.NoError(t, err)
 			ml2.trackers.committedUpTo(i)
->>>>>>> 36ffb596
 
 			if isDataFileRound(i) || isCatchpointRound(i) {
 				ml2.trackers.committedUpTo(i)
