--- conflicted
+++ resolved
@@ -47,7 +47,7 @@
 	"github.com/algorand/go-algorand/test/partitiontest"
 )
 
-func TestCatchpoint_IsWritingDataFile(t *testing.T) {
+func TestIsWritingCatchpointFile(t *testing.T) {
 	partitiontest.PartitionTest(t)
 
 	ct := &catchpointTracker{}
@@ -78,7 +78,7 @@
 	return ct
 }
 
-func TestCatchpoint_GetStream(t *testing.T) {
+func TestGetCatchpointStream(t *testing.T) {
 	partitiontest.PartitionTest(t)
 
 	accts := []map[basics.Address]basics.AccountData{ledgertesting.RandomAccounts(20, true)}
@@ -149,12 +149,12 @@
 	require.NoError(t, err)
 }
 
-// TestCatchpoint_DeleteStoredCatchpoints - The goal of this test is to verify that the deleteStoredCatchpoints function works correctly.
+// TestAcctUpdatesDeleteStoredCatchpoints - The goal of this test is to verify that the deleteStoredCatchpoints function works correctly.
 // It does so by filling up the storedcatchpoints with dummy catchpoint file entries, as well as creating these dummy files on disk.
 // ( the term dummy is only because these aren't real catchpoint files, but rather a zero-length file ). Then, the test calls the function
 // and ensures that it did not error, the catchpoint files were correctly deleted, and that deleteStoredCatchpoints contains no more
 // entries.
-func TestCatchpoint_DeleteStoredCatchpoints(t *testing.T) {
+func TestAcctUpdatesDeleteStoredCatchpoints(t *testing.T) {
 	partitiontest.PartitionTest(t)
 
 	accts := []map[basics.Address]basics.AccountData{ledgertesting.RandomAccounts(20, true)}
@@ -206,7 +206,7 @@
 // The test validate that when algod boots up it cleans empty catchpoint directories.
 // It is done by creating empty directories in the catchpoint root directory.
 // When algod boots up it should remove those directories.
-func TestCatchpoint_SchemaUpdateDeleteStoredCatchpoints(t *testing.T) {
+func TestSchemaUpdateDeleteStoredCatchpoints(t *testing.T) {
 	partitiontest.PartitionTest(t)
 
 	// we don't want to run this test before the binary is compiled against the latest database upgrade schema.
@@ -272,7 +272,7 @@
 // If algod needs to create a new catchpoint file it will delete the oldest.
 // In addition, when deleting old catchpoint files an empty directory should be deleted
 // as well.
-func TestCatchpoint_RecordCatchpointFile(t *testing.T) {
+func TestRecordCatchpointFile(t *testing.T) {
 	partitiontest.PartitionTest(t)
 
 	temporaryDirectory := t.TempDir()
@@ -318,7 +318,7 @@
 	require.Equalf(t, onlyCatchpointDirEmpty, true, "Directories: %v", emptyDirs)
 }
 
-func BenchmarkCatchpoint_LargeDataWriting(b *testing.B) {
+func BenchmarkLargeCatchpointDataWriting(b *testing.B) {
 	proto := config.Consensus[protocol.ConsensusCurrentVersion]
 
 	accts := []map[basics.Address]basics.AccountData{ledgertesting.RandomAccounts(5, true)}
@@ -374,7 +374,7 @@
 	b.ReportMetric(float64(accountsNumber), "accounts")
 }
 
-func TestCatchpoint_ReproducibleLabels(t *testing.T) {
+func TestReproducibleCatchpointLabels(t *testing.T) {
 	partitiontest.PartitionTest(t)
 
 	if runtime.GOARCH == "arm" || runtime.GOARCH == "arm64" {
@@ -478,8 +478,6 @@
 	}
 	lastRound := i
 
-	t.Logf("Applying blocks to forked ledgers...")
-
 	// Test in reverse what happens when we try to repeat the exact same blocks.
 	// Start off with the catchpoint before the last one.
 	for startingRound := lastRound - basics.Round(cfg.CatchpointInterval); uint64(startingRound) > protoParams.CatchpointLookback; startingRound -= basics.Round(cfg.CatchpointInterval) {
@@ -515,8 +513,6 @@
 		}
 	}
 
-	t.Logf("Done with forked ledgers")
-
 	// test to see that after loadFromDisk, all the tracker content is lost ( as expected )
 	require.NotZero(t, len(ct.roundDigest))
 	require.NoError(t, ct.loadFromDisk(ml, ml.Latest()))
@@ -595,7 +591,7 @@
 func (bt *blockingTracker) close() {
 }
 
-func TestCatchpoint_NonblockingCatchpointWriting(t *testing.T) {
+func TestCatchpointTrackerNonblockingCatchpointWriting(t *testing.T) {
 	partitiontest.PartitionTest(t)
 
 	testProtocolVersion := protocol.ConsensusVersion("test-protocol-TestReproducibleCatchpointLabels")
@@ -741,7 +737,7 @@
 	}
 }
 
-func TestCatchpoint_CalculateFirstStageRounds(t *testing.T) {
+func TestCalculateFirstStageRounds(t *testing.T) {
 	partitiontest.PartitionTest(t)
 
 	type TestCase struct {
@@ -795,7 +791,7 @@
 	}
 }
 
-func TestCatchpoint_CalculateCatchpointRounds(t *testing.T) {
+func TestCalculateCatchpointRounds(t *testing.T) {
 	partitiontest.PartitionTest(t)
 
 	type TestCase struct {
@@ -828,7 +824,7 @@
 
 // Test that pruning first stage catchpoint database records and catchpoint data files
 // works.
-func TestCatchpoint_FirstStageInfoPruning(t *testing.T) {
+func TestFirstStageInfoPruning(t *testing.T) {
 	partitiontest.PartitionTest(t)
 
 	// create new protocol version, which has lower lookback
@@ -922,7 +918,7 @@
 
 // Test that on startup the catchpoint tracker restarts catchpoint's first stage if
 // there is an unfinished first stage record in the database.
-func TestCatchpoint_FirstStagePersistence(t *testing.T) {
+func TestFirstStagePersistence(t *testing.T) {
 	partitiontest.PartitionTest(t)
 
 	// create new protocol version, which has lower lookback
@@ -1024,7 +1020,7 @@
 
 // Test that on startup the catchpoint tracker restarts catchpoint's second stage if
 // there is an unfinished catchpoint record in the database.
-func TestCatchpoint_SecondStagePersistence(t *testing.T) {
+func TestSecondStagePersistence(t *testing.T) {
 	partitiontest.PartitionTest(t)
 
 	// create new protocol version, which has lower lookback
@@ -1160,7 +1156,7 @@
 // Test that when catchpoint's first stage record is unavailable
 // (e.g. catchpoints were disabled at first stage), the unfinished catchpoint
 // database record is deleted.
-func TestCatchpoint_SecondStageDeletesUnfinishedCatchpointRecord(t *testing.T) {
+func TestSecondStageDeletesUnfinishedCatchpointRecord(t *testing.T) {
 	partitiontest.PartitionTest(t)
 
 	// create new protocol version, which has lower lookback
@@ -1249,7 +1245,7 @@
 
 // Test that on startup the catchpoint tracker deletes the unfinished catchpoint
 // database record when the first stage database record is missing.
-func TestCatchpoint_SecondStageDeletesUnfinishedCatchpointRecordAfterRestart(t *testing.T) {
+func TestSecondStageDeletesUnfinishedCatchpointRecordAfterRestart(t *testing.T) {
 	partitiontest.PartitionTest(t)
 
 	// create new protocol version, which has lower lookback
@@ -1332,185 +1328,6 @@
 	require.Empty(t, unfinishedCatchpoints)
 }
 
-<<<<<<< HEAD
-// TestCatchpoint_FastUpdates tests catchpoint label writing datarace
-func TestCatchpoint_FastUpdates(t *testing.T) {
-	partitiontest.PartitionTest(t)
-
-	if runtime.GOARCH == "arm" || runtime.GOARCH == "arm64" {
-		t.Skip("This test is too slow on ARM and causes travis builds to time out")
-	}
-	proto := config.Consensus[protocol.ConsensusCurrentVersion]
-
-	accts := []map[basics.Address]basics.AccountData{ledgertesting.RandomAccounts(20, true)}
-	addSinkAndPoolAccounts(accts)
-	rewardsLevels := []uint64{0}
-
-	conf := config.GetDefaultLocal()
-	conf.CatchpointInterval = 1
-	conf.CatchpointTracking = 1
-	initialBlocksCount := int(conf.MaxAcctLookback)
-	ml := makeMockLedgerForTracker(t, true, initialBlocksCount, protocol.ConsensusCurrentVersion, accts)
-	defer ml.Close()
-
-	ct := newCatchpointTracker(t, ml, conf, ".")
-	au := ml.trackers.accts
-	ao := ml.trackers.acctsOnline
-
-	// Remove the txtail from the list of trackers since it causes a data race that
-	// wouldn't be observed under normal execution because commitedUpTo and newBlock
-	// are protected by the tracker mutex.
-	trackers := make([]ledgerTracker, 0, len(ml.trackers.trackers))
-	for _, tracker := range ml.trackers.trackers {
-		if _, ok := tracker.(*txTail); !ok {
-			trackers = append(trackers, tracker)
-		}
-	}
-	ml.trackers.trackers = trackers
-
-	// cover 10 genesis blocks
-	rewardLevel := uint64(0)
-	for i := 1; i < initialBlocksCount; i++ {
-		accts = append(accts, accts[0])
-		rewardsLevels = append(rewardsLevels, rewardLevel)
-	}
-
-	checkAcctUpdates(t, au, ao, 0, basics.Round(initialBlocksCount)-1, accts, rewardsLevels, proto)
-
-	wg := sync.WaitGroup{}
-
-	for i := basics.Round(initialBlocksCount); i < basics.Round(proto.CatchpointLookback+15); i++ {
-		rewardLevelDelta := crypto.RandUint64() % 5
-		rewardLevel += rewardLevelDelta
-		updates, totals := ledgertesting.RandomDeltasBalanced(1, accts[i-1], rewardLevel)
-		prevRound, prevTotals, err := au.LatestTotals()
-		require.Equal(t, i-1, prevRound)
-		require.NoError(t, err)
-
-		newPool := totals[testPoolAddr]
-		newPool.MicroAlgos.Raw -= prevTotals.RewardUnits() * rewardLevelDelta
-		updates.Upsert(testPoolAddr, newPool)
-		totals[testPoolAddr] = newPool
-		newAccts := applyPartialDeltas(accts[i-1], updates)
-
-		blk := bookkeeping.Block{
-			BlockHeader: bookkeeping.BlockHeader{
-				Round: basics.Round(i),
-			},
-		}
-		blk.RewardsLevel = rewardLevel
-		blk.CurrentProtocol = protocol.ConsensusCurrentVersion
-
-		delta := ledgercore.MakeStateDelta(&blk.BlockHeader, 0, updates.Len(), 0)
-		delta.Accts.MergeAccounts(updates)
-		ml.trackers.newBlock(blk, delta)
-		accts = append(accts, newAccts)
-		rewardsLevels = append(rewardsLevels, rewardLevel)
-
-		wg.Add(1)
-		go func(round basics.Round) {
-			defer wg.Done()
-			ml.trackers.committedUpTo(round)
-		}(i)
-	}
-	ml.trackers.waitAccountsWriting()
-	wg.Wait()
-
-	require.NotEmpty(t, ct.GetLastCatchpointLabel())
-}
-
-// TestCatchpoint_LargeAccountCountCatchpointGeneration creates a ledger containing a large set of accounts ( i.e. 100K accounts )
-// and attempts to have the catchpoint tracker create the associated catchpoint. It's designed precisely around setting an
-// environment which would quickly ( i.e. after 32 rounds ) would start producing catchpoints.
-func TestCatchpoint_LargeAccountCountCatchpointGeneration(t *testing.T) {
-	partitiontest.PartitionTest(t)
-
-	if strings.ToUpper(os.Getenv("CIRCLECI")) == "TRUE" {
-		t.Skip("This test is too slow on CI executors: cannot repack catchpoint")
-	}
-
-	// The next operations are heavy on the memory.
-	// Garbage collection helps prevent trashing
-	runtime.GC()
-
-	// create new protocol version, which has lower lookback
-	testProtocolVersion := protocol.ConsensusVersion("test-protocol-TestLargeAccountCountCatchpointGeneration")
-	protoParams := config.Consensus[protocol.ConsensusCurrentVersion]
-	protoParams.CatchpointLookback = 16
-	config.Consensus[testProtocolVersion] = protoParams
-	defer func() {
-		delete(config.Consensus, testProtocolVersion)
-		os.RemoveAll(CatchpointDirName)
-	}()
-
-	accts := []map[basics.Address]basics.AccountData{ledgertesting.RandomAccounts(100000, true)}
-	addSinkAndPoolAccounts(accts)
-	rewardsLevels := []uint64{0}
-
-	conf := config.GetDefaultLocal()
-	conf.CatchpointInterval = 32
-	conf.CatchpointTracking = 1
-	conf.Archival = true
-	initialBlocksCount := int(conf.MaxAcctLookback)
-	ml := makeMockLedgerForTracker(t, true, initialBlocksCount, testProtocolVersion, accts)
-	defer ml.Close()
-
-	ct := newCatchpointTracker(t, ml, conf, ".")
-	au := ml.trackers.accts
-
-	// cover 10 genesis blocks
-	rewardLevel := uint64(0)
-	for i := 1; i < initialBlocksCount; i++ {
-		accts = append(accts, accts[0])
-		rewardsLevels = append(rewardsLevels, rewardLevel)
-	}
-
-	start := basics.Round(initialBlocksCount)
-	min := conf.CatchpointInterval
-	if min < protoParams.CatchpointLookback {
-		min = protoParams.CatchpointLookback
-	}
-	end := basics.Round(min + conf.MaxAcctLookback + 3) // few more rounds to commit and generate the second stage
-	for i := start; i < end; i++ {
-		rewardLevelDelta := crypto.RandUint64() % 5
-		rewardLevel += rewardLevelDelta
-		updates, totals := ledgertesting.RandomDeltasBalanced(1, accts[i-1], rewardLevel)
-
-		prevRound, prevTotals, err := au.LatestTotals()
-		require.Equal(t, i-1, prevRound)
-		require.NoError(t, err)
-
-		newPool := totals[testPoolAddr]
-		newPool.MicroAlgos.Raw -= prevTotals.RewardUnits() * rewardLevelDelta
-		updates.Upsert(testPoolAddr, newPool)
-		totals[testPoolAddr] = newPool
-		newAccts := applyPartialDeltas(accts[i-1], updates)
-
-		blk := bookkeeping.Block{
-			BlockHeader: bookkeeping.BlockHeader{
-				Round: basics.Round(i),
-			},
-		}
-		blk.RewardsLevel = rewardLevel
-		blk.CurrentProtocol = testProtocolVersion
-
-		delta := ledgercore.MakeStateDelta(&blk.BlockHeader, 0, updates.Len(), 0)
-		delta.Accts.MergeAccounts(updates)
-		ml.trackers.newBlock(blk, delta)
-		accts = append(accts, newAccts)
-		rewardsLevels = append(rewardsLevels, rewardLevel)
-
-		ml.trackers.committedUpTo(i)
-		if i%2 == 1 || i == end-1 {
-			ml.trackers.waitAccountsWriting()
-		}
-	}
-
-	require.NotEmpty(t, ct.GetLastCatchpointLabel())
-
-	// Garbage collection helps prevent trashing for next tests
-	runtime.GC()
-=======
 // TestHashContract confirms the account, resource, and KV hashing algorithm
 // remains unchanged by comparing a newly calculated hash against a
 // known-to-be-correct hex-encoded hash.
@@ -1647,5 +1464,190 @@
 			require.True(t, hasTestCoverageForKind(store.HashKind(i)), fmt.Sprintf("Missing test coverage for HashKind ordinal value = %d", i))
 		}
 	}
->>>>>>> 1baa124f
+}
+
+// TestCatchpoint_FastUpdates tests catchpoint label writing data race
+func TestCatchpointFastUpdates(t *testing.T) {
+	partitiontest.PartitionTest(t)
+
+	if runtime.GOARCH == "arm" || runtime.GOARCH == "arm64" {
+		t.Skip("This test is too slow on ARM and causes travis builds to time out")
+	}
+	proto := config.Consensus[protocol.ConsensusCurrentVersion]
+
+	accts := []map[basics.Address]basics.AccountData{ledgertesting.RandomAccounts(20, true)}
+	addSinkAndPoolAccounts(accts)
+	rewardsLevels := []uint64{0}
+
+	conf := config.GetDefaultLocal()
+	conf.CatchpointInterval = 1
+	conf.CatchpointTracking = 1
+	initialBlocksCount := int(conf.MaxAcctLookback)
+	ml := makeMockLedgerForTracker(t, true, initialBlocksCount, protocol.ConsensusCurrentVersion, accts)
+	defer ml.Close()
+
+	ct := newCatchpointTracker(t, ml, conf, ".")
+	au := ml.trackers.accts
+	ao := ml.trackers.acctsOnline
+
+	// Remove the txtail from the list of trackers since it causes a data race that
+	// wouldn't be observed under normal execution because commitedUpTo and newBlock
+	// are protected by the tracker mutex.
+	trackers := make([]ledgerTracker, 0, len(ml.trackers.trackers))
+	for _, tracker := range ml.trackers.trackers {
+		if _, ok := tracker.(*txTail); !ok {
+			trackers = append(trackers, tracker)
+		}
+	}
+	ml.trackers.trackers = trackers
+
+	// cover 10 genesis blocks
+	rewardLevel := uint64(0)
+	for i := 1; i < initialBlocksCount; i++ {
+		accts = append(accts, accts[0])
+		rewardsLevels = append(rewardsLevels, rewardLevel)
+	}
+
+	checkAcctUpdates(t, au, ao, 0, basics.Round(initialBlocksCount)-1, accts, rewardsLevels, proto)
+
+	wg := sync.WaitGroup{}
+
+	for i := basics.Round(initialBlocksCount); i < basics.Round(proto.CatchpointLookback+15); i++ {
+		rewardLevelDelta := crypto.RandUint64() % 5
+		rewardLevel += rewardLevelDelta
+		updates, totals := ledgertesting.RandomDeltasBalanced(1, accts[i-1], rewardLevel)
+		prevRound, prevTotals, err := au.LatestTotals()
+		require.Equal(t, i-1, prevRound)
+		require.NoError(t, err)
+
+		newPool := totals[testPoolAddr]
+		newPool.MicroAlgos.Raw -= prevTotals.RewardUnits() * rewardLevelDelta
+		updates.Upsert(testPoolAddr, newPool)
+		totals[testPoolAddr] = newPool
+		newAccts := applyPartialDeltas(accts[i-1], updates)
+
+		blk := bookkeeping.Block{
+			BlockHeader: bookkeeping.BlockHeader{
+				Round: basics.Round(i),
+			},
+		}
+		blk.RewardsLevel = rewardLevel
+		blk.CurrentProtocol = protocol.ConsensusCurrentVersion
+
+		delta := ledgercore.MakeStateDelta(&blk.BlockHeader, 0, updates.Len(), 0)
+		delta.Accts.MergeAccounts(updates)
+		ml.trackers.newBlock(blk, delta)
+		accts = append(accts, newAccts)
+		rewardsLevels = append(rewardsLevels, rewardLevel)
+
+		wg.Add(1)
+		go func(round basics.Round) {
+			defer wg.Done()
+			ml.trackers.committedUpTo(round)
+		}(i)
+	}
+	ml.trackers.waitAccountsWriting()
+	wg.Wait()
+
+	require.NotEmpty(t, ct.GetLastCatchpointLabel())
+}
+
+// TestCatchpoint_LargeAccountCountCatchpointGeneration creates a ledger containing a large set of accounts ( i.e. 100K accounts )
+// and attempts to have the catchpoint tracker create the associated catchpoint. It's designed precisely around setting an
+// environment which would quickly ( i.e. after 32 rounds ) would start producing catchpoints.
+func TestCatchpointLargeAccountCountCatchpointGeneration(t *testing.T) {
+	partitiontest.PartitionTest(t)
+
+	if strings.ToUpper(os.Getenv("CIRCLECI")) == "TRUE" || testing.Short() {
+		t.Skip("This test is too slow on CI executors: cannot repack catchpoint")
+	}
+
+	// The next operations are heavy on the memory.
+	// Garbage collection helps prevent trashing
+	runtime.GC()
+
+	// create new protocol version, which has lower lookback
+	testProtocolVersion := protocol.ConsensusVersion("test-protocol-TestLargeAccountCountCatchpointGeneration")
+	protoParams := config.Consensus[protocol.ConsensusCurrentVersion]
+	protoParams.CatchpointLookback = 16
+	config.Consensus[testProtocolVersion] = protoParams
+	defer func() {
+		delete(config.Consensus, testProtocolVersion)
+	}()
+
+	accts := []map[basics.Address]basics.AccountData{ledgertesting.RandomAccounts(100000, true)}
+	addSinkAndPoolAccounts(accts)
+	rewardsLevels := []uint64{0}
+
+	conf := config.GetDefaultLocal()
+	conf.CatchpointInterval = 32
+	conf.CatchpointTracking = 1
+	conf.Archival = true
+	initialBlocksCount := int(conf.MaxAcctLookback)
+	ml := makeMockLedgerForTracker(t, true, initialBlocksCount, testProtocolVersion, accts)
+	defer ml.Close()
+
+	ct := newCatchpointTracker(t, ml, conf, ".")
+	temporaryDirectory := t.TempDir()
+	catchpointsDirectory := filepath.Join(temporaryDirectory, store.CatchpointDirName)
+	err := os.Mkdir(catchpointsDirectory, 0777)
+	require.NoError(t, err)
+	defer os.RemoveAll(catchpointsDirectory)
+
+	ct.dbDirectory = temporaryDirectory
+
+	au := ml.trackers.accts
+
+	// cover 10 genesis blocks
+	rewardLevel := uint64(0)
+	for i := 1; i < initialBlocksCount; i++ {
+		accts = append(accts, accts[0])
+		rewardsLevels = append(rewardsLevels, rewardLevel)
+	}
+
+	start := basics.Round(initialBlocksCount)
+	min := conf.CatchpointInterval
+	if min < protoParams.CatchpointLookback {
+		min = protoParams.CatchpointLookback
+	}
+	end := basics.Round(min + conf.MaxAcctLookback + 3) // few more rounds to commit and generate the second stage
+	for i := start; i < end; i++ {
+		rewardLevelDelta := crypto.RandUint64() % 5
+		rewardLevel += rewardLevelDelta
+		updates, totals := ledgertesting.RandomDeltasBalanced(1, accts[i-1], rewardLevel)
+
+		prevRound, prevTotals, err := au.LatestTotals()
+		require.Equal(t, i-1, prevRound)
+		require.NoError(t, err)
+
+		newPool := totals[testPoolAddr]
+		newPool.MicroAlgos.Raw -= prevTotals.RewardUnits() * rewardLevelDelta
+		updates.Upsert(testPoolAddr, newPool)
+		totals[testPoolAddr] = newPool
+		newAccts := applyPartialDeltas(accts[i-1], updates)
+
+		blk := bookkeeping.Block{
+			BlockHeader: bookkeeping.BlockHeader{
+				Round: basics.Round(i),
+			},
+		}
+		blk.RewardsLevel = rewardLevel
+		blk.CurrentProtocol = testProtocolVersion
+
+		delta := ledgercore.MakeStateDelta(&blk.BlockHeader, 0, updates.Len(), 0)
+		delta.Accts.MergeAccounts(updates)
+		ml.trackers.newBlock(blk, delta)
+		accts = append(accts, newAccts)
+		rewardsLevels = append(rewardsLevels, rewardLevel)
+
+		ml.trackers.committedUpTo(i)
+		if i%2 == 1 || i == end-1 {
+			ml.trackers.waitAccountsWriting()
+		}
+	}
+
+	require.NotEmpty(t, ct.GetLastCatchpointLabel())
+
+	// Garbage collection helps prevent trashing for next tests
+	runtime.GC()
 }