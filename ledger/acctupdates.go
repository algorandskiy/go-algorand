// Copyright (C) 2019-2021 Algorand, Inc.
// This file is part of go-algorand
//
// go-algorand is free software: you can redistribute it and/or modify
// it under the terms of the GNU Affero General Public License as
// published by the Free Software Foundation, either version 3 of the
// License, or (at your option) any later version.
//
// go-algorand is distributed in the hope that it will be useful,
// but WITHOUT ANY WARRANTY; without even the implied warranty of
// MERCHANTABILITY or FITNESS FOR A PARTICULAR PURPOSE.  See the
// GNU Affero General Public License for more details.
//
// You should have received a copy of the GNU Affero General Public License
// along with go-algorand.  If not, see <https://www.gnu.org/licenses/>.

package ledger

import (
	"container/heap"
	"context"
	"database/sql"
	"encoding/hex"
	"errors"
	"fmt"
	"io"
	"os"
	"path/filepath"
	"sort"
	"strconv"
	"sync"
	"sync/atomic"
	"time"

	"github.com/algorand/go-deadlock"

	"github.com/algorand/go-algorand/config"
	"github.com/algorand/go-algorand/crypto"
	"github.com/algorand/go-algorand/crypto/merkletrie"
	"github.com/algorand/go-algorand/data/basics"
	"github.com/algorand/go-algorand/data/bookkeeping"
	"github.com/algorand/go-algorand/data/transactions"
	"github.com/algorand/go-algorand/ledger/ledgercore"
	"github.com/algorand/go-algorand/logging"
	"github.com/algorand/go-algorand/logging/telemetryspec"
	"github.com/algorand/go-algorand/protocol"
	"github.com/algorand/go-algorand/util/db"
	"github.com/algorand/go-algorand/util/metrics"
)

const (
	// balancesFlushInterval defines how frequently we want to flush our balances to disk.
	balancesFlushInterval = 5 * time.Second
	// pendingDeltasFlushThreshold is the deltas count threshold above we flush the pending balances regardless of the flush interval.
	pendingDeltasFlushThreshold = 128
	// trieRebuildAccountChunkSize defines the number of accounts that would get read at a single chunk
	// before added to the trie during trie construction
	trieRebuildAccountChunkSize = 16384
	// trieRebuildCommitFrequency defines the number of accounts that would get added before we call evict to commit the changes and adjust the memory cache.
	trieRebuildCommitFrequency = 65536
	// trieAccumulatedChangesFlush defines the number of pending changes that would be applied to the merkle trie before
	// we attempt to commit them to disk while writing a batch of rounds balances to disk.
	trieAccumulatedChangesFlush = 256
)

// trieCachedNodesCount defines how many balances trie nodes we would like to keep around in memory.
// value was calibrated using BenchmarkCalibrateCacheNodeSize
var trieCachedNodesCount = 9000

// merkleCommitterNodesPerPage controls how many nodes will be stored in a single page
// value was calibrated using BenchmarkCalibrateNodesPerPage
var merkleCommitterNodesPerPage = int64(116)

// baseAccountsPendingAccountsBufferSize defines the size of the base account pending accounts buffer size.
// At the begining of a new round, the entries from this buffer are being flushed into the base accounts map.
const baseAccountsPendingAccountsBufferSize = 100000

// baseAccountsPendingAccountsWarnThreshold defines the threshold at which the lruAccounts would generate a warning
// after we've surpassed a given pending account size. The warning is being generated when the pending accounts data
// is being flushed into the main base account cache.
const baseAccountsPendingAccountsWarnThreshold = 85000

// initializeCachesReadaheadBlocksStream defines how many block we're going to attempt to queue for the
// initializeCaches method before it can process and store the account changes to disk.
const initializeCachesReadaheadBlocksStream = 4

// initializeCachesRoundFlushInterval defines the number of rounds between every to consecutive
// attempts to flush the memory account data to disk. Setting this value too high would increase
// memory utilization. Setting this too low, would increase disk i/o.
const initializeCachesRoundFlushInterval = 1000

// initializingAccountCachesMessageTimeout controls the amount of time passes before we
// log "initializingAccount initializing.." message to the log file. This is primarily for
// nodes with slower disk access, where a feedback that the node is functioning correctly is needed.
const initializingAccountCachesMessageTimeout = 3 * time.Second

// accountsUpdatePerRoundHighWatermark is the warning watermark for updating accounts data that takes
// longer than expected. We set it up here for one second per round, so that if we're bulk updating
// four rounds, we would allow up to 4 seconds. This becomes important when supporting balances recovery
// where we end up batching up to 1000 rounds in a single update.
const accountsUpdatePerRoundHighWatermark = 1 * time.Second

// TrieMemoryConfig is the memory configuration setup used for the merkle trie.
var TrieMemoryConfig = merkletrie.MemoryConfig{
	NodesCountPerPage:         merkleCommitterNodesPerPage,
	CachedNodesCount:          trieCachedNodesCount,
	PageFillFactor:            0.95,
	MaxChildrenPagesThreshold: 64,
}

// A modifiedAccount represents an account that has been modified since
// the persistent state stored in the account DB (i.e., in the range of
// rounds covered by the accountUpdates tracker).
type modifiedAccount struct {
	// data stores the most recent AccountData for this modified
	// account.
	data ledgercore.PersistedAccountData

	// ndelta keeps track of how many times this account appears in
	// accountUpdates.deltas.  This is used to evict modifiedAccount
	// entries when all changes to an account have been reflected in
	// the account DB, and no outstanding modifications remain.
	ndeltas int
}

type accountUpdates struct {
	// constant variables ( initialized on initialize, and never changed afterward )

	// initAccounts specifies initial account values for database.
	initAccounts map[basics.Address]basics.AccountData

	// initProto specifies the initial consensus parameters at the genesis block.
	initProto config.ConsensusParams

	// dbDirectory is the directory where the ledger and block sql file resides as well as the parent directroy for the catchup files to be generated
	dbDirectory string

	// catchpointInterval is the configured interval at which the accountUpdates would generate catchpoint labels and catchpoint files.
	catchpointInterval uint64

	// archivalLedger determines whether the associated ledger was configured as archival ledger or not.
	archivalLedger bool

	// catchpointFileHistoryLength defines how many catchpoint files we want to store back.
	// 0 means don't store any, -1 mean unlimited and positive number suggest the number of most recent catchpoint files.
	catchpointFileHistoryLength int

	// vacuumOnStartup controls whether the accounts database would get vacuumed on startup.
	vacuumOnStartup bool

	// dynamic variables

	// Connection to the database.
	dbs db.Pair

	// Prepared SQL statements for fast accounts DB lookups.
	accountsq *accountsDbQueries

	// dbRound is always exactly accountsRound(),
	// cached to avoid SQL queries.
	dbRound basics.Round

	// deltas stores updates for every round after dbRound.
	deltas []ledgercore.AccountDeltas

	// accounts stores the most recent account state for every
	// address that appears in deltas.
	accounts map[basics.Address]modifiedAccount

	// creatableDeltas stores creatable updates for every round after dbRound.
	creatableDeltas []map[basics.CreatableIndex]ledgercore.ModifiedCreatable

	// creatables stores the most recent state for every creatable that
	// appears in creatableDeltas
	creatables map[basics.CreatableIndex]ledgercore.ModifiedCreatable

	// versions stores consensus version dbRound and every
	// round after it; i.e., versions is one longer than deltas.
	versions []protocol.ConsensusVersion

	// totals stores the totals for dbRound and every round after it;
	// i.e., totals is one longer than deltas.
	roundTotals []ledgercore.AccountTotals

	// roundDigest stores the digest of the block for every round starting with dbRound and every round after it.
	roundDigest []crypto.Digest

	// log copied from ledger
	log logging.Logger

	// lastFlushTime is the time we last flushed updates to
	// the accounts DB (bumping dbRound).
	lastFlushTime time.Time

	// ledger is the source ledger, which is used to synchronize
	// the rounds at which we need to flush the balances to disk
	// in favor of the catchpoint to be generated.
	ledger ledgerForTracker

	// The Trie tracking the current account balances. Always matches the balances that were
	// written to the database.
	balancesTrie *merkletrie.Trie

	// The last catchpoint label that was written to the database. Should always align with what's in the database.
	// note that this is the last catchpoint *label* and not the catchpoint file.
	lastCatchpointLabel string

	// catchpointWriting help to synchronize the catchpoint file writing. When this atomic variable is 0, no writing is going on.
	// Any non-zero value indicates a catchpoint being written.
	catchpointWriting int32

	// catchpointSlowWriting suggest to the accounts writer that it should finish writing up the catchpoint file ASAP.
	// when this channel is closed, the accounts writer would try and complete the writing as soon as possible.
	// otherwise, it would take it's time and perform periodic sleeps between chunks processing.
	catchpointSlowWriting chan struct{}

	// ctx is the context for the committing go-routine. It's also used as the "parent" of the catchpoint generation operation.
	ctx context.Context

	// ctxCancel is the canceling function for canceling the committing go-routine ( i.e. signaling the committing go-routine that it's time to abort )
	ctxCancel context.CancelFunc

	// deltasAccum stores the accumulated deltas for every round starting dbRound-1.
	deltasAccum []int

	// committedOffset is the offset at which we'd like to persist all the previous account information to disk.
	committedOffset chan deferredCommit

	// accountsMu is the synchronization mutex for accessing the various non-static variables.
	accountsMu deadlock.RWMutex

	// accountsReadCond used to synchronize read access to the internal data structures.
	accountsReadCond *sync.Cond

	// accountsWriting provides synchronization around the background writing of account balances.
	accountsWriting sync.WaitGroup

	// commitSyncerClosed is the blocking channel for synchronizing closing the commitSyncer goroutine. Once it's closed, the
	// commitSyncer can be assumed to have aborted.
	commitSyncerClosed chan struct{}

	// voters keeps track of Merkle trees of online accounts, used for compact certificates.
	voters *votersTracker

	// baseAccounts stores the most recently used accounts, at exactly dbRound
	baseAccounts lruAccounts

	// the synchronous mode that would be used for the account database.
	synchronousMode db.SynchronousMode

	// the synchronous mode that would be used while the accounts database is being rebuilt.
	accountsRebuildSynchronousMode db.SynchronousMode
<<<<<<< HEAD
=======

	// logAccountUpdatesMetrics is a flag for enable/disable metrics logging
	logAccountUpdatesMetrics bool

	// logAccountUpdatesInterval sets a time interval for metrics logging
	logAccountUpdatesInterval time.Duration

	// lastMetricsLogTime is the time when the previous metrics logging occurred
	lastMetricsLogTime time.Time
>>>>>>> 23bfcd79
}

type deferredCommit struct {
	offset   uint64
	dbRound  basics.Round
	lookback basics.Round
}

// RoundOffsetError is an error for when requested round is behind earliest stored db entry
type RoundOffsetError struct {
	round   basics.Round
	dbRound basics.Round
}

func (e *RoundOffsetError) Error() string {
	return fmt.Sprintf("round %d before dbRound %d", e.round, e.dbRound)
}

// StaleDatabaseRoundError is generated when we detect that the database round is behind the accountUpdates in-memory dbRound. This
// should never happen, since we update the database first, and only upon a successful update we update the in-memory dbRound.
type StaleDatabaseRoundError struct {
	memoryRound   basics.Round
	databaseRound basics.Round
}

func (e *StaleDatabaseRoundError) Error() string {
	return fmt.Sprintf("database round %d is behind in-memory round %d", e.databaseRound, e.memoryRound)
}

// MismatchingDatabaseRoundError is generated when we detect that the database round is different than the accountUpdates in-memory dbRound. This
// could happen normally when the database and the in-memory dbRound aren't synchronized. However, when we work in non-sync mode, we expect the database to be
// always synchronized with the in-memory data. When that condition is violated, this error is generated.
type MismatchingDatabaseRoundError struct {
	memoryRound   basics.Round
	databaseRound basics.Round
}

func (e *MismatchingDatabaseRoundError) Error() string {
	return fmt.Sprintf("database round %d mismatching in-memory round %d", e.databaseRound, e.memoryRound)
}

// initialize initializes the accountUpdates structure
func (au *accountUpdates) initialize(cfg config.Local, dbPathPrefix string, genesisProto config.ConsensusParams, genesisAccounts map[basics.Address]basics.AccountData) {
	au.initProto = genesisProto
	au.initAccounts = genesisAccounts
	au.dbDirectory = filepath.Dir(dbPathPrefix)
	au.archivalLedger = cfg.Archival
	switch cfg.CatchpointTracking {
	case -1:
		au.catchpointInterval = 0
	default:
		// give a warning, then fall thought
		logging.Base().Warnf("accountUpdates: the CatchpointTracking field in the config.json file contains an invalid value (%d). The default value of 0 would be used instead.", cfg.CatchpointTracking)
		fallthrough
	case 0:
		if au.archivalLedger {
			au.catchpointInterval = cfg.CatchpointInterval
		} else {
			au.catchpointInterval = 0
		}
	case 1:
		au.catchpointInterval = cfg.CatchpointInterval
	}

	au.catchpointFileHistoryLength = cfg.CatchpointFileHistoryLength
	if cfg.CatchpointFileHistoryLength < -1 {
		au.catchpointFileHistoryLength = -1
	}
	au.vacuumOnStartup = cfg.OptimizeAccountsDatabaseOnStartup
	// initialize the commitSyncerClosed with a closed channel ( since the commitSyncer go-routine is not active )
	au.commitSyncerClosed = make(chan struct{})
	close(au.commitSyncerClosed)
	au.accountsReadCond = sync.NewCond(au.accountsMu.RLocker())
	au.synchronousMode = db.SynchronousMode(cfg.LedgerSynchronousMode)
	au.accountsRebuildSynchronousMode = db.SynchronousMode(cfg.AccountsRebuildSynchronousMode)
<<<<<<< HEAD
=======

	// log metrics
	au.logAccountUpdatesMetrics = cfg.EnableAccountUpdatesStats
	au.logAccountUpdatesInterval = cfg.AccountUpdatesStatsInterval

>>>>>>> 23bfcd79
}

// loadFromDisk is the 2nd level initialization, and is required before the accountUpdates becomes functional
// The close function is expected to be call in pair with loadFromDisk
func (au *accountUpdates) loadFromDisk(l ledgerForTracker) error {
	au.accountsMu.Lock()
	defer au.accountsMu.Unlock()
	var writingCatchpointRound uint64
	lastBalancesRound, lastestBlockRound, err := au.initializeFromDisk(l)

	if err != nil {
		return err
	}

	var writingCatchpointDigest crypto.Digest

	writingCatchpointRound, _, err = au.accountsq.readCatchpointStateUint64(context.Background(), catchpointStateWritingCatchpoint)
	if err != nil {
		return err
	}

	writingCatchpointDigest, err = au.initializeCaches(lastBalancesRound, lastestBlockRound, basics.Round(writingCatchpointRound))
	if err != nil {
		return err
	}

	if writingCatchpointRound != 0 && au.catchpointInterval != 0 {
		au.generateCatchpoint(basics.Round(writingCatchpointRound), au.lastCatchpointLabel, writingCatchpointDigest, time.Duration(0))
	}

	au.voters = &votersTracker{}
	err = au.voters.loadFromDisk(l, au)
	if err != nil {
		return err
	}

	return nil
}

// waitAccountsWriting waits for all the pending ( or current ) account writing to be completed.
func (au *accountUpdates) waitAccountsWriting() {
	au.accountsWriting.Wait()
}

// close closes the accountUpdates, waiting for all the child go-routine to complete
func (au *accountUpdates) close() {
	if au.voters != nil {
		au.voters.close()
	}
	if au.ctxCancel != nil {
		au.ctxCancel()
	}
	au.waitAccountsWriting()
	// this would block until the commitSyncerClosed channel get closed.
	<-au.commitSyncerClosed
	au.baseAccounts.prune(0)
}

// IsWritingCatchpointFile returns true when a catchpoint file is being generated. The function is used by the catchup service
// to avoid memory pressure until the catchpoint file writing is complete.
func (au *accountUpdates) IsWritingCatchpointFile() bool {
	return atomic.LoadInt32(&au.catchpointWriting) != 0
}

// LookupWithRewards returns the account data for a given address at a given round.
// Note that the function doesn't update the account with the rewards,
// even while it does return the AccountData which represent the "rewarded" account data.
<<<<<<< HEAD
func (au *accountUpdates) LookupWithRewards(rnd basics.Round, addr basics.Address) (pad ledgercore.PersistedAccountData, err error) {
	return au.lookupWithRewards(rnd, addr, false)
}

// LookupFullWithRewards returns the account data for a given address at a given round.
// Note that the function doesn't update the account with the rewards,
// even while it does return the AccoutData which represent the "rewarded" account data.
func (au *accountUpdates) LookupFullWithRewards(rnd basics.Round, addr basics.Address) (pad ledgercore.PersistedAccountData, err error) {
	full := true
	return au.lookupWithRewards(rnd, addr, full)
=======
func (au *accountUpdates) LookupWithRewards(rnd basics.Round, addr basics.Address) (data basics.AccountData, err error) {
	return au.lookupWithRewards(rnd, addr)
>>>>>>> 23bfcd79
}

// LookupWithoutRewards returns the account data for a given address at a given round.
func (au *accountUpdates) LookupWithoutRewards(rnd basics.Round, addr basics.Address) (data ledgercore.PersistedAccountData, validThrough basics.Round, err error) {
	return au.lookupWithoutRewards(rnd, addr, true /* take lock*/, nil)
}

// LookupHoldingWithoutRewards returns the account data for a given address at a given round
// with looking for the specified holding/local state in extension table(s)
func (au *accountUpdates) LookupHoldingWithoutRewards(rnd basics.Round, addr basics.Address, cidx basics.CreatableIndex, ctype basics.CreatableType) (pad ledgercore.PersistedAccountData, err error) {
	return au.lookupHoldingWithoutRewards(rnd, addr, cidx, ctype, true)
}

// ListAssets lists the assets by their asset index, limiting to the first maxResults
func (au *accountUpdates) ListAssets(maxAssetIdx basics.AssetIndex, maxResults uint64) ([]basics.CreatableLocator, error) {
	return au.listCreatables(basics.CreatableIndex(maxAssetIdx), maxResults, basics.AssetCreatable)
}

// ListApplications lists the application by their app index, limiting to the first maxResults
func (au *accountUpdates) ListApplications(maxAppIdx basics.AppIndex, maxResults uint64) ([]basics.CreatableLocator, error) {
	return au.listCreatables(basics.CreatableIndex(maxAppIdx), maxResults, basics.AppCreatable)
}

// listCreatables lists the application/asset by their app/asset index, limiting to the first maxResults
func (au *accountUpdates) listCreatables(maxCreatableIdx basics.CreatableIndex, maxResults uint64, ctype basics.CreatableType) ([]basics.CreatableLocator, error) {
	au.accountsMu.RLock()
	for {
		currentDbRound := au.dbRound
		currentDeltaLen := len(au.deltas)
		// Sort indices for creatables that have been created/deleted. If this
		// turns out to be too inefficient, we could keep around a heap of
		// created/deleted asset indices in memory.
		keys := make([]basics.CreatableIndex, 0, len(au.creatables))
		for cidx, delta := range au.creatables {
			if delta.Ctype != ctype {
				continue
			}
			if cidx <= maxCreatableIdx {
				keys = append(keys, cidx)
			}
		}
		sort.Slice(keys, func(i, j int) bool { return keys[i] > keys[j] })

		// Check for creatables that haven't been synced to disk yet.
		unsyncedCreatables := make([]basics.CreatableLocator, 0, len(keys))
		deletedCreatables := make(map[basics.CreatableIndex]bool, len(keys))
		for _, cidx := range keys {
			delta := au.creatables[cidx]
			if delta.Created {
				// Created but only exists in memory
				unsyncedCreatables = append(unsyncedCreatables, basics.CreatableLocator{
					Type:    delta.Ctype,
					Index:   cidx,
					Creator: delta.Creator,
				})
			} else {
				// Mark deleted creatables for exclusion from the results set
				deletedCreatables[cidx] = true
			}
		}

		au.accountsMu.RUnlock()

		// Check in-memory created creatables, which will always be newer than anything
		// in the database
		if uint64(len(unsyncedCreatables)) >= maxResults {
			return unsyncedCreatables[:maxResults], nil
		}
		res := unsyncedCreatables

		// Fetch up to maxResults - len(res) + len(deletedCreatables) from the database,
		// so we have enough extras in case creatables were deleted
		numToFetch := maxResults - uint64(len(res)) + uint64(len(deletedCreatables))
		dbResults, dbRound, err := au.accountsq.listCreatables(maxCreatableIdx, numToFetch, ctype)
		if err != nil {
			return nil, err
		}

		if dbRound == currentDbRound {
			// Now we merge the database results with the in-memory results
			for _, loc := range dbResults {
				// Check if we have enough results
				if uint64(len(res)) == maxResults {
					return res, nil
				}

				// Creatable was deleted
				if _, ok := deletedCreatables[loc.Index]; ok {
					continue
				}

				// We're OK to include this result
				res = append(res, loc)
			}
			return res, nil
		}
		if dbRound < currentDbRound {
			au.log.Errorf("listCreatables: database round %d is behind in-memory round %d", dbRound, currentDbRound)
			return []basics.CreatableLocator{}, &StaleDatabaseRoundError{databaseRound: dbRound, memoryRound: currentDbRound}
		}
		au.accountsMu.RLock()
		for currentDbRound >= au.dbRound && currentDeltaLen == len(au.deltas) {
			au.accountsReadCond.Wait()
		}
	}
}

// onlineTop returns the top n online accounts, sorted by their normalized
// balance and address, whose voting keys are valid in voteRnd.  See the
// normalization description in AccountData.NormalizedOnlineBalance().
func (au *accountUpdates) onlineTop(rnd basics.Round, voteRnd basics.Round, n uint64) ([]*onlineAccount, error) {
	proto := au.ledger.GenesisProto()
	au.accountsMu.RLock()
	for {
		currentDbRound := au.dbRound
		currentDeltaLen := len(au.deltas)
		offset, err := au.roundOffset(rnd)
		if err != nil {
			au.accountsMu.RUnlock()
			return nil, err
		}

		// Determine how many accounts have been modified in-memory,
		// so that we obtain enough top accounts from disk (accountdb).
		// If the *onlineAccount is nil, that means the account is offline
		// as of the most recent change to that account, or its vote key
		// is not valid in voteRnd.  Otherwise, the *onlineAccount is the
		// representation of the most recent state of the account, and it
		// is online and can vote in voteRnd.
		modifiedAccounts := make(map[basics.Address]*onlineAccount)
		for o := uint64(0); o < offset; o++ {
			for i := 0; i < au.deltas[o].Len(); i++ {
				addr, d := au.deltas[o].GetByIdx(i)
				if d.Status != basics.Online {
					modifiedAccounts[addr] = nil
					continue
				}

				if !(d.VoteFirstValid <= voteRnd && voteRnd <= d.VoteLastValid) {
					modifiedAccounts[addr] = nil
					continue
				}

				modifiedAccounts[addr] = accountDataToOnline(addr, &d.AccountData, proto)
			}
		}

		au.accountsMu.RUnlock()

		// Build up a set of candidate accounts.  Start by loading the
		// top N + len(modifiedAccounts) accounts from disk (accountdb).
		// This ensures that, even if the worst case if all in-memory
		// changes are deleting the top accounts in accountdb, we still
		// will have top N left.
		//
		// Keep asking for more accounts until we get the desired number,
		// or there are no more accounts left.
		candidates := make(map[basics.Address]*onlineAccount)
		batchOffset := uint64(0)
		batchSize := uint64(1024)
		var dbRound basics.Round
		for uint64(len(candidates)) < n+uint64(len(modifiedAccounts)) {
			var accts map[basics.Address]*onlineAccount
			start := time.Now()
			ledgerAccountsonlinetopCount.Inc(nil)
			err = au.dbs.Rdb.Atomic(func(ctx context.Context, tx *sql.Tx) (err error) {
				accts, err = accountsOnlineTop(tx, batchOffset, batchSize, proto)
				if err != nil {
					return
				}
				dbRound, _, err = accountsRound(tx)
				return
			})
			ledgerAccountsonlinetopMicros.AddMicrosecondsSince(start, nil)
			if err != nil {
				return nil, err
			}

			if dbRound != currentDbRound {
				break
			}

			for addr, data := range accts {
				if !(data.VoteFirstValid <= voteRnd && voteRnd <= data.VoteLastValid) {
					continue
				}
				candidates[addr] = data
			}

			// If we got fewer than batchSize accounts, there are no
			// more accounts to look at.
			if uint64(len(accts)) < batchSize {
				break
			}

			batchOffset += batchSize
		}
		if dbRound != currentDbRound && dbRound != basics.Round(0) {
			// database round doesn't match the last au.dbRound we sampled.
			au.accountsMu.RLock()
			for currentDbRound >= au.dbRound && currentDeltaLen == len(au.deltas) {
				au.accountsReadCond.Wait()
			}
			continue
		}

		// Now update the candidates based on the in-memory deltas.
		for addr, oa := range modifiedAccounts {
			if oa == nil {
				delete(candidates, addr)
			} else {
				candidates[addr] = oa
			}
		}

		// Get the top N accounts from the candidate set, by inserting all of
		// the accounts into a heap and then pulling out N elements from the
		// heap.
		topHeap := &onlineTopHeap{
			accts: nil,
		}

		for _, data := range candidates {
			heap.Push(topHeap, data)
		}

		var res []*onlineAccount
		for topHeap.Len() > 0 && uint64(len(res)) < n {
			acct := heap.Pop(topHeap).(*onlineAccount)
			res = append(res, acct)
		}

		return res, nil
	}
}

// GetLastCatchpointLabel retrieves the last catchpoint label that was stored to the database.
func (au *accountUpdates) GetLastCatchpointLabel() string {
	au.accountsMu.RLock()
	defer au.accountsMu.RUnlock()
	return au.lastCatchpointLabel
}

// GetCreatorForRound returns the creator for a given asset/app index at a given round
func (au *accountUpdates) GetCreatorForRound(rnd basics.Round, cidx basics.CreatableIndex, ctype basics.CreatableType) (creator basics.Address, ok bool, err error) {
	return au.getCreatorForRound(rnd, cidx, ctype, true /* take the lock */)
}

// committedUpTo enqueues committing the balances for round committedRound-lookback.
// The deferred committing is done so that we could calculate the historical balances lookback rounds back.
// Since we don't want to hold off the tracker's mutex for too long, we'll defer the database persistence of this
// operation to a syncer goroutine. The one caveat is that when storing a catchpoint round, we would want to
// wait until the catchpoint creation is done, so that the persistence of the catchpoint file would have an
// uninterrupted view of the balances at a given point of time.
func (au *accountUpdates) committedUpTo(committedRound basics.Round) (retRound basics.Round) {
	var isCatchpointRound, hasMultipleIntermediateCatchpoint bool
	var offset uint64
	var dc deferredCommit
	au.accountsMu.RLock()
	defer func() {
		au.accountsMu.RUnlock()
		if dc.offset != 0 {
			au.committedOffset <- dc
		}
	}()
	retRound = basics.Round(0)
	var pendingDeltas int

	lookback := basics.Round(config.Consensus[au.versions[len(au.versions)-1]].MaxBalLookback)
	if committedRound < lookback {
		return
	}

	retRound = au.dbRound
	newBase := committedRound - lookback
	if newBase <= au.dbRound {
		// Already forgotten
		return
	}

	if newBase > au.dbRound+basics.Round(len(au.deltas)) {
		au.log.Panicf("committedUpTo: block %d too far in the future, lookback %d, dbRound %d, deltas %d", committedRound, lookback, au.dbRound, len(au.deltas))
	}

	hasIntermediateCatchpoint := false
	hasMultipleIntermediateCatchpoint = false
	// check if there was a catchpoint between au.dbRound+lookback and newBase+lookback
	if au.catchpointInterval > 0 {
		nextCatchpointRound := ((uint64(au.dbRound+lookback) + au.catchpointInterval) / au.catchpointInterval) * au.catchpointInterval

		if nextCatchpointRound < uint64(newBase+lookback) {
			mostRecentCatchpointRound := (uint64(committedRound) / au.catchpointInterval) * au.catchpointInterval
			newBase = basics.Round(nextCatchpointRound) - lookback
			if mostRecentCatchpointRound > nextCatchpointRound {
				hasMultipleIntermediateCatchpoint = true
				// skip if there is more than one catchpoint in queue
				newBase = basics.Round(mostRecentCatchpointRound) - lookback
			}
			hasIntermediateCatchpoint = true
		}
	}

	// if we're still writing the previous balances, we can't move forward yet.
	if au.IsWritingCatchpointFile() {
		// if we hit this path, it means that we're still writing a catchpoint.
		// see if the new delta range contains another catchpoint.
		if hasIntermediateCatchpoint {
			// check if we're already attempting to perform fast-writing.
			select {
			case <-au.catchpointSlowWriting:
				// yes, we're already doing fast-writing.
			default:
				// no, we're not yet doing fast writing, make it so.
				close(au.catchpointSlowWriting)
			}
		}
		return
	}

	if au.voters != nil {
		newBase = au.voters.lowestRound(newBase)
	}

	offset = uint64(newBase - au.dbRound)

	offset = au.consecutiveVersion(offset)

	// check to see if this is a catchpoint round
	isCatchpointRound = ((offset + uint64(lookback+au.dbRound)) > 0) && (au.catchpointInterval != 0) && (0 == (uint64((offset + uint64(lookback+au.dbRound))) % au.catchpointInterval))

	// calculate the number of pending deltas
	pendingDeltas = au.deltasAccum[offset] - au.deltasAccum[0]

	// If we recently flushed, wait to aggregate some more blocks.
	// ( unless we're creating a catchpoint, in which case we want to flush it right away
	//   so that all the instances of the catchpoint would contain exactly the same data )
	flushTime := time.Now()
	if !flushTime.After(au.lastFlushTime.Add(balancesFlushInterval)) && !isCatchpointRound && pendingDeltas < pendingDeltasFlushThreshold {
		return au.dbRound
	}

	if isCatchpointRound && au.archivalLedger {
		// store non-zero ( all ones ) into the catchpointWriting atomic variable to indicate that a catchpoint is being written ( or, queued to be written )
		atomic.StoreInt32(&au.catchpointWriting, int32(-1))
		au.catchpointSlowWriting = make(chan struct{}, 1)
		if hasMultipleIntermediateCatchpoint {
			close(au.catchpointSlowWriting)
		}
	}

	dc = deferredCommit{
		offset:   offset,
		dbRound:  au.dbRound,
		lookback: lookback,
	}
	if offset != 0 {
		au.accountsWriting.Add(1)
	}
	return
}

func (au *accountUpdates) consecutiveVersion(offset uint64) uint64 {
	// check if this update chunk spans across multiple consensus versions. If so, break it so that each update would tackle only a single
	// consensus version.
	if au.versions[1] != au.versions[offset] {
		// find the tip point.
		tipPoint := sort.Search(int(offset), func(i int) bool {
			// we're going to search here for version inequality, with the assumption that consensus versions won't repeat.
			// that allow us to support [ver1, ver1, ..., ver2, ver2, ..., ver3, ver3] but not [ver1, ver1, ..., ver2, ver2, ..., ver1, ver3].
			return au.versions[1] != au.versions[1+i]
		})
		// no need to handle the case of "no found", or tipPoint==int(offset), since we already know that it's there.
		offset = uint64(tipPoint)
	}
	return offset
}

// newBlock is the accountUpdates implementation of the ledgerTracker interface. This is the "external" facing function
// which invokes the internal implementation after taking the lock.
func (au *accountUpdates) newBlock(blk bookkeeping.Block, delta ledgercore.StateDelta) {
	au.accountsMu.Lock()
	au.newBlockImpl(blk, delta)
	au.accountsMu.Unlock()
	au.accountsReadCond.Broadcast()
}

// Totals returns the totals for a given round
func (au *accountUpdates) Totals(rnd basics.Round) (totals ledgercore.AccountTotals, err error) {
	au.accountsMu.RLock()
	defer au.accountsMu.RUnlock()
	return au.totalsImpl(rnd)
}

// ReadCloseSizer interface implements the standard io.Reader and io.Closer as well
// as supporting the Size() function that let the caller know what the size of the stream would be (in bytes).
type ReadCloseSizer interface {
	io.ReadCloser
	Size() (int64, error)
}

// readCloseSizer is an instance of the ReadCloseSizer interface
type readCloseSizer struct {
	io.ReadCloser
	size int64
}

// Size returns the length of the associated stream.
func (r *readCloseSizer) Size() (int64, error) {
	if r.size < 0 {
		return 0, fmt.Errorf("unknown stream size")
	}
	return r.size, nil
}

// GetCatchpointStream returns a ReadCloseSizer to the catchpoint file associated with the provided round
func (au *accountUpdates) GetCatchpointStream(round basics.Round) (ReadCloseSizer, error) {
	dbFileName := ""
	fileSize := int64(0)
	start := time.Now()
	ledgerGetcatchpointCount.Inc(nil)
	err := au.dbs.Rdb.Atomic(func(ctx context.Context, tx *sql.Tx) (err error) {
		dbFileName, _, fileSize, err = getCatchpoint(tx, round)
		return
	})
	ledgerGetcatchpointMicros.AddMicrosecondsSince(start, nil)
	if err != nil && err != sql.ErrNoRows {
		// we had some sql error.
		return nil, fmt.Errorf("accountUpdates: getCatchpointStream: unable to lookup catchpoint %d: %v", round, err)
	}
	if dbFileName != "" {
		catchpointPath := filepath.Join(au.dbDirectory, dbFileName)
		file, err := os.OpenFile(catchpointPath, os.O_RDONLY, 0666)
		if err == nil && file != nil {
			return &readCloseSizer{ReadCloser: file, size: fileSize}, nil
		}
		// else, see if this is a file-not-found error
		if os.IsNotExist(err) {
			// the database told us that we have this file.. but we couldn't find it.
			// delete it from the database.
			err := au.saveCatchpointFile(round, "", 0, "")
			if err != nil {
				au.log.Warnf("accountUpdates: getCatchpointStream: unable to delete missing catchpoint entry: %v", err)
				return nil, err
			}

			return nil, ledgercore.ErrNoEntry{}
		}
		// it's some other error.
		return nil, fmt.Errorf("accountUpdates: getCatchpointStream: unable to open catchpoint file '%s' %v", catchpointPath, err)
	}

	// if the database doesn't know about that round, see if we have that file anyway:
	fileName := filepath.Join("catchpoints", catchpointRoundToPath(round))
	catchpointPath := filepath.Join(au.dbDirectory, fileName)
	file, err := os.OpenFile(catchpointPath, os.O_RDONLY, 0666)
	if err == nil && file != nil {
		// great, if found that we should have had this in the database.. add this one now :
		fileInfo, err := file.Stat()
		if err != nil {
			// we couldn't get the stat, so just return with the file.
			return &readCloseSizer{ReadCloser: file, size: -1}, nil
		}

		err = au.saveCatchpointFile(round, fileName, fileInfo.Size(), "")
		if err != nil {
			au.log.Warnf("accountUpdates: getCatchpointStream: unable to save missing catchpoint entry: %v", err)
		}
		return &readCloseSizer{ReadCloser: file, size: fileInfo.Size()}, nil
	}
	return nil, ledgercore.ErrNoEntry{}
}

// functions below this line are all internal functions

// accountUpdatesLedgerEvaluator is a "ledger emulator" which is used *only* by initializeCaches, as a way to shortcut
// the locks taken by the real ledger object when making requests that are being served by the accountUpdates.
// Using this struct allow us to take the tracker lock *before* calling the loadFromDisk, and having the operation complete
// without taking any locks. Note that it's not only the locks performance that is gained : by having the loadFrom disk
// not requiring any external locks, we can safely take a trackers lock on the ledger during reloadLedger, which ensures
// that even during catchpoint catchup mode switch, we're still correctly protected by a mutex.
type accountUpdatesLedgerEvaluator struct {
	// au is the associated accountUpdates structure which invoking the trackerEvalVerified function, passing this structure as input.
	// the accountUpdatesLedgerEvaluator would access the underlying accountUpdates function directly, bypassing the balances mutex lock.
	au *accountUpdates
	// prevHeader is the previous header to the current one. The usage of this is only in the context of initializeCaches where we iteratively
	// building the ledgercore.StateDelta, which requires a peek on the "previous" header information.
	prevHeader bookkeeping.BlockHeader
}

// GenesisHash returns the genesis hash
func (aul *accountUpdatesLedgerEvaluator) GenesisHash() crypto.Digest {
	return aul.au.ledger.GenesisHash()
}

// CompactCertVoters returns the top online accounts at round rnd.
func (aul *accountUpdatesLedgerEvaluator) CompactCertVoters(rnd basics.Round) (voters *VotersForRound, err error) {
	return aul.au.voters.getVoters(rnd)
}

// BlockHdr returns the header of the given round. When the evaluator is running, it's only referring to the previous header, which is what we
// are providing here. Any attempt to access a different header would get denied.
func (aul *accountUpdatesLedgerEvaluator) BlockHdr(r basics.Round) (bookkeeping.BlockHeader, error) {
	if r == aul.prevHeader.Round {
		return aul.prevHeader, nil
	}
	return bookkeeping.BlockHeader{}, ledgercore.ErrNoEntry{}
}

// Totals returns the totals for a given round
func (aul *accountUpdatesLedgerEvaluator) Totals(rnd basics.Round) (ledgercore.AccountTotals, error) {
	return aul.au.totalsImpl(rnd)
}

// CheckDup test to see if the given transaction id/lease already exists. It's not needed by the accountUpdatesLedgerEvaluator and implemented as a stub.
func (aul *accountUpdatesLedgerEvaluator) checkDup(config.ConsensusParams, basics.Round, basics.Round, basics.Round, transactions.Txid, TxLease) error {
	// this is a non-issue since this call will never be made on non-validating evaluation
	return fmt.Errorf("accountUpdatesLedgerEvaluator: tried to check for dup during accountUpdates initialization ")
}

// lookupWithoutRewards returns the account balance for a given address at a given round, without the reward
func (aul *accountUpdatesLedgerEvaluator) LookupWithoutRewards(rnd basics.Round, addr basics.Address) (basics.AccountData, basics.Round, error) {
	pad, rnd, err := aul.au.lookupWithoutRewards(rnd, addr, false /*don't sync*/, nil)
	return pad.AccountData, rnd, err
}

func (aul *accountUpdatesLedgerEvaluator) lookupWithoutRewards(rnd basics.Round, addr basics.Address) (ledgercore.PersistedAccountData, basics.Round, error) {
	return aul.au.lookupWithoutRewards(rnd, addr, false /*don't sync*/, nil)
}

// lookupHoldingWithoutRewards returns the account data for a given address at a given round
// with looking for the specified holding/local state in extension table(s)
func (aul *accountUpdatesLedgerEvaluator) lookupHoldingWithoutRewards(rnd basics.Round, addr basics.Address, cidx basics.CreatableIndex, ctype basics.CreatableType) (pad ledgercore.PersistedAccountData, err error) {
	return aul.au.lookupHoldingWithoutRewards(rnd, addr, cidx, ctype, false)
}

// GetCreatorForRound returns the asset/app creator for a given asset/app index at a given round
func (aul *accountUpdatesLedgerEvaluator) getCreatorForRound(rnd basics.Round, cidx basics.CreatableIndex, ctype basics.CreatableType) (creator basics.Address, ok bool, err error) {
	return aul.au.getCreatorForRound(rnd, cidx, ctype, false /* don't sync */)
}

// totalsImpl returns the totals for a given round
func (au *accountUpdates) totalsImpl(rnd basics.Round) (totals ledgercore.AccountTotals, err error) {
	offset, err := au.roundOffset(rnd)
	if err != nil {
		return
	}

	totals = au.roundTotals[offset]
	return
}

// initializeCaches fills up the accountUpdates cache with the most recent ~320 blocks ( on normal execution ).
// the method also support balances recovery in cases where the difference between the lastBalancesRound and the lastestBlockRound
// is far greater than 320; in these cases, it would flush to disk periodically in order to avoid high memory consumption.
func (au *accountUpdates) initializeCaches(lastBalancesRound, lastestBlockRound, writingCatchpointRound basics.Round) (catchpointBlockDigest crypto.Digest, err error) {
	var blk bookkeeping.Block
	var delta ledgercore.StateDelta

	accLedgerEval := accountUpdatesLedgerEvaluator{
		au: au,
	}
	if lastBalancesRound < lastestBlockRound {
		accLedgerEval.prevHeader, err = au.ledger.BlockHdr(lastBalancesRound)
		if err != nil {
			return
		}
	}

	skipAccountCacheMessage := make(chan struct{})
	writeAccountCacheMessageCompleted := make(chan struct{})
	defer func() {
		close(skipAccountCacheMessage)
		select {
		case <-writeAccountCacheMessageCompleted:
			if err == nil {
				au.log.Infof("initializeCaches completed initializing account data caches")
			}
		default:
		}
	}()

	// this goroutine logs a message once if the parent function have not completed in initializingAccountCachesMessageTimeout seconds.
	// the message is important, since we're blocking on the ledger block database here, and we want to make sure that we log a message
	// within the above timeout.
	go func() {
		select {
		case <-time.After(initializingAccountCachesMessageTimeout):
			au.log.Infof("initializeCaches is initializing account data caches")
			close(writeAccountCacheMessageCompleted)
		case <-skipAccountCacheMessage:
		}
	}()

	blocksStream := make(chan bookkeeping.Block, initializeCachesReadaheadBlocksStream)
	blockEvalFailed := make(chan struct{}, 1)
	var blockRetrievalError error
	go func() {
		defer close(blocksStream)
		for roundNumber := lastBalancesRound + 1; roundNumber <= lastestBlockRound; roundNumber++ {
			blk, blockRetrievalError = au.ledger.Block(roundNumber)
			if blockRetrievalError != nil {
				return
			}
			select {
			case blocksStream <- blk:
			case <-blockEvalFailed:
				return
			}
		}
	}()

	lastFlushedRound := lastBalancesRound
	const accountsCacheLoadingMessageInterval = 5 * time.Second
	lastProgressMessage := time.Now().Add(-accountsCacheLoadingMessageInterval / 2)

	// rollbackSynchronousMode ensures that we switch to "fast writing mode" when we start flushing out rounds to disk, and that
	// we exit this mode when we're done.
	rollbackSynchronousMode := false
	defer func() {
		if rollbackSynchronousMode {
			// restore default synchronous mode
			au.dbs.Wdb.SetSynchronousMode(context.Background(), au.synchronousMode, au.synchronousMode >= db.SynchronousModeFull)
		}
	}()

	for blk := range blocksStream {
		delta, err = au.ledger.trackerEvalVerified(blk, &accLedgerEval)
		if err != nil {
			close(blockEvalFailed)
			return
		}

		au.newBlockImpl(blk, delta)

		if blk.Round() == basics.Round(writingCatchpointRound) {
			catchpointBlockDigest = blk.Digest()
		}

		// flush to disk if any of the following applies:
		// 1. if we have loaded up more than initializeCachesRoundFlushInterval rounds since the last time we flushed the data to disk
		// 2. if we completed the loading and we loaded up more than 320 rounds.
		flushIntervalExceed := blk.Round()-lastFlushedRound > initializeCachesRoundFlushInterval
		loadCompleted := (lastestBlockRound == blk.Round() && lastBalancesRound+basics.Round(blk.ConsensusProtocol().MaxBalLookback) < lastestBlockRound)
		if flushIntervalExceed || loadCompleted {
			// adjust the last flush time, so that we would not hold off the flushing due to "working too fast"
			au.lastFlushTime = time.Now().Add(-balancesFlushInterval)

			if !rollbackSynchronousMode {
				// switch to rebuild synchronous mode to improve performance
				au.dbs.Wdb.SetSynchronousMode(context.Background(), au.accountsRebuildSynchronousMode, au.accountsRebuildSynchronousMode >= db.SynchronousModeFull)

				// flip the switch to rollback the synchronous mode once we're done.
				rollbackSynchronousMode = true
			}

			// The unlocking/relocking here isn't very elegant, but it does get the work done :
			// this method is called on either startup or when fast catchup is complete. In the former usecase, the
			// locking here is not really needed since the system is only starting up, and there are no other
			// consumers for the accounts update. On the latter usecase, the function would always have exactly 320 rounds,
			// and therefore this wouldn't be an issue.
			// However, to make sure we're not missing any other future codepath, unlocking here and re-locking later on is a pretty
			// safe bet.
			au.accountsMu.Unlock()

			// flush the account data
			au.committedUpTo(blk.Round())

			// wait for the writing to complete.
			au.waitAccountsWriting()

			// The au.dbRound after writing should be ~320 behind the block round.
			roundsBehind := blk.Round() - au.dbRound

			au.accountsMu.Lock()

			// are we too far behind ? ( taking into consideration the catchpoint writing, which can stall the writing for quite a bit )
			if roundsBehind > initializeCachesRoundFlushInterval+basics.Round(au.catchpointInterval) {
				// we're unable to persist changes. This is unexpected, but there is no point in keep trying batching additional changes since any futher changes
				// would just accumulate in memory.
				close(blockEvalFailed)
				au.log.Errorf("initializeCaches was unable to fill up the account caches accounts round = %d, block round = %d. See above error for more details.", au.dbRound, blk.Round())
				err = fmt.Errorf("initializeCaches failed to initialize the account data caches")
				return
			}

			// and once we flushed it to disk, update the lastFlushedRound
			lastFlushedRound = blk.Round()
		}

		// if enough time have passed since the last time we wrote a message to the log file then give the user an update about the progess.
		if time.Now().Sub(lastProgressMessage) > accountsCacheLoadingMessageInterval {
			// drop the initial message if we're got to this point since a message saying "still initializing" that comes after "is initializing" doesn't seems to be right.
			select {
			case skipAccountCacheMessage <- struct{}{}:
				// if we got to this point, we should be able to close the writeAccountCacheMessageCompleted channel to have the "completed initializing" message written.
				close(writeAccountCacheMessageCompleted)
			default:
			}
			au.log.Infof("initializeCaches is still initializing account data caches, %d rounds loaded out of %d rounds", blk.Round()-lastBalancesRound, lastestBlockRound-lastBalancesRound)
			lastProgressMessage = time.Now()
		}

		// prepare for the next iteration.
		accLedgerEval.prevHeader = *delta.Hdr
	}

	if blockRetrievalError != nil {
		err = blockRetrievalError
	}
	return
}

// initializeFromDisk performs the atomic operation of loading the accounts data information from disk
// and preparing the accountUpdates for operation, including initializing the commitSyncer goroutine.
func (au *accountUpdates) initializeFromDisk(l ledgerForTracker) (lastBalancesRound, lastestBlockRound basics.Round, err error) {
	au.dbs = l.trackerDB()
	au.log = l.trackerLog()
	au.ledger = l

	if au.initAccounts == nil {
		err = fmt.Errorf("accountUpdates.initializeFromDisk: initAccounts not set")
		return
	}

	lastestBlockRound = l.Latest()
	start := time.Now()
	ledgerAccountsinitCount.Inc(nil)
	err = au.dbs.Wdb.Atomic(func(ctx context.Context, tx *sql.Tx) error {
		var err0 error
		au.dbRound, err0 = au.accountsInitialize(ctx, tx)
		if err0 != nil {
			return err0
		}
		// Check for blocks DB and tracker DB un-sync
		if au.dbRound > lastestBlockRound {
			au.log.Warnf("accountUpdates.initializeFromDisk: resetting accounts DB (on round %v, but blocks DB's latest is %v)", au.dbRound, lastestBlockRound)
			err0 = accountsReset(tx)
			if err0 != nil {
				return err0
			}
			au.dbRound, err0 = au.accountsInitialize(ctx, tx)
			if err0 != nil {
				return err0
			}
		}

		totals, err0 := accountsTotals(tx, false)
		if err0 != nil {
			return err0
		}

		au.roundTotals = []ledgercore.AccountTotals{totals}
		return nil
	})

	ledgerAccountsinitMicros.AddMicrosecondsSince(start, nil)
	if err != nil {
		return
	}

	// the VacuumDatabase would be a no-op if au.vacuumOnStartup is cleared.
	au.vacuumDatabase(context.Background())
	if err != nil {
		return
	}

	au.accountsq, err = accountsDbInit(au.dbs.Rdb.Handle, au.dbs.Wdb.Handle)
	au.lastCatchpointLabel, _, err = au.accountsq.readCatchpointStateString(context.Background(), catchpointStateLastCatchpoint)
	if err != nil {
		return
	}

	hdr, err := l.BlockHdr(au.dbRound)
	if err != nil {
		return
	}

	au.versions = []protocol.ConsensusVersion{hdr.CurrentProtocol}
	au.deltas = nil
	au.creatableDeltas = nil
	au.accounts = make(map[basics.Address]modifiedAccount)
	au.creatables = make(map[basics.CreatableIndex]ledgercore.ModifiedCreatable)
	au.deltasAccum = []int{0}
	au.roundDigest = nil

	au.catchpointWriting = 0
	// keep these channel closed if we're not generating catchpoint
	au.catchpointSlowWriting = make(chan struct{}, 1)
	close(au.catchpointSlowWriting)
	au.ctx, au.ctxCancel = context.WithCancel(context.Background())
	au.committedOffset = make(chan deferredCommit, 1)
	au.commitSyncerClosed = make(chan struct{})
	go au.commitSyncer(au.committedOffset)

	lastBalancesRound = au.dbRound
	au.baseAccounts.init(au.log, baseAccountsPendingAccountsBufferSize, baseAccountsPendingAccountsWarnThreshold)
	return
}

// accountHashBuilder calculates the hash key used for the trie by combining the account address and the account data
func accountHashBuilder(addr basics.Address, rewardsBase uint64, encodedAccountData []byte) []byte {
	hash := make([]byte, 4+crypto.DigestSize)
	// write out the lowest 32 bits of the reward base. This should improve the caching of the trie by allowing
	// recent updated to be in-cache, and "older" nodes will be left alone.
	for i, rewards := 3, rewardsBase; i >= 0; i, rewards = i-1, rewards>>8 {
		// the following takes the rewards & 255 -> hash[i]
		hash[i] = byte(rewards)
	}
	entryHash := crypto.Hash(append(addr[:], encodedAccountData[:]...))
	copy(hash[4:], entryHash[:])
	return hash[:]
}

// accountsInitialize initializes the accounts DB if needed and return current account round.
// as part of the initialization, it tests the current database schema version, and perform upgrade
// procedures to bring it up to the database schema supported by the binary.
func (au *accountUpdates) accountsInitialize(ctx context.Context, tx *sql.Tx) (basics.Round, error) {
	// check current database version.
	dbVersion, err := db.GetUserVersion(ctx, tx)
	if err != nil {
		return 0, fmt.Errorf("accountsInitialize unable to read database schema version : %v", err)
	}

	// if database version is greater than supported by current binary, write a warning. This would keep the existing
	// fallback behavior where we could use an older binary iff the schema happen to be backward compatible.
	if dbVersion > accountDBVersion {
		au.log.Warnf("accountsInitialize database schema version is %d, but algod supports only %d", dbVersion, accountDBVersion)
	}

	if dbVersion < accountDBVersion {
		au.log.Infof("accountsInitialize upgrading database schema from version %d to version %d", dbVersion, accountDBVersion)
		// newDatabase is determined during the tables creations. If we're filling the database with accounts,
		// then we set this variable to true, allowing some of the upgrades to be skipped.
		var newDatabase bool
		for dbVersion < accountDBVersion {
			au.log.Infof("accountsInitialize performing upgrade from version %d", dbVersion)
			// perform the initialization/upgrade
			switch dbVersion {
			case 0:
				dbVersion, newDatabase, err = au.upgradeDatabaseSchema0(ctx, tx)
				if err != nil {
					au.log.Warnf("accountsInitialize failed to upgrade accounts database (ledger.tracker.sqlite) from schema 0 : %v", err)
					return 0, err
				}
			case 1:
				dbVersion, err = au.upgradeDatabaseSchema1(ctx, tx, newDatabase)
				if err != nil {
					au.log.Warnf("accountsInitialize failed to upgrade accounts database (ledger.tracker.sqlite) from schema 1 : %v", err)
					return 0, err
				}
			case 2:
				dbVersion, err = au.upgradeDatabaseSchema2(ctx, tx, newDatabase)
				if err != nil {
					au.log.Warnf("accountsInitialize failed to upgrade accounts database (ledger.tracker.sqlite) from schema 2 : %v", err)
					return 0, err
				}
			case 3:
				dbVersion, err = au.upgradeDatabaseSchema3(ctx, tx, newDatabase)
				if err != nil {
					au.log.Warnf("accountsInitialize failed to upgrade accounts database (ledger.tracker.sqlite) from schema 3 : %v", err)
					return 0, err
				}
			case 4:
<<<<<<< HEAD
				dbVersion, err = au.upgradeDatabaseSchema4(ctx, tx)
=======
				dbVersion, err = au.upgradeDatabaseSchema4(ctx, tx, newDatabase)
>>>>>>> 23bfcd79
				if err != nil {
					au.log.Warnf("accountsInitialize failed to upgrade accounts database (ledger.tracker.sqlite) from schema 4 : %v", err)
					return 0, err
				}
<<<<<<< HEAD
			case 5:
				dbVersion, err = au.upgradeDatabaseSchema5(ctx, tx)
				if err != nil {
					au.log.Warnf("accountsInitialize failed to upgrade accounts database (ledger.tracker.sqlite) from schema 5 : %v", err)
					return 0, err
				}
=======
>>>>>>> 23bfcd79
			default:
				return 0, fmt.Errorf("accountsInitialize unable to upgrade database from schema version %d", dbVersion)
			}
		}

		au.log.Infof("accountsInitialize database schema upgrade complete")
	}

	rnd, hashRound, err := accountsRound(tx)
	if err != nil {
		return 0, err
	}

	if hashRound != rnd {
		// if the hashed round is different then the base round, something was modified, and the accounts aren't in sync
		// with the hashes.
		err = resetAccountHashes(tx)
		if err != nil {
			return 0, err
		}
		// if catchpoint is disabled on this node, we could complete the initialization right here.
		if au.catchpointInterval == 0 {
			return rnd, nil
		}
	}

	// create the merkle trie for the balances
	committer, err := MakeMerkleCommitter(tx, false)
	if err != nil {
		return 0, fmt.Errorf("accountsInitialize was unable to makeMerkleCommitter: %v", err)
	}

	trie, err := merkletrie.MakeTrie(committer, TrieMemoryConfig)
	if err != nil {
		return 0, fmt.Errorf("accountsInitialize was unable to MakeTrie: %v", err)
	}

	// we might have a database that was previously initialized, and now we're adding the balances trie. In that case, we need to add all the existing balances to this trie.
	// we can figure this out by examining the hash of the root:
	rootHash, err := trie.RootHash()
	if err != nil {
		return rnd, fmt.Errorf("accountsInitialize was unable to retrieve trie root hash: %v", err)
	}

	if rootHash.IsZero() {
		au.log.Infof("accountsInitialize rebuilding merkle trie for round %d", rnd)
		accountBuilderIt := makeOrderedAccountsIter(tx, trieRebuildAccountChunkSize)
		defer accountBuilderIt.Close(ctx)
		startTrieBuildTime := time.Now()
		accountsCount := 0
		lastRebuildTime := startTrieBuildTime
		pendingAccounts := 0
		totalOrderedAccounts := 0
		for {
			accts, processedRows, err := accountBuilderIt.Next(ctx)
			if err == sql.ErrNoRows {
				// the account builder would return sql.ErrNoRows when no more data is available.
				break
			} else if err != nil {
				return rnd, err
			}

			if len(accts) > 0 {
				accountsCount += len(accts)
				pendingAccounts += len(accts)
				for _, acct := range accts {
					added, err := trie.Add(acct.digest)
					if err != nil {
						return rnd, fmt.Errorf("accountsInitialize was unable to add changes to trie: %v", err)
					}
					if !added {
						au.log.Warnf("accountsInitialize attempted to add duplicate hash '%s' to merkle trie for account %v", hex.EncodeToString(acct.digest), acct.address)
					}
				}

				if pendingAccounts >= trieRebuildCommitFrequency {
					// this trie Evict will commit using the current transaction.
					// if anything goes wrong, it will still get rolled back.
					_, err = trie.Evict(true)
					if err != nil {
						return 0, fmt.Errorf("accountsInitialize was unable to commit changes to trie: %v", err)
					}
					pendingAccounts = 0
				}

				if time.Now().Sub(lastRebuildTime) > 5*time.Second {
					// let the user know that the trie is still being rebuilt.
					au.log.Infof("accountsInitialize still building the trie, and processed so far %d accounts", accountsCount)
					lastRebuildTime = time.Now()
				}
			} else if processedRows > 0 {
				totalOrderedAccounts += processedRows
				// if it's not ordered, we can ignore it for now; we'll just increase the counters and emit logs periodically.
				if time.Now().Sub(lastRebuildTime) > 5*time.Second {
					// let the user know that the trie is still being rebuilt.
					au.log.Infof("accountsInitialize still building the trie, and hashed so far %d accounts", totalOrderedAccounts)
					lastRebuildTime = time.Now()
				}
			}
		}

		// this trie Evict will commit using the current transaction.
		// if anything goes wrong, it will still get rolled back.
		_, err = trie.Evict(true)
		if err != nil {
			return 0, fmt.Errorf("accountsInitialize was unable to commit changes to trie: %v", err)
		}

		// we've just updated the merkle trie, update the hashRound to reflect that.
		err = updateAccountsRound(tx, rnd, rnd)
		if err != nil {
			return 0, fmt.Errorf("accountsInitialize was unable to update the account round to %d: %v", rnd, err)
		}

		au.log.Infof("accountsInitialize rebuilt the merkle trie with %d entries in %v", accountsCount, time.Now().Sub(startTrieBuildTime))
	}
	au.balancesTrie = trie
	return rnd, nil
}

// upgradeDatabaseSchema0 upgrades the database schema from version 0 to version 1
//
// Schema of version 0 is expected to be aligned with the schema used on version 2.0.8 or before.
// Any database of version 2.0.8 would be of version 0. At this point, the database might
// have the following tables : ( i.e. a newly created database would not have these )
// * acctrounds
// * accounttotals
// * accountbase
// * assetcreators
// * storedcatchpoints
// * accounthashes
// * catchpointstate
//
// As the first step of the upgrade, the above tables are being created if they do not already exists.
// Following that, the assetcreators table is being altered by adding a new column to it (ctype).
// Last, in case the database was just created, it would get initialized with the following:
// The accountbase would get initialized with the au.initAccounts
// The accounttotals would get initialized to align with the initialization account added to accountbase
// The acctrounds would get updated to indicate that the balance matches round 0
//
func (au *accountUpdates) upgradeDatabaseSchema0(ctx context.Context, tx *sql.Tx) (updatedDBVersion int32, newDatabase bool, err error) {
	au.log.Infof("accountsInitialize initializing schema")
	newDatabase, err = accountsInit(tx, au.initAccounts, au.initProto)
	if err != nil {
		return 0, newDatabase, fmt.Errorf("accountsInitialize unable to initialize schema : %v", err)
	}
	_, err = db.SetUserVersion(ctx, tx, 1)
	if err != nil {
		return 0, newDatabase, fmt.Errorf("accountsInitialize unable to update database schema version from 0 to 1: %v", err)
	}
	return 1, newDatabase, nil
}

// upgradeDatabaseSchema1 upgrades the database schema from version 1 to version 2
//
// The schema updated to version 2 intended to ensure that the encoding of all the accounts data is
// both canonical and identical across the entire network. On release 2.0.5 we released an upgrade to the messagepack.
// the upgraded messagepack was decoding the account data correctly, but would have different
// encoding compared to it's predecessor. As a result, some of the account data that was previously stored
// would have different encoded representation than the one on disk.
// To address this, this startup procedure would attempt to scan all the accounts data. for each account data, we would
// see if it's encoding aligns with the current messagepack encoder. If it doesn't we would update it's encoding.
// then, depending if we found any such account data, we would reset the merkle trie and stored catchpoints.
// once the upgrade is complete, the accountsInitialize would (if needed) rebuild the merkle trie using the new
// encoded accounts.
//
// This upgrade doesn't change any of the actual database schema ( i.e. tables, indexes ) but rather just performing
// a functional update to it's content.
//
func (au *accountUpdates) upgradeDatabaseSchema1(ctx context.Context, tx *sql.Tx, newDatabase bool) (updatedDBVersion int32, err error) {
	var modifiedAccounts uint
	if newDatabase {
		goto schemaUpdateComplete
	}

	// update accounts encoding.
	au.log.Infof("accountsInitialize verifying accounts data encoding")
	modifiedAccounts, err = reencodeAccounts(ctx, tx)
	if err != nil {
		return 0, err
	}

	if modifiedAccounts > 0 {
		au.log.Infof("accountsInitialize reencoded %d accounts", modifiedAccounts)

		au.log.Infof("accountsInitialize resetting account hashes")
		// reset the merkle trie
		err = resetAccountHashes(tx)
		if err != nil {
			return 0, fmt.Errorf("accountsInitialize unable to reset account hashes : %v", err)
		}

		au.log.Infof("accountsInitialize preparing queries")
		// initialize a new accountsq with the incoming transaction.
		accountsq, err := accountsDbInit(tx, tx)
		if err != nil {
			return 0, fmt.Errorf("accountsInitialize unable to prepare queries : %v", err)
		}

		// close the prepared statements when we're done with them.
		defer accountsq.close()

		au.log.Infof("accountsInitialize resetting prior catchpoints")
		// delete the last catchpoint label if we have any.
		_, err = accountsq.writeCatchpointStateString(ctx, catchpointStateLastCatchpoint, "")
		if err != nil {
			return 0, fmt.Errorf("accountsInitialize unable to clear prior catchpoint : %v", err)
		}

		au.log.Infof("accountsInitialize deleting stored catchpoints")
		// delete catchpoints.
		err = au.deleteStoredCatchpoints(ctx, accountsq)
		if err != nil {
			return 0, fmt.Errorf("accountsInitialize unable to delete stored catchpoints : %v", err)
		}
	} else {
		au.log.Infof("accountsInitialize found that no accounts needed to be reencoded")
	}

schemaUpdateComplete:
	// update version
	_, err = db.SetUserVersion(ctx, tx, 2)
	if err != nil {
		return 0, fmt.Errorf("accountsInitialize unable to update database schema version from 1 to 2: %v", err)
	}
	return 2, nil
}

// upgradeDatabaseSchema2 upgrades the database schema from version 2 to version 3
//
// This upgrade only enables the database vacuuming which will take place once the upgrade process is complete.
// If the user has already specified the OptimizeAccountsDatabaseOnStartup flag in the configuration file, this
// step becomes a no-op.
//
func (au *accountUpdates) upgradeDatabaseSchema2(ctx context.Context, tx *sql.Tx, newDatabase bool) (updatedDBVersion int32, err error) {
	if !newDatabase {
		au.vacuumOnStartup = true
	}

	// update version
	_, err = db.SetUserVersion(ctx, tx, 3)
	if err != nil {
		return 0, fmt.Errorf("accountsInitialize unable to update database schema version from 2 to 3: %v", err)
	}
	return 3, nil
}

// upgradeDatabaseSchema3 upgrades the database schema from version 3 to version 4,
// adding the normalizedonlinebalance column to the accountbase table.
func (au *accountUpdates) upgradeDatabaseSchema3(ctx context.Context, tx *sql.Tx, newDatabase bool) (updatedDBVersion int32, err error) {
	err = accountsAddNormalizedBalance(tx, au.ledger.GenesisProto())
	if err != nil {
		return 0, err
	}

	// update version
	_, err = db.SetUserVersion(ctx, tx, 4)
	if err != nil {
		return 0, fmt.Errorf("accountsInitialize unable to update database schema version from 3 to 4: %v", err)
	}
	return 4, nil
}

// upgradeDatabaseSchema4 does not change the schema but migrates data:
// remove empty AccountData entries from accountbase table
<<<<<<< HEAD
func (au *accountUpdates) upgradeDatabaseSchema4(ctx context.Context, tx *sql.Tx) (updatedDBVersion int32, err error) {

	queryAddresses := au.catchpointInterval != 0
	numDeleted, addresses, err := removeEmptyAccountData(tx, queryAddresses)
=======
func (au *accountUpdates) upgradeDatabaseSchema4(ctx context.Context, tx *sql.Tx, newDatabase bool) (updatedDBVersion int32, err error) {
	queryAddresses := au.catchpointInterval != 0
	var numDeleted int64
	var addresses []basics.Address

	if newDatabase {
		goto done
	}

	numDeleted, addresses, err = removeEmptyAccountData(tx, queryAddresses)
>>>>>>> 23bfcd79
	if err != nil {
		return 0, err
	}

	if queryAddresses && len(addresses) > 0 {
		mc, err := MakeMerkleCommitter(tx, false)
		if err != nil {
			// at this point record deleted and DB is pruned for account data
			// if hash deletion fails just log it and do not abort startup
			au.log.Errorf("upgradeDatabaseSchema4: failed to create merkle committer: %v", err)
			goto done
		}
		trie, err := merkletrie.MakeTrie(mc, TrieMemoryConfig)
		if err != nil {
			au.log.Errorf("upgradeDatabaseSchema4: failed to create merkle trie: %v", err)
			goto done
		}

		var totalHashesDeleted int
		for _, addr := range addresses {
<<<<<<< HEAD
			hash := accountHashBuilder(addr, 0, []byte{0x80})
=======
			hash := accountHashBuilder(addr, basics.AccountData{}, []byte{0x80})
>>>>>>> 23bfcd79
			deleted, err := trie.Delete(hash)
			if err != nil {
				au.log.Errorf("upgradeDatabaseSchema4: failed to delete hash '%s' from merkle trie for account %v: %v", hex.EncodeToString(hash), addr, err)
			} else {
				if !deleted {
					au.log.Warnf("upgradeDatabaseSchema4: failed to delete hash '%s' from merkle trie for account %v", hex.EncodeToString(hash), addr)
				} else {
					totalHashesDeleted++
				}
			}
		}

		if _, err = trie.Commit(); err != nil {
			au.log.Errorf("upgradeDatabaseSchema4: failed to commit changes to merkle trie: %v", err)
		}

		au.log.Infof("upgradeDatabaseSchema4: deleted %d hashes", totalHashesDeleted)
	}

done:
	au.log.Infof("upgradeDatabaseSchema4: deleted %d rows", numDeleted)

	// update version
	_, err = db.SetUserVersion(ctx, tx, 5)
	if err != nil {
		return 0, fmt.Errorf("accountsInitialize unable to update database schema version from 4 to 5: %v", err)
	}
	return 5, nil
}

<<<<<<< HEAD
// upgradeDatabaseSchem a5 upgrades the database schema from version 5 to version 6 adding accountext table
func (au *accountUpdates) upgradeDatabaseSchema5(ctx context.Context, tx *sql.Tx) (updatedDBVersion int32, err error) {
	current := int32(5)
	upgraded := current + 1

	err = createAccountExtTable(tx)
	if err != nil {
		return 0, err
	}

	// update version
	_, err = db.SetUserVersion(ctx, tx, upgraded)
	if err != nil {
		return 0, fmt.Errorf("accountsInitialize unable to update database schema version from %d to %d: %v", current, upgraded, err)
	}
	return upgraded, nil
}

=======
>>>>>>> 23bfcd79
// deleteStoredCatchpoints iterates over the storedcatchpoints table and deletes all the files stored on disk.
// once all the files have been deleted, it would go ahead and remove the entries from the table.
func (au *accountUpdates) deleteStoredCatchpoints(ctx context.Context, dbQueries *accountsDbQueries) (err error) {
	catchpointsFilesChunkSize := 50
	for {
		fileNames, err := dbQueries.getOldestCatchpointFiles(ctx, catchpointsFilesChunkSize, 0)
		if err != nil {
			return err
		}
		if len(fileNames) == 0 {
			break
		}

		for round, fileName := range fileNames {
			absCatchpointFileName := filepath.Join(au.dbDirectory, fileName)
			err = os.Remove(absCatchpointFileName)
			if err == nil || os.IsNotExist(err) {
				// it's ok if the file doesn't exist. just remove it from the database and we'll be good to go.
				err = nil
			} else {
				// we can't delete the file, abort -
				return fmt.Errorf("unable to delete old catchpoint file '%s' : %v", absCatchpointFileName, err)
			}
			// clear the entry from the database
			err = dbQueries.storeCatchpoint(ctx, round, "", "", 0)
			if err != nil {
				return err
			}
		}
	}
	return nil
}

// accountsUpdateBalances applies the given compactAccountDeltas to the merkle trie
func (au *accountUpdates) accountsUpdateBalances(accountsDeltas compactAccountDeltas) (err error) {
	if au.catchpointInterval == 0 {
		return nil
	}
	var added, deleted bool
	accumulatedChanges := 0

	for i := 0; i < accountsDeltas.len(); i++ {
		addr, delta := accountsDeltas.getByIdx(i)
		if !delta.old.pad.IsZero() {
			deleteHash := accountHashBuilder(addr, delta.old.pad.RewardsBase, protocol.Encode(&delta.old.pad))
			deleted, err = au.balancesTrie.Delete(deleteHash)
			if err != nil {
				return fmt.Errorf("failed to delete hash '%s' from merkle trie for account %v: %w", hex.EncodeToString(deleteHash), addr, err)
			}
			if !deleted {
				au.log.Warnf("failed to delete hash '%s' from merkle trie for account %v", hex.EncodeToString(deleteHash), addr)
			} else {
				accumulatedChanges++
			}
		}

		if !delta.new.IsZero() {
			addHash := accountHashBuilder(addr, delta.new.RewardsBase, protocol.Encode(&delta.new))
			added, err = au.balancesTrie.Add(addHash)
			if err != nil {
				return fmt.Errorf("attempted to add duplicate hash '%s' to merkle trie for account %v: %w", hex.EncodeToString(addHash), addr, err)
			}
			if !added {
				au.log.Warnf("attempted to add duplicate hash '%s' to merkle trie for account %v", hex.EncodeToString(addHash), addr)
			} else {
				accumulatedChanges++
			}
		}
	}
	if accumulatedChanges >= trieAccumulatedChangesFlush {
		accumulatedChanges = 0
		_, err = au.balancesTrie.Commit()
		if err != nil {
			return
		}
	}

	// write it all to disk.
	if accumulatedChanges > 0 {
		_, err = au.balancesTrie.Commit()
	}

	return
}

// newBlockImpl is the accountUpdates implementation of the ledgerTracker interface. This is the "internal" facing function
// which assumes that no lock need to be taken.
func (au *accountUpdates) newBlockImpl(blk bookkeeping.Block, delta ledgercore.StateDelta) {
	proto := config.Consensus[blk.CurrentProtocol]
	rnd := blk.Round()

	if rnd <= au.latest() {
		// Duplicate, ignore.
		return
	}

	if rnd != au.latest()+1 {
		au.log.Panicf("accountUpdates: newBlockImpl %d too far in the future, dbRound %d, deltas %d", rnd, au.dbRound, len(au.deltas))
	}
	au.deltas = append(au.deltas, delta.Accts)
	au.versions = append(au.versions, blk.CurrentProtocol)
	au.creatableDeltas = append(au.creatableDeltas, delta.Creatables)
	au.roundDigest = append(au.roundDigest, blk.Digest())
	au.deltasAccum = append(au.deltasAccum, delta.Accts.Len()+au.deltasAccum[len(au.deltasAccum)-1])

	var ot basics.OverflowTracker
	newTotals := au.roundTotals[len(au.roundTotals)-1]
	allBefore := newTotals.All()
	newTotals.ApplyRewards(delta.Hdr.RewardsLevel, &ot)

	au.baseAccounts.flushPendingWrites()

	var previousAccountData basics.AccountData
	for i := 0; i < delta.Accts.Len(); i++ {
		addr, pad := delta.Accts.GetByIdx(i)
		if latestAcctData, has := au.accounts[addr]; has {
			previousAccountData = latestAcctData.data.AccountData
		} else if baseAccountData, has := au.baseAccounts.read(addr); has {
			previousAccountData = baseAccountData.pad.AccountData
		} else {
			// it's missing from the base accounts, so we'll try to load it from disk.
			if acctData, err := au.accountsq.lookup(addr); err != nil {
				au.log.Panicf("accountUpdates: newBlockImpl failed to lookup account %v when processing round %d : %v", addr, rnd, err)
			} else {
				previousAccountData = acctData.pad.AccountData
				au.baseAccounts.write(acctData)
			}
		}

		newTotals.DelAccount(proto, previousAccountData, &ot)
		newTotals.AddAccount(proto, pad.AccountData, &ot)

		macct := au.accounts[addr]
		macct.ndeltas++
		macct.data = pad
		au.accounts[addr] = macct
	}

	for cidx, cdelta := range delta.Creatables {
		mcreat := au.creatables[cidx]
		mcreat.Creator = cdelta.Creator
		mcreat.Created = cdelta.Created
		mcreat.Ctype = cdelta.Ctype
		mcreat.Ndeltas++
		au.creatables[cidx] = mcreat
	}

	if ot.Overflowed {
		au.log.Panicf("accountUpdates: newBlockImpl %d overflowed totals", rnd)
	}
	allAfter := newTotals.All()
	if allBefore != allAfter {
		au.log.Panicf("accountUpdates: newBlockImpl sum of money changed from %d to %d", allBefore.Raw, allAfter.Raw)
	}

	au.roundTotals = append(au.roundTotals, newTotals)

	// calling prune would drop old entries from the base accounts.
	newBaseAccountSize := (len(au.accounts) + 1) + baseAccountsPendingAccountsBufferSize
	au.baseAccounts.prune(newBaseAccountSize)

	if au.voters != nil {
		au.voters.newBlock(blk.BlockHeader)
	}
}

// lookupWithRewards returns the account data for a given address at a given round.
// The rewards are added to the AccountData before returning. Note that the function doesn't update the account with the rewards,
// even while it does return the AccountData which represent the "rewarded" account data.
<<<<<<< HEAD
func (au *accountUpdates) lookupWithRewards(rnd basics.Round, addr basics.Address, full bool) (pad ledgercore.PersistedAccountData, err error) {
=======
func (au *accountUpdates) lookupWithRewards(rnd basics.Round, addr basics.Address) (data basics.AccountData, err error) {
>>>>>>> 23bfcd79
	au.accountsMu.RLock()
	needUnlock := true
	defer func() {
		if needUnlock {
			au.accountsMu.RUnlock()
		}
	}()
	var offset uint64
	var rewardsProto config.ConsensusParams
	var rewardsLevel uint64
	var dbad dbAccountData
	withRewards := true
	for {
		currentDbRound := au.dbRound
		currentDeltaLen := len(au.deltas)
		offset, err = au.roundOffset(rnd)
		if err != nil {
			return
		}

		rewardsProto = config.Consensus[au.versions[offset]]
		rewardsLevel = au.roundTotals[offset].RewardsLevel

		// we're testing the withRewards here and setting the defer function only once, and only if withRewards is true.
		// we want to make this defer only after setting the above rewardsProto/rewardsLevel.
		if withRewards {
			defer func() {
				if err == nil {
					pad.AccountData = pad.AccountData.WithUpdatedRewards(rewardsProto, rewardsLevel)
				}
			}()
			withRewards = false
		}

		// check if we've had this address modified in the past rounds. ( i.e. if it's in the deltas )
		macct, indeltas := au.accounts[addr]
		if indeltas {
			// this is a helper method for loading full account data if needed
			loadFull := func(addr basics.Address, delta *ledgercore.AccountDeltas, data *ledgercore.PersistedAccountData) (ledgercore.PersistedAccountData, error) {
				// load existing holdings and apply deltas
				// note, data.Assets are explicitly copied below (to preserve map data in au.accounts),
				// and data.ExtendedAssetHolding.Groups are implicitly copied in loadHoldings
				var holdings map[basics.AssetIndex]basics.AssetHolding
				holdings, data.ExtendedAssetHolding, err = au.accountsq.loadHoldings(data.ExtendedAssetHolding, 0)
				if err != nil {
					return ledgercore.PersistedAccountData{}, err
				}
				assets := make(map[basics.AssetIndex]basics.AssetHolding, len(data.Assets)+len(holdings))
				// apply loaded extended holdings
				for aidx, holding := range holdings {
					assets[aidx] = holding
				}
				// apply deltas
				for aidx, holding := range data.Assets {
					assets[aidx] = holding
				}

				// remove deleted assets that might come from loadHoldings
				mods := delta.GetHoldingDeltas(addr)
				for aidx, action := range mods {
					if action == ledgercore.ActionDelete {
						delete(assets, aidx)
					}
				}

				data.Assets = assets
				return *data, nil
			}

			// Check if this is the most recent round, in which case, we can
			// use a cache of the most recent account state.
			if offset == uint64(len(au.deltas)) {
				if full && macct.data.ExtendedAssetHolding.Count != 0 {
					macct.data, err = loadFull(addr, &au.deltas[offset-1], &macct.data)
				}
				return macct.data, err
			}
			// the account appears in the deltas, but we don't know if it appears in the
			// delta range of [0..offset], so we'll need to check :
			// Traverse the deltas backwards to ensure that later updates take
			// priority if present.
			for offset > 0 {
				offset--
				d, ok := au.deltas[offset].Get(addr)
				if ok {
					// load existing holdings and apply deltas
					if full && d.ExtendedAssetHolding.Count != 0 {
						d, err = loadFull(addr, &au.deltas[offset], &d)
					}
					return d, err
				}
			}
		}

		// check the baseAccounts -
		if macct, has := au.baseAccounts.read(addr); has && macct.round == currentDbRound {
			// we don't technically need this, since it's already in the baseAccounts, however, writing this over
			// would ensure that we promote this field.
			au.baseAccounts.writePending(macct)
			if full && macct.pad.ExtendedAssetHolding.Count != 0 {
				macct.pad.Assets, macct.pad.ExtendedAssetHolding, err = au.accountsq.loadHoldings(macct.pad.ExtendedAssetHolding, macct.round)
				var mismatchRoundErr *MismatchingDatabaseRoundError
				if errors.As(err, &mismatchRoundErr) {
					// go to waiting
					// note, au.accountsMu is still held
					goto retryLocked
				}
			}
			return macct.pad, err
		}

		au.accountsMu.RUnlock()
		needUnlock = false

		// No updates of this account in the in-memory deltas; use on-disk DB.
		// The check in roundOffset() made sure the round is exactly the one
		// present in the on-disk DB.  As an optimization, we avoid creating
		// a separate transaction here, and directly use a prepared SQL query
		// against the database.
		if full {
			dbad, err = lookupFull(au.dbs.Rdb, addr)
			var mismatchRoundErr *MismatchingDatabaseRoundError
			if errors.As(err, &mismatchRoundErr) {
				goto retryAcquireLock
			}
		} else {
			dbad, err = au.accountsq.lookup(addr)
		}

		if err != nil {
			return ledgercore.PersistedAccountData{}, err
		}

		if dbad.round == currentDbRound {
			au.baseAccounts.writePending(dbad)
			return dbad.pad, err
		}

		if dbad.round < currentDbRound {
			au.log.Errorf("accountUpdates.lookupWithRewards: database round %d is behind in-memory round %d", dbad.round, currentDbRound)
			return ledgercore.PersistedAccountData{}, &StaleDatabaseRoundError{databaseRound: dbad.round, memoryRound: currentDbRound}
		}

	retryAcquireLock:
		au.accountsMu.RLock()
		needUnlock = true

	retryLocked:
		for currentDbRound >= au.dbRound && currentDeltaLen == len(au.deltas) {
			au.accountsReadCond.Wait()
		}
	}
}

// lookupWithHoldings returns the full account data for a given address at a given round.
// The rewards are added to the AccountData before returning. Note that the function doesn't update the account with the rewards,
// even while it does return the AccoutData which represent the "rewarded" account data.
func (au *accountUpdates) lookupHoldingWithoutRewards(rnd basics.Round, addr basics.Address, cidx basics.CreatableIndex, ctype basics.CreatableType, synchronized bool) (pad ledgercore.PersistedAccountData, err error) {
	var extLookup func(loadStmt *sql.Stmt, pad *ledgercore.PersistedAccountData) error
	if ctype == basics.AssetCreatable {
		extLookup = func(loadStmt *sql.Stmt, pad *ledgercore.PersistedAccountData) error {
			// if not extended holdings then all the holdins in pad.AccountData.Assets
			if pad.ExtendedAssetHolding.Count == 0 {
				return nil
			}

			gi, ai := pad.ExtendedAssetHolding.FindAsset(basics.AssetIndex(cidx), 0)
			if gi != -1 {
				// if matching group found but the group is not loaded then load it
				if ai == -1 {
					var round basics.Round
					_, pad.ExtendedAssetHolding.Groups[gi], round, err = loadHoldingGroup(loadStmt, pad.ExtendedAssetHolding.Groups[gi], nil)
					if err != nil {
						return err
					}
					if round != rnd {
						au.log.Errorf("accountUpdates.lookupHoldingWithoutRewards: database round %d mismatching in-memory round %d", round, rnd)
						return &MismatchingDatabaseRoundError{databaseRound: round, memoryRound: rnd}
					}

					_, ai = pad.ExtendedAssetHolding.FindAsset(basics.AssetIndex(cidx), gi)
				}
				if ai != -1 {
					if pad.AccountData.Assets == nil {
						// pad.AccountData.Assets might not be nil because looks up into deltas cache
						pad.AccountData.Assets = make(map[basics.AssetIndex]basics.AssetHolding, 1)
					}
					pad.AccountData.Assets[basics.AssetIndex(cidx)] = pad.ExtendedAssetHolding.Groups[gi].GetHolding(ai)
				}
			}
			return nil
		}
	}

	pad, _, err = au.lookupWithoutRewards(rnd, addr, synchronized, extLookup)
	return
}

// lookupWithoutRewards returns the account data for a given address at a given round.
// extension callback allows additional modifications of resulting PersistedAccountData under the same lock as base account data lookup
func (au *accountUpdates) lookupWithoutRewards(rnd basics.Round, addr basics.Address, synchronized bool, extension func(*sql.Stmt, *ledgercore.PersistedAccountData) error) (pad ledgercore.PersistedAccountData, validThrough basics.Round, err error) {
	needUnlock := false
	if synchronized {
		au.accountsMu.RLock()
		needUnlock = true
	}
	defer func() {
		if needUnlock {
			au.accountsMu.RUnlock()
		}
	}()
	var offset uint64
	var dbad dbAccountData
	for {
		currentDbRound := au.dbRound
		currentDeltaLen := len(au.deltas)
		offset, err = au.roundOffset(rnd)
		if err != nil {
			return
		}

		// check if we've had this address modified in the past rounds. ( i.e. if it's in the deltas )
		macct, indeltas := au.accounts[addr]
		if indeltas {
			// Check if this is the most recent round, in which case, we can
			// use a cache of the most recent account state.
			if offset == uint64(len(au.deltas)) {
				if extension != nil {
					err = extension(au.accountsq.loadAccountGroupDataStmt, &macct.data)
				}
				return macct.data, rnd, nil
			}
			// the account appears in the deltas, but we don't know if it appears in the
			// delta range of [0..offset], so we'll need to check :
			// Traverse the deltas backwards to ensure that later updates take
			// priority if present.
			for offset > 0 {
				offset--
				d, ok := au.deltas[offset].Get(addr)
				if ok {
					// the returned validThrough here is not optimal, but it still correct. We could get a more accurate value by scanning
					// the deltas forward, but this would be time consuming loop, which might not pay off.
					if extension != nil {
						err = extension(au.accountsq.loadAccountGroupDataStmt, &d)
					}
					return d, rnd, nil
				}
			}
		} else {
			// we know that the account in not in the deltas - so there is no point in scanning it.
			// we've going to fall back to search in the database, but before doing so, we should
			// update the rnd so that it would point to the end of the known delta range.
			// ( that would give us the best validity range )
			rnd = currentDbRound + basics.Round(currentDeltaLen)
		}

		// check the baseAccounts -
		if macct, has := au.baseAccounts.read(addr); has {
			// we don't technically need this, since it's already in the baseAccounts, however, writing this over
			// would ensure that we promote this field.
			au.baseAccounts.writePending(macct)
			if extension != nil {
				err = extension(au.accountsq.loadAccountGroupDataStmt, &macct.pad)
			}
			return macct.pad, rnd, nil
		}

		if synchronized {
			au.accountsMu.RUnlock()
			needUnlock = false
		}
		// No updates of this account in the in-memory deltas; use on-disk DB.
		// The check in roundOffset() made sure the round is exactly the one
		// present in the on-disk DB.  As an optimization, we avoid creating
		// a separate transaction here, and directly use a prepared SQL query
		// against the database.

		if extension != nil {
			dbad, err = lookupExt(au.dbs.Rdb, addr, extension)
		} else {
			dbad, err = au.accountsq.lookup(addr)
		}

		if err != nil {
			return
		}
		if dbad.round == currentDbRound {
			au.baseAccounts.writePending(dbad)
			return dbad.pad, rnd, err
		}
		if synchronized {
			if dbad.round < currentDbRound {
				au.log.Errorf("accountUpdates.lookupWithoutRewards: database round %d is behind in-memory round %d", dbad.round, currentDbRound)
				return ledgercore.PersistedAccountData{}, basics.Round(0), &StaleDatabaseRoundError{databaseRound: dbad.round, memoryRound: currentDbRound}
			}
			au.accountsMu.RLock()
			needUnlock = true
			for currentDbRound >= au.dbRound && currentDeltaLen == len(au.deltas) {
				au.accountsReadCond.Wait()
			}
		} else {
			// in non-sync mode, we don't wait since we already assume that we're synchronized.
			au.log.Errorf("accountUpdates.lookupWithoutRewards: database round %d mismatching in-memory round %d", dbad.round, currentDbRound)
			return ledgercore.PersistedAccountData{}, basics.Round(0), &MismatchingDatabaseRoundError{databaseRound: dbad.round, memoryRound: currentDbRound}
		}
	}
}

// getCreatorForRound returns the asset/app creator for a given asset/app index at a given round
func (au *accountUpdates) getCreatorForRound(rnd basics.Round, cidx basics.CreatableIndex, ctype basics.CreatableType, synchronized bool) (creator basics.Address, ok bool, err error) {
	unlock := false
	if synchronized {
		au.accountsMu.RLock()
		unlock = true
	}
	defer func() {
		if unlock {
			au.accountsMu.RUnlock()
		}
	}()
	var dbRound basics.Round
	var offset uint64
	for {
		currentDbRound := au.dbRound
		currentDeltaLen := len(au.deltas)
		offset, err = au.roundOffset(rnd)
		if err != nil {
			return basics.Address{}, false, err
		}

		// If this is the most recent round, au.creatables has the latest
		// state and we can skip scanning backwards over creatableDeltas
		if offset == uint64(len(au.deltas)) {
			// Check if we already have the asset/creator in cache
			creatableDelta, ok := au.creatables[cidx]
			if ok {
				if creatableDelta.Created && creatableDelta.Ctype == ctype {
					return creatableDelta.Creator, true, nil
				}
				return basics.Address{}, false, nil
			}
		} else {
			for offset > 0 {
				offset--
				creatableDelta, ok := au.creatableDeltas[offset][cidx]
				if ok {
					if creatableDelta.Created && creatableDelta.Ctype == ctype {
						return creatableDelta.Creator, true, nil
					}
					return basics.Address{}, false, nil
				}
			}
		}

		if synchronized {
			au.accountsMu.RUnlock()
			unlock = false
		}
		// Check the database
		creator, ok, dbRound, err = au.accountsq.lookupCreator(cidx, ctype)

		if dbRound == currentDbRound {
			return
		}
		if synchronized {
			if dbRound < currentDbRound {
				au.log.Errorf("accountUpdates.getCreatorForRound: database round %d is behind in-memory round %d", dbRound, currentDbRound)
				return basics.Address{}, false, &StaleDatabaseRoundError{databaseRound: dbRound, memoryRound: currentDbRound}
			}
			au.accountsMu.RLock()
			unlock = true
			for currentDbRound >= au.dbRound && currentDeltaLen == len(au.deltas) {
				au.accountsReadCond.Wait()
			}
		} else {
			au.log.Errorf("accountUpdates.getCreatorForRound: database round %d mismatching in-memory round %d", dbRound, currentDbRound)
			return basics.Address{}, false, &MismatchingDatabaseRoundError{databaseRound: dbRound, memoryRound: currentDbRound}
		}
	}
}

// accountsCreateCatchpointLabel creates a catchpoint label and write it.
func (au *accountUpdates) accountsCreateCatchpointLabel(committedRound basics.Round, totals ledgercore.AccountTotals, ledgerBlockDigest crypto.Digest, trieBalancesHash crypto.Digest) (label string, err error) {
	cpLabel := ledgercore.MakeCatchpointLabel(committedRound, ledgerBlockDigest, trieBalancesHash, totals)
	label = cpLabel.String()
	_, err = au.accountsq.writeCatchpointStateString(context.Background(), catchpointStateLastCatchpoint, label)
	return
}

// roundOffset calculates the offset of the given round compared to the current dbRound. Requires that the lock would be taken.
func (au *accountUpdates) roundOffset(rnd basics.Round) (offset uint64, err error) {
	if rnd < au.dbRound {
		err = &RoundOffsetError{
			round:   rnd,
			dbRound: au.dbRound,
		}
		return
	}

	off := uint64(rnd - au.dbRound)
	if off > uint64(len(au.deltas)) {
		err = fmt.Errorf("round %d too high: dbRound %d, deltas %d", rnd, au.dbRound, len(au.deltas))
		return
	}

	return off, nil
}

// commitSyncer is the syncer go-routine function which perform the database updates. Internally, it dequeues deferedCommits and
// send the tasks to commitRound for completing the operation.
func (au *accountUpdates) commitSyncer(deferedCommits chan deferredCommit) {
	defer close(au.commitSyncerClosed)
	for {
		select {
		case committedOffset, ok := <-deferedCommits:
			if !ok {
				return
			}
			au.commitRound(committedOffset.offset, committedOffset.dbRound, committedOffset.lookback)
		case <-au.ctx.Done():
			// drain the pending commits queue:
			drained := false
			for !drained {
				select {
				case <-deferedCommits:
					au.accountsWriting.Done()
				default:
					drained = true
				}
			}
			return
		}
	}
}

// commitRound write to the database a "chunk" of rounds, and update the dbRound accordingly.
func (au *accountUpdates) commitRound(offset uint64, dbRound basics.Round, lookback basics.Round) {
	var stats telemetryspec.AccountsUpdateMetrics
	var updateStats bool

	if au.logAccountUpdatesMetrics {
		now := time.Now()
		if now.Sub(au.lastMetricsLogTime) >= au.logAccountUpdatesInterval {
			updateStats = true
			au.lastMetricsLogTime = now
		}
	}

	defer au.accountsWriting.Done()
	au.accountsMu.RLock()

	// we can exit right away, as this is the result of mis-ordered call to committedUpTo.
	if au.dbRound < dbRound || offset < uint64(au.dbRound-dbRound) {
		// if this is an archival ledger, we might need to update the catchpointWriting variable.
		if au.archivalLedger {
			// determine if this was a catchpoint round
			isCatchpointRound := ((offset + uint64(lookback+dbRound)) > 0) && (au.catchpointInterval != 0) && (0 == (uint64((offset + uint64(lookback+dbRound))) % au.catchpointInterval))
			if isCatchpointRound {
				// it was a catchpoint round, so update the catchpointWriting to indicate that we're done.
				atomic.StoreInt32(&au.catchpointWriting, 0)
			}
		}
		au.accountsMu.RUnlock()
		return
	}

	// adjust the offset according to what happened meanwhile..
	offset -= uint64(au.dbRound - dbRound)

	// if this iteration need to flush out zero rounds, just return right away.
	// this usecase can happen when two subsequent calls to committedUpTo concludes that the same rounds range need to be
	// flush, without the commitRound have a chance of committing these rounds.
	if offset == 0 {
		au.accountsMu.RUnlock()
		return
	}

	dbRound = au.dbRound

	newBase := basics.Round(offset) + dbRound
	flushTime := time.Now()
	isCatchpointRound := ((offset + uint64(lookback+dbRound)) > 0) && (au.catchpointInterval != 0) && (0 == (uint64((offset + uint64(lookback+dbRound))) % au.catchpointInterval))

	// create a copy of the deltas, round totals and protos for the range we're going to flush.
	deltas := make([]ledgercore.AccountDeltas, offset, offset)
	creatableDeltas := make([]map[basics.CreatableIndex]ledgercore.ModifiedCreatable, offset, offset)
	roundTotals := make([]ledgercore.AccountTotals, offset+1, offset+1)
	copy(deltas, au.deltas[:offset])
	copy(creatableDeltas, au.creatableDeltas[:offset])
	copy(roundTotals, au.roundTotals[:offset+1])

	// verify version correctness : all the entries in the au.versions[1:offset+1] should have the *same* version, and the committedUpTo should be enforcing that.
	if au.versions[1] != au.versions[offset] {
		au.accountsMu.RUnlock()
		au.log.Errorf("attempted to commit series of rounds with non-uniform consensus versions")
		return
	}
	consensusVersion := au.versions[1]

	var committedRoundDigest crypto.Digest

	if isCatchpointRound {
		committedRoundDigest = au.roundDigest[offset+uint64(lookback)-1]
	}

	// compact all the deltas - when we're trying to persist multiple rounds, we might have the same account
	// being updated multiple times. When that happen, we can safely omit the intermediate updates.
	compactDeltas := makeCompactAccountDeltas(deltas, au.baseAccounts)
	compactCreatableDeltas := compactCreatableDeltas(creatableDeltas)

	au.accountsMu.RUnlock()

	// in committedUpTo, we expect that this function to update the catchpointWriting when
	// it's on a catchpoint round and it's an archival ledger. Doing this in a deferred function
	// here would prevent us from "forgetting" to update this variable later on.
	defer func() {
		if isCatchpointRound && au.archivalLedger {
			atomic.StoreInt32(&au.catchpointWriting, 0)
		}
	}()

	var catchpointLabel string
	beforeUpdatingBalancesTime := time.Now()
	var trieBalancesHash crypto.Digest

	genesisProto := au.ledger.GenesisProto()

	start := time.Now()
	ledgerCommitroundCount.Inc(nil)
<<<<<<< HEAD
	var updatedPersistedAccounts []dbAccountData
=======
	var updatedPersistedAccounts []persistedAccountData
	if updateStats {
		stats.DatabaseCommitDuration = time.Duration(time.Now().UnixNano())
	}
>>>>>>> 23bfcd79
	err := au.dbs.Wdb.Atomic(func(ctx context.Context, tx *sql.Tx) (err error) {
		treeTargetRound := basics.Round(0)
		if au.catchpointInterval > 0 {
			mc, err0 := MakeMerkleCommitter(tx, false)
			if err0 != nil {
				return err0
			}
			if au.balancesTrie == nil {
				trie, err := merkletrie.MakeTrie(mc, TrieMemoryConfig)
				if err != nil {
					au.log.Warnf("unable to create merkle trie during committedUpTo: %v", err)
					return err
				}
				au.balancesTrie = trie
			} else {
				au.balancesTrie.SetCommitter(mc)
			}
			treeTargetRound = dbRound + basics.Round(offset)
		}

		db.ResetTransactionWarnDeadline(ctx, tx, time.Now().Add(accountsUpdatePerRoundHighWatermark*time.Duration(offset)))

<<<<<<< HEAD
=======
		if updateStats {
			stats.OldAccountPreloadDuration = time.Duration(time.Now().UnixNano())
		}

>>>>>>> 23bfcd79
		err = compactDeltas.accountsLoadOld(tx)
		if err != nil {
			if e, ok := err.(*MismatchingDatabaseRoundError); ok {
				au.log.Errorf("accountsLoadOld: database extension round %d mismatching base round %d", e.databaseRound, e.memoryRound)
			}
			return err
		}

<<<<<<< HEAD
=======
		if updateStats {
			stats.OldAccountPreloadDuration = time.Duration(time.Now().UnixNano()) - stats.OldAccountPreloadDuration
		}

>>>>>>> 23bfcd79
		err = totalsNewRounds(tx, deltas[:offset], compactDeltas, roundTotals[1:offset+1], config.Consensus[consensusVersion])
		if err != nil {
			return err
		}

		if updateStats {
			stats.MerkleTrieUpdateDuration = time.Duration(time.Now().UnixNano())
		}

		err = au.accountsUpdateBalances(compactDeltas)
		if err != nil {
			return err
		}

		if updateStats {
			now := time.Duration(time.Now().UnixNano())
			stats.MerkleTrieUpdateDuration = now - stats.MerkleTrieUpdateDuration
			stats.AccountsWritingDuration = now
		}

		// the updates of the actual account data is done last since the accountsNewRound would modify the compactDeltas old values
		// so that we can update the base account back.
		updatedPersistedAccounts, err = accountsNewRound(tx, compactDeltas, compactCreatableDeltas, genesisProto, dbRound+basics.Round(offset))
		if err != nil {
			return err
		}

		if updateStats {
			stats.AccountsWritingDuration = time.Duration(time.Now().UnixNano()) - stats.AccountsWritingDuration
		}

		err = updateAccountsRound(tx, dbRound+basics.Round(offset), treeTargetRound)
		if err != nil {
			return err
		}

		if isCatchpointRound {
			trieBalancesHash, err = au.balancesTrie.RootHash()
			if err != nil {
				return
			}
		}
		return nil
	})
	ledgerCommitroundMicros.AddMicrosecondsSince(start, nil)
	if err != nil {
		au.balancesTrie = nil
		au.log.Warnf("unable to advance account snapshot (%d-%d): %v", dbRound, dbRound+basics.Round(offset), err)
		return
	}

	if updateStats {
		stats.DatabaseCommitDuration = time.Duration(time.Now().UnixNano()) - stats.DatabaseCommitDuration - stats.AccountsWritingDuration - stats.MerkleTrieUpdateDuration - stats.OldAccountPreloadDuration
	}

	if isCatchpointRound {
		catchpointLabel, err = au.accountsCreateCatchpointLabel(dbRound+basics.Round(offset)+lookback, roundTotals[offset], committedRoundDigest, trieBalancesHash)
		if err != nil {
			au.log.Warnf("commitRound : unable to create a catchpoint label: %v", err)
		}
	}
	if au.balancesTrie != nil {
		_, err = au.balancesTrie.Evict(false)
		if err != nil {
			au.log.Warnf("merkle trie failed to evict: %v", err)
		}
	}

	if isCatchpointRound && catchpointLabel != "" {
		au.lastCatchpointLabel = catchpointLabel
	}
	updatingBalancesDuration := time.Now().Sub(beforeUpdatingBalancesTime)

	if updateStats {
		stats.MemoryUpdatesDuration = time.Duration(time.Now().UnixNano())
	}
	au.accountsMu.Lock()
	// Drop reference counts to modified accounts, and evict them
	// from in-memory cache when no references remain.
	for i := 0; i < compactDeltas.len(); i++ {
		addr, acctUpdate := compactDeltas.getByIdx(i)
		cnt := acctUpdate.ndeltas
		macct, ok := au.accounts[addr]
		if !ok {
			au.log.Panicf("inconsistency: flushed %d changes to %s, but not in au.accounts", cnt, addr)
		}

		if cnt > macct.ndeltas {
			au.log.Panicf("inconsistency: flushed %d changes to %s, but au.accounts had %d", cnt, addr, macct.ndeltas)
		} else if cnt == macct.ndeltas {
			delete(au.accounts, addr)
		} else {
			macct.ndeltas -= cnt
			au.accounts[addr] = macct
		}
	}

	for _, persistedAcct := range updatedPersistedAccounts {
		au.baseAccounts.write(persistedAcct)
	}

	for cidx, modCrt := range compactCreatableDeltas {
		cnt := modCrt.Ndeltas
		mcreat, ok := au.creatables[cidx]
		if !ok {
			au.log.Panicf("inconsistency: flushed %d changes to creatable %d, but not in au.creatables", cnt, cidx)
		}

		if cnt > mcreat.Ndeltas {
			au.log.Panicf("inconsistency: flushed %d changes to creatable %d, but au.creatables had %d", cnt, cidx, mcreat.Ndeltas)
		} else if cnt == mcreat.Ndeltas {
			delete(au.creatables, cidx)
		} else {
			mcreat.Ndeltas -= cnt
			au.creatables[cidx] = mcreat
		}
	}

	au.deltas = au.deltas[offset:]
	au.deltasAccum = au.deltasAccum[offset:]
	au.roundDigest = au.roundDigest[offset:]
	au.versions = au.versions[offset:]
	au.roundTotals = au.roundTotals[offset:]
	au.creatableDeltas = au.creatableDeltas[offset:]
	au.dbRound = newBase
	au.lastFlushTime = flushTime

	au.accountsMu.Unlock()

	if updateStats {
		stats.MemoryUpdatesDuration = time.Duration(time.Now().UnixNano()) - stats.MemoryUpdatesDuration
	}

	au.accountsReadCond.Broadcast()

	if isCatchpointRound && au.archivalLedger && catchpointLabel != "" {
		// generate the catchpoint file. This need to be done inline so that it will block any new accounts that from being written.
		// the generateCatchpoint expects that the accounts data would not be modified in the background during it's execution.
		au.generateCatchpoint(basics.Round(offset)+dbRound+lookback, catchpointLabel, committedRoundDigest, updatingBalancesDuration)
	}

	// log telemetry event
	if updateStats {
		stats.StartRound = uint64(dbRound)
		stats.RoundsCount = offset
		stats.UpdatedAccountsCount = uint64(len(updatedPersistedAccounts))
		stats.UpdatedCreatablesCount = uint64(len(compactCreatableDeltas))

		var details struct {
		}
		au.log.Metrics(telemetryspec.Accounts, stats, details)
	}

}

// compactCreatableDeltas takes an array of creatables map deltas ( one array entry per round ), and compact the array into a single
// map that contains all the deltas changes. While doing that, the function eliminate any intermediate changes.
// It counts the number of changes per round by specifying it in the ndeltas field of the modifiedCreatable.
func compactCreatableDeltas(creatableDeltas []map[basics.CreatableIndex]ledgercore.ModifiedCreatable) (outCreatableDeltas map[basics.CreatableIndex]ledgercore.ModifiedCreatable) {
	if len(creatableDeltas) == 0 {
		return
	}
	// the sizes of the maps here aren't super accurate, but would hopefully be a rough estimate for a reasonable starting point.
	outCreatableDeltas = make(map[basics.CreatableIndex]ledgercore.ModifiedCreatable, 1+len(creatableDeltas[0])*len(creatableDeltas))
	for _, roundCreatable := range creatableDeltas {
		for creatableIdx, creatable := range roundCreatable {
			if prev, has := outCreatableDeltas[creatableIdx]; has {
				outCreatableDeltas[creatableIdx] = ledgercore.ModifiedCreatable{
					Ctype:   creatable.Ctype,
					Created: creatable.Created,
					Creator: creatable.Creator,
					Ndeltas: prev.Ndeltas + 1,
				}
			} else {
				outCreatableDeltas[creatableIdx] = ledgercore.ModifiedCreatable{
					Ctype:   creatable.Ctype,
					Created: creatable.Created,
					Creator: creatable.Creator,
					Ndeltas: 1,
				}
			}
		}
	}
	return
}

// latest returns the latest round
func (au *accountUpdates) latest() basics.Round {
	return au.dbRound + basics.Round(len(au.deltas))
}

// generateCatchpoint generates a single catchpoint file
func (au *accountUpdates) generateCatchpoint(committedRound basics.Round, label string, committedRoundDigest crypto.Digest, updatingBalancesDuration time.Duration) {
	beforeGeneratingCatchpointTime := time.Now()
	catchpointGenerationStats := telemetryspec.CatchpointGenerationEventDetails{
		BalancesWriteTime: uint64(updatingBalancesDuration.Nanoseconds()),
	}

	// the retryCatchpointCreation is used to repeat the catchpoint file generation in case the node crashed / aborted during startup
	// before the catchpoint file generation could be completed.
	retryCatchpointCreation := false
	au.log.Debugf("accountUpdates: generateCatchpoint: generating catchpoint for round %d", committedRound)
	defer func() {
		if !retryCatchpointCreation {
			// clear the writingCatchpoint flag
			_, err := au.accountsq.writeCatchpointStateUint64(context.Background(), catchpointStateWritingCatchpoint, uint64(0))
			if err != nil {
				au.log.Warnf("accountUpdates: generateCatchpoint unable to clear catchpoint state '%s' for round %d: %v", catchpointStateWritingCatchpoint, committedRound, err)
			}
		}
	}()

	_, err := au.accountsq.writeCatchpointStateUint64(context.Background(), catchpointStateWritingCatchpoint, uint64(committedRound))
	if err != nil {
		au.log.Warnf("accountUpdates: generateCatchpoint unable to write catchpoint state '%s' for round %d: %v", catchpointStateWritingCatchpoint, committedRound, err)
		return
	}

	relCatchpointFileName := filepath.Join("catchpoints", catchpointRoundToPath(committedRound))
	absCatchpointFileName := filepath.Join(au.dbDirectory, relCatchpointFileName)

	more := true
	const shortChunkExecutionDuration = 50 * time.Millisecond
	const longChunkExecutionDuration = 1 * time.Second
	var chunkExecutionDuration time.Duration
	select {
	case <-au.catchpointSlowWriting:
		chunkExecutionDuration = longChunkExecutionDuration
	default:
		chunkExecutionDuration = shortChunkExecutionDuration
	}

	var catchpointWriter *catchpointWriter
	start := time.Now()
	ledgerGeneratecatchpointCount.Inc(nil)
	err = au.dbs.Rdb.Atomic(func(ctx context.Context, tx *sql.Tx) (err error) {
		catchpointWriter = makeCatchpointWriter(au.ctx, absCatchpointFileName, tx, committedRound, committedRoundDigest, label)
		for more {
			stepCtx, stepCancelFunction := context.WithTimeout(au.ctx, chunkExecutionDuration)
			writeStepStartTime := time.Now()
			more, err = catchpointWriter.WriteStep(stepCtx)
			// accumulate the actual time we've spent writing in this step.
			catchpointGenerationStats.CPUTime += uint64(time.Now().Sub(writeStepStartTime).Nanoseconds())
			stepCancelFunction()
			if more && err == nil {
				// we just wrote some data, but there is more to be written.
				// go to sleep for while.
				// before going to sleep, extend the transaction timeout so that we won't get warnings:
				db.ResetTransactionWarnDeadline(ctx, tx, time.Now().Add(1*time.Second))
				select {
				case <-time.After(100 * time.Millisecond):
					// increase the time slot allocated for writing the catchpoint, but stop when we get to the longChunkExecutionDuration limit.
					// this would allow the catchpoint writing speed to ramp up while still leaving some cpu available.
					chunkExecutionDuration *= 2
					if chunkExecutionDuration > longChunkExecutionDuration {
						chunkExecutionDuration = longChunkExecutionDuration
					}
				case <-au.ctx.Done():
					retryCatchpointCreation = true
					err2 := catchpointWriter.Abort()
					if err2 != nil {
						return fmt.Errorf("error removing catchpoint file : %v", err2)
					}
					return nil
				case <-au.catchpointSlowWriting:
					chunkExecutionDuration = longChunkExecutionDuration
				}
			}
			if err != nil {
				err = fmt.Errorf("unable to create catchpoint : %v", err)
				err2 := catchpointWriter.Abort()
				if err2 != nil {
					au.log.Warnf("accountUpdates: generateCatchpoint: error removing catchpoint file : %v", err2)
				}
				return
			}
		}
		return
	})
	ledgerGeneratecatchpointMicros.AddMicrosecondsSince(start, nil)

	if err != nil {
		au.log.Warnf("accountUpdates: generateCatchpoint: %v", err)
		return
	}
	if catchpointWriter == nil {
		au.log.Warnf("accountUpdates: generateCatchpoint: nil catchpointWriter")
		return
	}

	err = au.saveCatchpointFile(committedRound, relCatchpointFileName, catchpointWriter.GetSize(), catchpointWriter.GetCatchpoint())
	if err != nil {
		au.log.Warnf("accountUpdates: generateCatchpoint: unable to save catchpoint: %v", err)
		return
	}
	catchpointGenerationStats.FileSize = uint64(catchpointWriter.GetSize())
	catchpointGenerationStats.WritingDuration = uint64(time.Now().Sub(beforeGeneratingCatchpointTime).Nanoseconds())
	catchpointGenerationStats.AccountsCount = catchpointWriter.GetTotalAccounts()
	catchpointGenerationStats.CatchpointLabel = catchpointWriter.GetCatchpoint()
	au.log.EventWithDetails(telemetryspec.Accounts, telemetryspec.CatchpointGenerationEvent, catchpointGenerationStats)
	au.log.With("writingDuration", catchpointGenerationStats.WritingDuration).
		With("CPUTime", catchpointGenerationStats.CPUTime).
		With("balancesWriteTime", catchpointGenerationStats.BalancesWriteTime).
		With("accountsCount", catchpointGenerationStats.AccountsCount).
		With("fileSize", catchpointGenerationStats.FileSize).
		With("catchpointLabel", catchpointGenerationStats.CatchpointLabel).
		Infof("Catchpoint file was generated")
}

// catchpointRoundToPath calculate the catchpoint file path for a given round
func catchpointRoundToPath(rnd basics.Round) string {
	irnd := int64(rnd) / 256
	outStr := ""
	for irnd > 0 {
		outStr = filepath.Join(outStr, fmt.Sprintf("%02x", irnd%256))
		irnd = irnd / 256
	}
	outStr = filepath.Join(outStr, strconv.FormatInt(int64(rnd), 10)+".catchpoint")
	return outStr
}

// saveCatchpointFile stores the provided fileName as the stored catchpoint for the given round.
// after a successful insert operation to the database, it would delete up to 2 old entries, as needed.
// deleting 2 entries while inserting single entry allow us to adjust the size of the backing storage and have the
// database and storage realign.
func (au *accountUpdates) saveCatchpointFile(round basics.Round, fileName string, fileSize int64, catchpoint string) (err error) {
	if au.catchpointFileHistoryLength != 0 {
		err = au.accountsq.storeCatchpoint(context.Background(), round, fileName, catchpoint, fileSize)
		if err != nil {
			au.log.Warnf("accountUpdates: saveCatchpoint: unable to save catchpoint: %v", err)
			return
		}
	} else {
		err = os.Remove(fileName)
		if err != nil {
			au.log.Warnf("accountUpdates: saveCatchpoint: unable to remove file (%s): %v", fileName, err)
			return
		}
	}
	if au.catchpointFileHistoryLength == -1 {
		return
	}
	var filesToDelete map[basics.Round]string
	filesToDelete, err = au.accountsq.getOldestCatchpointFiles(context.Background(), 2, au.catchpointFileHistoryLength)
	if err != nil {
		return fmt.Errorf("unable to delete catchpoint file, getOldestCatchpointFiles failed : %v", err)
	}
	for round, fileToDelete := range filesToDelete {
		absCatchpointFileName := filepath.Join(au.dbDirectory, fileToDelete)
		err = os.Remove(absCatchpointFileName)
		if err == nil || os.IsNotExist(err) {
			// it's ok if the file doesn't exist. just remove it from the database and we'll be good to go.
			err = nil
		} else {
			// we can't delete the file, abort -
			return fmt.Errorf("unable to delete old catchpoint file '%s' : %v", absCatchpointFileName, err)
		}
		err = au.accountsq.storeCatchpoint(context.Background(), round, "", "", 0)
		if err != nil {
			return fmt.Errorf("unable to delete old catchpoint entry '%s' : %v", fileToDelete, err)
		}
	}
	return
}

// the vacuumDatabase performs a full vacuum of the accounts database.
func (au *accountUpdates) vacuumDatabase(ctx context.Context) (err error) {
	if !au.vacuumOnStartup {
		return
	}

	// vaccumming the database would modify the some of the tables rowid, so we need to make sure any stored in-memory
	// rowid are flushed.
	au.baseAccounts.prune(0)

	startTime := time.Now()
	vacuumExitCh := make(chan struct{}, 1)
	vacuumLoggingAbort := sync.WaitGroup{}
	vacuumLoggingAbort.Add(1)
	// vacuuming the database can take a while. A long while. We want to have a logging function running in a separate go-routine that would log the progress to the log file.
	// also, when we're done vacuuming, we should sent an event notifying of the total time it took to vacuum the database.
	go func() {
		defer vacuumLoggingAbort.Done()
		au.log.Infof("Vacuuming accounts database started")
		for {
			select {
			case <-time.After(5 * time.Second):
				au.log.Infof("Vacuuming accounts database in progress")
			case <-vacuumExitCh:
				return
			}
		}
	}()

	ledgerVacuumCount.Inc(nil)
	vacuumStats, err := au.dbs.Wdb.Vacuum(ctx)
	close(vacuumExitCh)
	vacuumLoggingAbort.Wait()

	if err != nil {
		au.log.Warnf("Vacuuming account database failed : %v", err)
		return err
	}
	vacuumElapsedTime := time.Now().Sub(startTime)
	ledgerVacuumMicros.AddUint64(uint64(vacuumElapsedTime.Microseconds()), nil)

	au.log.Infof("Vacuuming accounts database completed within %v, reducing number of pages from %d to %d and size from %d to %d", vacuumElapsedTime, vacuumStats.PagesBefore, vacuumStats.PagesAfter, vacuumStats.SizeBefore, vacuumStats.SizeAfter)

	vacuumTelemetryStats := telemetryspec.BalancesAccountVacuumEventDetails{
		VacuumTimeNanoseconds:  vacuumElapsedTime.Nanoseconds(),
		BeforeVacuumPageCount:  vacuumStats.PagesBefore,
		AfterVacuumPageCount:   vacuumStats.PagesAfter,
		BeforeVacuumSpaceBytes: vacuumStats.SizeBefore,
		AfterVacuumSpaceBytes:  vacuumStats.SizeAfter,
	}

	au.log.EventWithDetails(telemetryspec.Accounts, telemetryspec.BalancesAccountVacuumEvent, vacuumTelemetryStats)
	return
}

var ledgerAccountsonlinetopCount = metrics.NewCounter("ledger_accountsonlinetop_count", "calls")
var ledgerAccountsonlinetopMicros = metrics.NewCounter("ledger_accountsonlinetop_micros", "µs spent")
var ledgerGetcatchpointCount = metrics.NewCounter("ledger_getcatchpoint_count", "calls")
var ledgerGetcatchpointMicros = metrics.NewCounter("ledger_getcatchpoint_micros", "µs spent")
var ledgerAccountsinitCount = metrics.NewCounter("ledger_accountsinit_count", "calls")
var ledgerAccountsinitMicros = metrics.NewCounter("ledger_accountsinit_micros", "µs spent")
var ledgerCommitroundCount = metrics.NewCounter("ledger_commitround_count", "calls")
var ledgerCommitroundMicros = metrics.NewCounter("ledger_commitround_micros", "µs spent")
var ledgerGeneratecatchpointCount = metrics.NewCounter("ledger_generatecatchpoint_count", "calls")
var ledgerGeneratecatchpointMicros = metrics.NewCounter("ledger_generatecatchpoint_micros", "µs spent")
var ledgerVacuumCount = metrics.NewCounter("ledger_vacuum_count", "calls")
var ledgerVacuumMicros = metrics.NewCounter("ledger_vacuum_micros", "µs spent")<|MERGE_RESOLUTION|>--- conflicted
+++ resolved
@@ -250,8 +250,6 @@
 
 	// the synchronous mode that would be used while the accounts database is being rebuilt.
 	accountsRebuildSynchronousMode db.SynchronousMode
-<<<<<<< HEAD
-=======
 
 	// logAccountUpdatesMetrics is a flag for enable/disable metrics logging
 	logAccountUpdatesMetrics bool
@@ -261,7 +259,6 @@
 
 	// lastMetricsLogTime is the time when the previous metrics logging occurred
 	lastMetricsLogTime time.Time
->>>>>>> 23bfcd79
 }
 
 type deferredCommit struct {
@@ -337,14 +334,11 @@
 	au.accountsReadCond = sync.NewCond(au.accountsMu.RLocker())
 	au.synchronousMode = db.SynchronousMode(cfg.LedgerSynchronousMode)
 	au.accountsRebuildSynchronousMode = db.SynchronousMode(cfg.AccountsRebuildSynchronousMode)
-<<<<<<< HEAD
-=======
 
 	// log metrics
 	au.logAccountUpdatesMetrics = cfg.EnableAccountUpdatesStats
 	au.logAccountUpdatesInterval = cfg.AccountUpdatesStatsInterval
 
->>>>>>> 23bfcd79
 }
 
 // loadFromDisk is the 2nd level initialization, and is required before the accountUpdates becomes functional
@@ -412,21 +406,15 @@
 // LookupWithRewards returns the account data for a given address at a given round.
 // Note that the function doesn't update the account with the rewards,
 // even while it does return the AccountData which represent the "rewarded" account data.
-<<<<<<< HEAD
 func (au *accountUpdates) LookupWithRewards(rnd basics.Round, addr basics.Address) (pad ledgercore.PersistedAccountData, err error) {
 	return au.lookupWithRewards(rnd, addr, false)
 }
 
 // LookupFullWithRewards returns the account data for a given address at a given round.
 // Note that the function doesn't update the account with the rewards,
-// even while it does return the AccoutData which represent the "rewarded" account data.
 func (au *accountUpdates) LookupFullWithRewards(rnd basics.Round, addr basics.Address) (pad ledgercore.PersistedAccountData, err error) {
 	full := true
 	return au.lookupWithRewards(rnd, addr, full)
-=======
-func (au *accountUpdates) LookupWithRewards(rnd basics.Round, addr basics.Address) (data basics.AccountData, err error) {
-	return au.lookupWithRewards(rnd, addr)
->>>>>>> 23bfcd79
 }
 
 // LookupWithoutRewards returns the account data for a given address at a given round.
@@ -1290,24 +1278,17 @@
 					return 0, err
 				}
 			case 4:
-<<<<<<< HEAD
-				dbVersion, err = au.upgradeDatabaseSchema4(ctx, tx)
-=======
 				dbVersion, err = au.upgradeDatabaseSchema4(ctx, tx, newDatabase)
->>>>>>> 23bfcd79
 				if err != nil {
 					au.log.Warnf("accountsInitialize failed to upgrade accounts database (ledger.tracker.sqlite) from schema 4 : %v", err)
 					return 0, err
 				}
-<<<<<<< HEAD
 			case 5:
-				dbVersion, err = au.upgradeDatabaseSchema5(ctx, tx)
+				dbVersion, err = au.upgradeDatabaseSchema5(ctx, tx, newDatabase)
 				if err != nil {
 					au.log.Warnf("accountsInitialize failed to upgrade accounts database (ledger.tracker.sqlite) from schema 5 : %v", err)
 					return 0, err
 				}
-=======
->>>>>>> 23bfcd79
 			default:
 				return 0, fmt.Errorf("accountsInitialize unable to upgrade database from schema version %d", dbVersion)
 			}
@@ -1573,12 +1554,6 @@
 
 // upgradeDatabaseSchema4 does not change the schema but migrates data:
 // remove empty AccountData entries from accountbase table
-<<<<<<< HEAD
-func (au *accountUpdates) upgradeDatabaseSchema4(ctx context.Context, tx *sql.Tx) (updatedDBVersion int32, err error) {
-
-	queryAddresses := au.catchpointInterval != 0
-	numDeleted, addresses, err := removeEmptyAccountData(tx, queryAddresses)
-=======
 func (au *accountUpdates) upgradeDatabaseSchema4(ctx context.Context, tx *sql.Tx, newDatabase bool) (updatedDBVersion int32, err error) {
 	queryAddresses := au.catchpointInterval != 0
 	var numDeleted int64
@@ -1589,7 +1564,6 @@
 	}
 
 	numDeleted, addresses, err = removeEmptyAccountData(tx, queryAddresses)
->>>>>>> 23bfcd79
 	if err != nil {
 		return 0, err
 	}
@@ -1610,11 +1584,7 @@
 
 		var totalHashesDeleted int
 		for _, addr := range addresses {
-<<<<<<< HEAD
-			hash := accountHashBuilder(addr, 0, []byte{0x80})
-=======
 			hash := accountHashBuilder(addr, basics.AccountData{}, []byte{0x80})
->>>>>>> 23bfcd79
 			deleted, err := trie.Delete(hash)
 			if err != nil {
 				au.log.Errorf("upgradeDatabaseSchema4: failed to delete hash '%s' from merkle trie for account %v: %v", hex.EncodeToString(hash), addr, err)
@@ -1630,8 +1600,6 @@
 		if _, err = trie.Commit(); err != nil {
 			au.log.Errorf("upgradeDatabaseSchema4: failed to commit changes to merkle trie: %v", err)
 		}
-
-		au.log.Infof("upgradeDatabaseSchema4: deleted %d hashes", totalHashesDeleted)
 	}
 
 done:
@@ -1645,9 +1613,8 @@
 	return 5, nil
 }
 
-<<<<<<< HEAD
-// upgradeDatabaseSchem a5 upgrades the database schema from version 5 to version 6 adding accountext table
-func (au *accountUpdates) upgradeDatabaseSchema5(ctx context.Context, tx *sql.Tx) (updatedDBVersion int32, err error) {
+// upgradeDatabaseSchema5 upgrades the database schema from version 5 to version 6 adding accountext table
+func (au *accountUpdates) upgradeDatabaseSchema5(ctx context.Context, tx *sql.Tx, newDatabase bool) (updatedDBVersion int32, err error) {
 	current := int32(5)
 	upgraded := current + 1
 
@@ -1664,8 +1631,6 @@
 	return upgraded, nil
 }
 
-=======
->>>>>>> 23bfcd79
 // deleteStoredCatchpoints iterates over the storedcatchpoints table and deletes all the files stored on disk.
 // once all the files have been deleted, it would go ahead and remove the entries from the table.
 func (au *accountUpdates) deleteStoredCatchpoints(ctx context.Context, dbQueries *accountsDbQueries) (err error) {
@@ -1835,11 +1800,7 @@
 // lookupWithRewards returns the account data for a given address at a given round.
 // The rewards are added to the AccountData before returning. Note that the function doesn't update the account with the rewards,
 // even while it does return the AccountData which represent the "rewarded" account data.
-<<<<<<< HEAD
 func (au *accountUpdates) lookupWithRewards(rnd basics.Round, addr basics.Address, full bool) (pad ledgercore.PersistedAccountData, err error) {
-=======
-func (au *accountUpdates) lookupWithRewards(rnd basics.Round, addr basics.Address) (data basics.AccountData, err error) {
->>>>>>> 23bfcd79
 	au.accountsMu.RLock()
 	needUnlock := true
 	defer func() {
@@ -2369,14 +2330,10 @@
 
 	start := time.Now()
 	ledgerCommitroundCount.Inc(nil)
-<<<<<<< HEAD
 	var updatedPersistedAccounts []dbAccountData
-=======
-	var updatedPersistedAccounts []persistedAccountData
 	if updateStats {
 		stats.DatabaseCommitDuration = time.Duration(time.Now().UnixNano())
 	}
->>>>>>> 23bfcd79
 	err := au.dbs.Wdb.Atomic(func(ctx context.Context, tx *sql.Tx) (err error) {
 		treeTargetRound := basics.Round(0)
 		if au.catchpointInterval > 0 {
@@ -2399,13 +2356,10 @@
 
 		db.ResetTransactionWarnDeadline(ctx, tx, time.Now().Add(accountsUpdatePerRoundHighWatermark*time.Duration(offset)))
 
-<<<<<<< HEAD
-=======
 		if updateStats {
 			stats.OldAccountPreloadDuration = time.Duration(time.Now().UnixNano())
 		}
 
->>>>>>> 23bfcd79
 		err = compactDeltas.accountsLoadOld(tx)
 		if err != nil {
 			if e, ok := err.(*MismatchingDatabaseRoundError); ok {
@@ -2414,13 +2368,10 @@
 			return err
 		}
 
-<<<<<<< HEAD
-=======
 		if updateStats {
 			stats.OldAccountPreloadDuration = time.Duration(time.Now().UnixNano()) - stats.OldAccountPreloadDuration
 		}
 
->>>>>>> 23bfcd79
 		err = totalsNewRounds(tx, deltas[:offset], compactDeltas, roundTotals[1:offset+1], config.Consensus[consensusVersion])
 		if err != nil {
 			return err
