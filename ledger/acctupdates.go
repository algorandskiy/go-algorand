// Copyright (C) 2019-2020 Algorand, Inc.
// This file is part of go-algorand
//
// go-algorand is free software: you can redistribute it and/or modify
// it under the terms of the GNU Affero General Public License as
// published by the Free Software Foundation, either version 3 of the
// License, or (at your option) any later version.
//
// go-algorand is distributed in the hope that it will be useful,
// but WITHOUT ANY WARRANTY; without even the implied warranty of
// MERCHANTABILITY or FITNESS FOR A PARTICULAR PURPOSE.  See the
// GNU Affero General Public License for more details.
//
// You should have received a copy of the GNU Affero General Public License
// along with go-algorand.  If not, see <https://www.gnu.org/licenses/>.

package ledger

import (
	"container/heap"
	"context"
	"database/sql"
	"encoding/hex"
	"fmt"
	"io"
	"os"
	"path/filepath"
	"sort"
	"strconv"
	"sync"
	"time"

	"github.com/algorand/go-deadlock"

	"github.com/algorand/go-algorand/config"
	"github.com/algorand/go-algorand/crypto"
	"github.com/algorand/go-algorand/crypto/merkletrie"
	"github.com/algorand/go-algorand/data/basics"
	"github.com/algorand/go-algorand/data/bookkeeping"
	"github.com/algorand/go-algorand/data/transactions"
	"github.com/algorand/go-algorand/logging"
	"github.com/algorand/go-algorand/logging/telemetryspec"
	"github.com/algorand/go-algorand/protocol"
	"github.com/algorand/go-algorand/util/db"
	"github.com/algorand/go-algorand/util/metrics"
)

const (
	// balancesFlushInterval defines how frequently we want to flush our balances to disk.
	balancesFlushInterval = 5 * time.Second
	// pendingDeltasFlushThreshold is the deltas count threshold above we flush the pending balances regardless of the flush interval.
	pendingDeltasFlushThreshold = 128
	// trieRebuildAccountChunkSize defines the number of accounts that would get read at a single chunk
	// before added to the trie during trie construction
	trieRebuildAccountChunkSize = 16384
	// trieRebuildCommitFrequency defines the number of accounts that would get added before we call evict to commit the changes and adjust the memory cache.
	trieRebuildCommitFrequency = 65536
	// trieAccumulatedChangesFlush defines the number of pending changes that would be applied to the merkle trie before
	// we attempt to commit them to disk while writing a batch of rounds balances to disk.
	trieAccumulatedChangesFlush = 256
)

// trieCachedNodesCount defines how many balances trie nodes we would like to keep around in memory.
// value was calibrated using BenchmarkCalibrateCacheNodeSize
var trieCachedNodesCount = 9000

// merkleCommitterNodesPerPage controls how many nodes will be stored in a single page
// value was calibrated using BenchmarkCalibrateNodesPerPage
var merkleCommitterNodesPerPage = int64(116)

var trieMemoryConfig = merkletrie.MemoryConfig{
	NodesCountPerPage:         merkleCommitterNodesPerPage,
	CachedNodesCount:          trieCachedNodesCount,
	PageFillFactor:            0.95,
	MaxChildrenPagesThreshold: 64,
}

// A modifiedAccount represents an account that has been modified since
// the persistent state stored in the account DB (i.e., in the range of
// rounds covered by the accountUpdates tracker).
type modifiedAccount struct {
	// data stores the most recent AccountData for this modified
	// account.
	data basics.AccountData

	// ndelta keeps track of how many times this account appears in
	// accountUpdates.deltas.  This is used to evict modifiedAccount
	// entries when all changes to an account have been reflected in
	// the account DB, and no outstanding modifications remain.
	ndeltas int
}

type modifiedCreatable struct {
	// Type of the creatable: app or asset
	ctype basics.CreatableType

	// Created if true, deleted if false
	created bool

	// creator of the app/asset
	creator basics.Address

	// Keeps track of how many times this app/asset appears in
	// accountUpdates.creatableDeltas
	ndeltas int
}

type modifiedStorage struct {
	// Are we currently allocated? If so, when were we last allocated?
	// If lastAllocated is 0, allocation round is in database
	allocated     bool
	lastAllocated basics.Round

	// Keeps track of how much storage is used
	counts basics.StateSchema

	// Reference count
	ndeltas int
}

type appKeyPtr struct {
	addr   basics.Address
	aidx   basics.AppIndex
	global bool
	key    string
}

type modifiedAppKey struct {
	// Whether the key exists
	exists bool

	// The most recent value associated with the key
	value basics.TealValue

	// The last time the key was modified
	// Along with modifiedStorage.lastAllocated, is used to
	// detect staleness of this cached value
	lastModified basics.Round

	// Reference count
	ndeltas int
}

type accountUpdates struct {
	// constant variables ( initialized on initialize, and never changed afterward )

	// initAccounts specifies initial account values for database.
	initAccounts map[basics.Address]basics.AccountData

	// initProto specifies the initial consensus parameters.
	initProto config.ConsensusParams

	// dbDirectory is the directory where the ledger and block sql file resides as well as the parent directroy for the catchup files to be generated
	dbDirectory string

	// catchpointInterval is the configured interval at which the accountUpdates would generate catchpoint labels and catchpoint files.
	catchpointInterval uint64

	// archivalLedger determines whether the associated ledger was configured as archival ledger or not.
	archivalLedger bool

	// catchpointFileHistoryLength defines how many catchpoint files we want to store back.
	// 0 means don't store any, -1 mean unlimited and positive number suggest the number of most recent catchpoint files.
	catchpointFileHistoryLength int

	// vacuumOnStartup controls whether the accounts database would get vacuumed on startup.
	vacuumOnStartup bool

	// dynamic variables

	// Connection to the database.
	dbs dbPair

	// Prepared SQL statements for fast accounts DB lookups.
	accountsq *accountsDbQueries

	// dbRound is always exactly accountsRound(),
	// cached to avoid SQL queries.
	dbRound basics.Round

	// deltas stores updates for every round after dbRound.
	deltas []map[basics.Address]miniAccountDelta

	// accounts stores the most recent account state for every
	// address that appears in deltas.
	accounts map[basics.Address]modifiedAccount

	// creatableDeltas stores creatable updates for every round after dbRound.
	creatableDeltas []map[basics.CreatableIndex]modifiedCreatable

	// storageDeltas holds storage updates for every round after dbRound.
	// TODO(app refactor) make these storageDeltas and not *storageDeltas
	storageDeltas []map[basics.Address]map[storagePtr]*storageDelta

	// creatables stores the most recent state for every creatable that
	// appears in creatableDeltas
	creatables map[basics.CreatableIndex]modifiedCreatable

	// storage stores the most recent allocation metadata for every
	// storageDelta that appears in storageDeltas.
	storage map[addrApp]modifiedStorage

	// storageKeys stores the most recent value for each key that
	// appears in storageDeltas.
	storageKeys map[appKeyPtr]modifiedAppKey

	// protos stores consensus parameters dbRound and every
	// round after it; i.e., protos is one longer than deltas.
	protos []config.ConsensusParams

	// totals stores the totals for dbRound and every round after it;
	// i.e., totals is one longer than deltas.
	roundTotals []AccountTotals

	// roundDigest stores the digest of the block for every round starting with dbRound and every round after it.
	roundDigest []crypto.Digest

	// log copied from ledger
	log logging.Logger

	// lastFlushTime is the time we last flushed updates to
	// the accounts DB (bumping dbRound).
	lastFlushTime time.Time

	// ledger is the source ledger, which is used to syncronize
	// the rounds at which we need to flush the balances to disk
	// in favor of the catchpoint to be generated.
	ledger ledgerForTracker

	// The Trie tracking the current account balances. Always matches the balances that were
	// written to the database.
	balancesTrie *merkletrie.Trie

	// The last catchpoint label that was written to the database. Should always align with what's in the database.
	// note that this is the last catchpoint *label* and not the catchpoint file.
	lastCatchpointLabel string

	// catchpointWriting help to syncronize the catchpoint file writing. When this channel is closed, no writing is going on.
	// the channel is non-closed while writing the current accounts state to disk.
	catchpointWriting chan struct{}

	// catchpointSlowWriting suggest to the accounts writer that it should finish writing up the catchpoint file ASAP.
	// when this channel is closed, the accounts writer would try and complete the writing as soon as possible.
	// otherwise, it would take it's time and perform periodic sleeps between chunks processing.
	catchpointSlowWriting chan struct{}

	// ctx is the context for the committing go-routine. It's also used as the "parent" of the catchpoint generation operation.
	ctx context.Context

	// ctxCancel is the canceling function for canceling the committing go-routine ( i.e. signaling the committing go-routine that it's time to abort )
	ctxCancel context.CancelFunc

	// deltasAccum stores the accumulated deltas for every round starting dbRound-1.
	deltasAccum []int

	// committedOffset is the offset at which we'd like to persist all the previous account information to disk.
	committedOffset chan deferedCommit

	// accountsMu is the synchronization mutex for accessing the various non-static variables.
	accountsMu deadlock.RWMutex

	// accountsReadCond used to synchronize read access to the internal data structures.
	accountsReadCond *sync.Cond

	// accountsWriting provides synchronization around the background writing of account balances.
	accountsWriting sync.WaitGroup

	// commitSyncerClosed is the blocking channel for synchronizing closing the commitSyncer goroutine. Once it's closed, the
	// commitSyncer can be assumed to have aborted.
	commitSyncerClosed chan struct{}

	// voters keeps track of Merkle trees of online accounts, used for compact certificates.
	voters *votersTracker
}

type deferedCommit struct {
	offset   uint64
	dbRound  basics.Round
	lookback basics.Round
}

// RoundOffsetError is an error for when requested round is behind earliest stored db entry
type RoundOffsetError struct {
	round   basics.Round
	dbRound basics.Round
}

func (e *RoundOffsetError) Error() string {
	return fmt.Sprintf("round %d before dbRound %d", e.round, e.dbRound)
}

// StaleDatabaseRoundError is generated when we detect that the database round is behind the accountUpdates in-memory dbRound. This
// should never happen, since we update the database first, and only upon a successfull update we update the in-memory dbRound.
type StaleDatabaseRoundError struct {
	memoryRound   basics.Round
	databaseRound basics.Round
}

func (e *StaleDatabaseRoundError) Error() string {
	return fmt.Sprintf("database round %d is behind in-memory round %d", e.databaseRound, e.memoryRound)
}

// MismatchingDatabaseRoundError is generated when we detect that the database round is different than the accountUpdates in-memory dbRound. This
// could happen normally when the database and the in-memory dbRound aren't syncronized. However, when we work in non-sync mode, we expect the database to be
// always syncronized with the in-memory data. When that condition is violated, this error is generated.
type MismatchingDatabaseRoundError struct {
	memoryRound   basics.Round
	databaseRound basics.Round
}

func (e *MismatchingDatabaseRoundError) Error() string {
	return fmt.Sprintf("database round %d mismatching in-memory round %d", e.databaseRound, e.memoryRound)
}

// initialize initializes the accountUpdates structure
func (au *accountUpdates) initialize(cfg config.Local, dbPathPrefix string, genesisProto config.ConsensusParams, genesisAccounts map[basics.Address]basics.AccountData) {
	au.initProto = genesisProto
	au.initAccounts = genesisAccounts
	au.dbDirectory = filepath.Dir(dbPathPrefix)
	au.archivalLedger = cfg.Archival
	switch cfg.CatchpointTracking {
	case -1:
		au.catchpointInterval = 0
	default:
		// give a warning, then fall thought
		logging.Base().Warnf("accountUpdates: the CatchpointTracking field in the config.json file contains an invalid value (%d). The default value of 0 would be used instead.", cfg.CatchpointTracking)
		fallthrough
	case 0:
		if au.archivalLedger {
			au.catchpointInterval = cfg.CatchpointInterval
		} else {
			au.catchpointInterval = 0
		}
	case 1:
		au.catchpointInterval = cfg.CatchpointInterval
	}

	au.catchpointFileHistoryLength = cfg.CatchpointFileHistoryLength
	if cfg.CatchpointFileHistoryLength < -1 {
		au.catchpointFileHistoryLength = -1
	}
	au.vacuumOnStartup = cfg.OptimizeAccountsDatabaseOnStartup
	// initialize the commitSyncerClosed with a closed channel ( since the commitSyncer go-routine is not active )
	au.commitSyncerClosed = make(chan struct{})
	close(au.commitSyncerClosed)
	au.accountsReadCond = sync.NewCond(au.accountsMu.RLocker())
}

// loadFromDisk is the 2nd level initialization, and is required before the accountUpdates becomes functional
// The close function is expected to be call in pair with loadFromDisk
func (au *accountUpdates) loadFromDisk(l ledgerForTracker) error {
	au.accountsMu.Lock()
	defer au.accountsMu.Unlock()
	var writingCatchpointRound uint64
	lastBalancesRound, lastestBlockRound, err := au.initializeFromDisk(l)

	if err != nil {
		return err
	}

	var writingCatchpointDigest crypto.Digest

	writingCatchpointRound, _, err = au.accountsq.readCatchpointStateUint64(context.Background(), catchpointStateWritingCatchpoint)
	if err != nil {
		return err
	}

	writingCatchpointDigest, err = au.initializeCaches(lastBalancesRound, lastestBlockRound, basics.Round(writingCatchpointRound))
	if err != nil {
		return err
	}

	if writingCatchpointRound != 0 && au.catchpointInterval != 0 {
		au.generateCatchpoint(basics.Round(writingCatchpointRound), au.lastCatchpointLabel, writingCatchpointDigest, time.Duration(0))
	}

	au.voters = &votersTracker{}
	err = au.voters.loadFromDisk(l, au)
	if err != nil {
		return err
	}

	return nil
}

// waitAccountsWriting waits for all the pending ( or current ) account writing to be completed.
func (au *accountUpdates) waitAccountsWriting() {
	au.accountsWriting.Wait()
}

// close closes the accountUpdates, waiting for all the child go-routine to complete
func (au *accountUpdates) close() {
	if au.ctxCancel != nil {
		au.ctxCancel()
	}
	au.waitAccountsWriting()
	// this would block until the commitSyncerClosed channel get closed.
	<-au.commitSyncerClosed
}

// FullLookup is like Lookup except that it also looks up application data.
func (au *accountUpdates) FullLookup(rnd basics.Round, addr basics.Address, withRewards bool) (basics.AccountData, error) {
	au.accountsMu.RLock()
	defer au.accountsMu.RUnlock()
	return au.fullLookup(rnd, addr, withRewards)
}

func (au *accountUpdates) fullLookup(rnd basics.Round, addr basics.Address, withRewards bool) (data basics.AccountData, err error) {
	offset, err := au.roundOffset(rnd)
	if err != nil {
		return
	}

	offsetForRewards := offset

	defer func() {
		if withRewards {
			totals := au.roundTotals[offsetForRewards]
			proto := au.protos[offsetForRewards]
			data = data.WithUpdatedRewards(proto, totals.RewardsLevel)
		}
	}()

	res, err := au.accountsq.lookup(addr)
	if err != nil {
		return basics.AccountData{}, fmt.Errorf("fullLookup: could not look up %v: %v", addr, err)
	}

	for aidx := range res.AppLocalStates {
		state := res.AppLocalStates[aidx]

		kv, _, err := au.accountsq.lookupStorage(addr, storagePtr{aidx: aidx, global: false})
		if err != nil {
			return basics.AccountData{}, fmt.Errorf("fullLookup: lookupStorage for %v on local %v failed: %v", addr, aidx, err)
		}

		state.KeyValue = kv
		res.AppLocalStates[aidx] = state
	}
	for aidx := range res.AppParams {
		params := res.AppParams[aidx]

		kv, _, err := au.accountsq.lookupStorage(addr, storagePtr{aidx: aidx, global: true})
		if err != nil {
			return basics.AccountData{}, fmt.Errorf("fullLookup: lookupStorage for %v on global %v failed: %v", addr, aidx, err)
		}

		params.GlobalState = kv
		res.AppParams[aidx] = params
	}
	// as of this point, res contains AccountData as of au.dbRound

	for i := uint64(0); i < offset; i++ {
		deltas, sdeltas := au.deltas[i], au.storageDeltas[i]
		mini, ok := deltas[addr]
		if ok {
			res = applyMiniDelta(res, mini)
		}
		smap, ok := sdeltas[addr]
		if ok {
			for aapp, storeDelta := range smap {
				res, err = applyStorageDelta(res, aapp, storeDelta)
				if err != nil {
					return basics.AccountData{}, fmt.Errorf("fullLookup: failed to apply storage delta for %v under %v at offset %v, dbRound %v: %v", addr, aapp.aidx, offset, au.dbRound, err)
				}
			}
		}
	}

	return res, nil
}

// IsWritingCatchpointFile returns true when a catchpoint file is being generated. The function is used by the catchup service
// to avoid memory pressure until the catchpoint file writing is complete.
func (au *accountUpdates) IsWritingCatchpointFile() bool {
	au.accountsMu.Lock()
	defer au.accountsMu.Unlock()
	// if we're still writing the previous balances, we can't move forward yet.
	select {
	case <-au.catchpointWriting:
		// the channel catchpointWriting is currently closed, meaning that we're currently not writing any
		// catchpoint file.
		return false
	default:
		return true
	}
}

// LookupWithRewards returns the account data for a given address at a given round.
// Note that the function doesn't update the account with the rewards,
// even while it does return the AccoutData which represent the "rewarded" account data.
func (au *accountUpdates) LookupWithRewards(rnd basics.Round, addr basics.Address) (data basics.AccountData, err error) {
	return au.lookupWithRewardsImpl(rnd, addr)
}

// LookupWithoutRewards returns the account data for a given address at a given round.
func (au *accountUpdates) LookupWithoutRewards(rnd basics.Round, addr basics.Address) (data basics.AccountData, validThrough basics.Round, err error) {
	return au.lookupWithoutRewardsImpl(rnd, addr, true /* take lock*/)
}

// ListAssets lists the assets by their asset index, limiting to the first maxResults
func (au *accountUpdates) ListAssets(maxAssetIdx basics.AssetIndex, maxResults uint64) ([]basics.CreatableLocator, error) {
	return au.listCreatables(basics.CreatableIndex(maxAssetIdx), maxResults, basics.AssetCreatable)
}

// ListApplications lists the application by their app index, limiting to the first maxResults
func (au *accountUpdates) ListApplications(maxAppIdx basics.AppIndex, maxResults uint64) ([]basics.CreatableLocator, error) {
	return au.listCreatables(basics.CreatableIndex(maxAppIdx), maxResults, basics.AppCreatable)
}

// listCreatables lists the application/asset by their app/asset index, limiting to the first maxResults
func (au *accountUpdates) listCreatables(maxCreatableIdx basics.CreatableIndex, maxResults uint64, ctype basics.CreatableType) ([]basics.CreatableLocator, error) {
	au.accountsMu.RLock()
	for {
		currentDbRound := au.dbRound
		currentDeltaLen := len(au.deltas)
		// Sort indices for creatables that have been created/deleted. If this
		// turns out to be too inefficient, we could keep around a heap of
		// created/deleted asset indices in memory.
		keys := make([]basics.CreatableIndex, 0, len(au.creatables))
		for cidx, delta := range au.creatables {
			if delta.ctype != ctype {
				continue
			}
			if cidx <= maxCreatableIdx {
				keys = append(keys, cidx)
			}
		}
		sort.Slice(keys, func(i, j int) bool { return keys[i] > keys[j] })

		// Check for creatables that haven't been synced to disk yet.
		unsyncedCreatables := make([]basics.CreatableLocator, 0, len(keys))
		deletedCreatables := make(map[basics.CreatableIndex]bool, len(keys))
		for _, cidx := range keys {
			delta := au.creatables[cidx]
			if delta.created {
				// Created but only exists in memory
				unsyncedCreatables = append(unsyncedCreatables, basics.CreatableLocator{
					Type:    delta.ctype,
					Index:   cidx,
					Creator: delta.creator,
				})
			} else {
				// Mark deleted creatables for exclusion from the results set
				deletedCreatables[cidx] = true
			}
		}

		au.accountsMu.RUnlock()

		// Check in-memory created creatables, which will always be newer than anything
		// in the database
		if uint64(len(unsyncedCreatables)) >= maxResults {
			return unsyncedCreatables[:maxResults], nil
		}
		res := unsyncedCreatables

		// Fetch up to maxResults - len(res) + len(deletedCreatables) from the database,
		// so we have enough extras in case creatables were deleted
		numToFetch := maxResults - uint64(len(res)) + uint64(len(deletedCreatables))
		dbResults, dbRound, err := au.accountsq.listCreatables(maxCreatableIdx, numToFetch, ctype)
		if err != nil {
			return nil, err
		}

		if dbRound == currentDbRound {
			// Now we merge the database results with the in-memory results
			for _, loc := range dbResults {
				// Check if we have enough results
				if uint64(len(res)) == maxResults {
					return res, nil
				}

				// Creatable was deleted
				if _, ok := deletedCreatables[loc.Index]; ok {
					continue
				}

				// We're OK to include this result
				res = append(res, loc)
			}
			return res, nil
		}
		if dbRound < currentDbRound {
			au.log.Errorf("listCreatables: database round %d is behind in-memory round %d", dbRound, currentDbRound)
			return []basics.CreatableLocator{}, &StaleDatabaseRoundError{databaseRound: dbRound, memoryRound: currentDbRound}
		}
		au.accountsMu.RLock()
		for currentDbRound >= au.dbRound && currentDeltaLen == len(au.deltas) {
			au.accountsReadCond.Wait()
		}
	}
}

// onlineTop returns the top n online accounts, sorted by their normalized
// balance and address, whose voting keys are valid in voteRnd.  See the
// normalization description in AccountData.NormalizedOnlineBalance().
func (au *accountUpdates) onlineTop(rnd basics.Round, voteRnd basics.Round, n uint64) ([]*onlineAccount, error) {
	proto := au.ledger.GenesisProto()
	au.accountsMu.RLock()
	for {
		currentDbRound := au.dbRound
		currentDeltaLen := len(au.deltas)
		offset, err := au.roundOffset(rnd)
		if err != nil {
			au.accountsMu.RUnlock()
			return nil, err
		}

		// Determine how many accounts have been modified in-memory,
		// so that we obtain enough top accounts from disk (accountdb).
		// If the *onlineAccount is nil, that means the account is offline
		// as of the most recent change to that account, or its vote key
		// is not valid in voteRnd.  Otherwise, the *onlineAccount is the
		// representation of the most recent state of the account, and it
		// is online and can vote in voteRnd.
		modifiedAccounts := make(map[basics.Address]*onlineAccount)
		for o := uint64(0); o < offset; o++ {
			for addr, d := range au.deltas[o] {
				if d.new.Status != basics.Online {
					modifiedAccounts[addr] = nil
					continue
				}

				if !(d.new.VoteFirstValid <= voteRnd && voteRnd <= d.new.VoteLastValid) {
					modifiedAccounts[addr] = nil
					continue
				}

				modifiedAccounts[addr] = accountDataToOnline(addr, &d.new, proto)
			}
		}

		au.accountsMu.RUnlock()

		// Build up a set of candidate accounts.  Start by loading the
		// top N + len(modifiedAccounts) accounts from disk (accountdb).
		// This ensures that, even if the worst case if all in-memory
		// changes are deleting the top accounts in accountdb, we still
		// will have top N left.
		//
		// Keep asking for more accounts until we get the desired number,
		// or there are no more accounts left.
		candidates := make(map[basics.Address]*onlineAccount)
		batchOffset := uint64(0)
		batchSize := uint64(1024)
		var dbRound basics.Round
		for uint64(len(candidates)) < n+uint64(len(modifiedAccounts)) {
			var accts map[basics.Address]*onlineAccount
			start := time.Now()
			ledgerAccountsonlinetopCount.Inc(nil)
			err = au.dbs.rdb.Atomic(func(ctx context.Context, tx *sql.Tx) (err error) {
				accts, err = accountsOnlineTop(tx, batchOffset, batchSize, proto)
				if err != nil {
					return
				}
				dbRound, _, err = accountsRound(tx)
				return
			})
			ledgerAccountsonlinetopMicros.AddMicrosecondsSince(start, nil)
			if err != nil {
				return nil, err
			}

			if dbRound != currentDbRound {
				break
			}

			for addr, data := range accts {
				if !(data.VoteFirstValid <= voteRnd && voteRnd <= data.VoteLastValid) {
					continue
				}
				candidates[addr] = data
			}

			// If we got fewer than batchSize accounts, there are no
			// more accounts to look at.
			if uint64(len(accts)) < batchSize {
				break
			}

			batchOffset += batchSize
		}
		if dbRound != currentDbRound && dbRound != basics.Round(0) {
			// database round doesn't match the last au.dbRound we sampled.
			au.accountsMu.RLock()
			for currentDbRound >= au.dbRound && currentDeltaLen == len(au.deltas) {
				au.accountsReadCond.Wait()
			}
			continue
		}

		// Now update the candidates based on the in-memory deltas.
		for addr, oa := range modifiedAccounts {
			if oa == nil {
				delete(candidates, addr)
			} else {
				candidates[addr] = oa
			}
		}

		// Get the top N accounts from the candidate set, by inserting all of
		// the accounts into a heap and then pulling out N elements from the
		// heap.
		topHeap := &onlineTopHeap{
			accts: nil,
		}

		for _, data := range candidates {
			heap.Push(topHeap, data)
		}

		var res []*onlineAccount
		for topHeap.Len() > 0 && uint64(len(res)) < n {
			acct := heap.Pop(topHeap).(*onlineAccount)
			res = append(res, acct)
		}

		return res, nil
	}
}

// GetLastCatchpointLabel retrieves the last catchpoint label that was stored to the database.
func (au *accountUpdates) GetLastCatchpointLabel() string {
	au.accountsMu.RLock()
	defer au.accountsMu.RUnlock()
	return au.lastCatchpointLabel
}

// GetCreatorForRound returns the creator for a given asset/app index at a given round
func (au *accountUpdates) GetCreatorForRound(rnd basics.Round, cidx basics.CreatableIndex, ctype basics.CreatableType) (creator basics.Address, ok bool, err error) {
	return au.getCreatorForRoundImpl(rnd, cidx, ctype, true /* take the lock */)
}

// committedUpTo enqueues committing the balances for round committedRound-lookback.
// The deferred committing is done so that we could calculate the historical balances lookback rounds back.
// Since we don't want to hold off the tracker's mutex for too long, we'll defer the database persistence of this
// operation to a syncer goroutine. The one caveat is that when storing a catchpoint round, we would want to
// wait until the catchpoint creation is done, so that the persistence of the catchpoint file would have an
// uninterrupted view of the balances at a given point of time.
func (au *accountUpdates) committedUpTo(committedRound basics.Round) (retRound basics.Round) {
	var isCatchpointRound, hasMultipleIntermediateCatchpoint bool
	var offset uint64
	var dc deferedCommit
	au.accountsMu.RLock()
	defer func() {
		au.accountsMu.RUnlock()
		if dc.offset != 0 {
			au.committedOffset <- dc
		}
	}()

	retRound = basics.Round(0)
	var pendingDeltas int

	lookback := basics.Round(au.protos[len(au.protos)-1].MaxBalLookback)
	if committedRound < lookback {
		return
	}

	retRound = au.dbRound
	newBase := committedRound - lookback
	if newBase <= au.dbRound {
		// Already forgotten
		return
	}

	if newBase > au.dbRound+basics.Round(len(au.deltas)) {
		au.log.Panicf("committedUpTo: block %d too far in the future, lookback %d, dbRound %d, deltas %d", committedRound, lookback, au.dbRound, len(au.deltas))
	}

	hasIntermediateCatchpoint := false
	hasMultipleIntermediateCatchpoint = false
	// check if there was a catchpoint between au.dbRound+lookback and newBase+lookback
	if au.catchpointInterval > 0 {
		nextCatchpointRound := ((uint64(au.dbRound+lookback) + au.catchpointInterval) / au.catchpointInterval) * au.catchpointInterval

		if nextCatchpointRound < uint64(newBase+lookback) {
			mostRecentCatchpointRound := (uint64(committedRound) / au.catchpointInterval) * au.catchpointInterval
			newBase = basics.Round(nextCatchpointRound) - lookback
			if mostRecentCatchpointRound > nextCatchpointRound {
				hasMultipleIntermediateCatchpoint = true
				// skip if there is more than one catchpoint in queue
				newBase = basics.Round(mostRecentCatchpointRound) - lookback
			}
			hasIntermediateCatchpoint = true
		}
	}

	// if we're still writing the previous balances, we can't move forward yet.
	select {
	case <-au.catchpointWriting:
		// the channel catchpointWriting is currently closed, meaning that we're currently not writing any
		// catchpoint file. At this point, we should attempt to enqueue further tasks as usual.
	default:
		// if we hit this path, it means that the channel is currently non-closed, which means that we're still writing a catchpoint.
		// see if we're writing a catchpoint in that range.
		if hasIntermediateCatchpoint {
			// check if we're already attempting to perform fast-writing.
			select {
			case <-au.catchpointSlowWriting:
				// yes, we're already doing fast-writing.
			default:
				// no, we're not yet doing fast writing, make it so.
				close(au.catchpointSlowWriting)
			}
		}
		return
	}

	newBase = au.voters.lowestRound(newBase)

	offset = uint64(newBase - au.dbRound)

	// check to see if this is a catchpoint round
	isCatchpointRound = ((offset + uint64(lookback+au.dbRound)) > 0) && (au.catchpointInterval != 0) && (0 == (uint64((offset + uint64(lookback+au.dbRound))) % au.catchpointInterval))

	// calculate the number of pending deltas
	pendingDeltas = au.deltasAccum[offset] - au.deltasAccum[0]

	// If we recently flushed, wait to aggregate some more blocks.
	// ( unless we're creating a catchpoint, in which case we want to flush it right away
	//   so that all the instances of the catchpoint would contain exactly the same data )
	flushTime := time.Now()
	if !flushTime.After(au.lastFlushTime.Add(balancesFlushInterval)) && !isCatchpointRound && pendingDeltas < pendingDeltasFlushThreshold {
		return au.dbRound
	}

	if isCatchpointRound && au.archivalLedger {
		au.catchpointWriting = make(chan struct{}, 1)
		au.catchpointSlowWriting = make(chan struct{}, 1)
		if hasMultipleIntermediateCatchpoint {
			close(au.catchpointSlowWriting)
		}
	}

	dc = deferedCommit{
		offset:   offset,
		dbRound:  au.dbRound,
		lookback: lookback,
	}
	au.accountsWriting.Add(1)
	return
}

// newBlock is the accountUpdates implementation of the ledgerTracker interface. This is the "external" facing function
// which invokes the internal implementation after taking the lock.
func (au *accountUpdates) newBlock(blk bookkeeping.Block, delta StateDelta) {
	au.accountsMu.Lock()
	au.newBlockImpl(blk, delta)
	au.accountsMu.Unlock()
	au.accountsReadCond.Broadcast()
}

// Totals returns the totals for a given round
func (au *accountUpdates) Totals(rnd basics.Round) (totals AccountTotals, err error) {
	au.accountsMu.RLock()
	defer au.accountsMu.RUnlock()
	return au.totalsImpl(rnd)
}

func (au *accountUpdates) CountStorageForRound(rnd basics.Round, addr basics.Address, aidx basics.AppIndex, global bool) (basics.StateSchema, error) {
	au.accountsMu.RLock()
	defer au.accountsMu.RUnlock()
	return au.countStorageForRoundImpl(rnd, addr, aidx, global)
}

func (au *accountUpdates) GetKeyForRound(rnd basics.Round, addr basics.Address, aidx basics.AppIndex, global bool, key string) (basics.TealValue, bool, error) {
	au.accountsMu.RLock()
	defer au.accountsMu.RUnlock()
	return au.getKeyForRoundImpl(rnd, addr, aidx, global, key)
}

// GetCatchpointStream returns an io.Reader to the catchpoint file associated with the provided round
func (au *accountUpdates) GetCatchpointStream(round basics.Round) (io.ReadCloser, error) {
	dbFileName := ""
	start := time.Now()
	ledgerGetcatchpointCount.Inc(nil)
	err := au.dbs.rdb.Atomic(func(ctx context.Context, tx *sql.Tx) (err error) {
		dbFileName, _, _, err = getCatchpoint(tx, round)
		return
	})
	ledgerGetcatchpointMicros.AddMicrosecondsSince(start, nil)
	if err != nil && err != sql.ErrNoRows {
		// we had some sql error.
		return nil, fmt.Errorf("accountUpdates: getCatchpointStream: unable to lookup catchpoint %d: %v", round, err)
	}
	if dbFileName != "" {
		catchpointPath := filepath.Join(au.dbDirectory, dbFileName)
		file, err := os.OpenFile(catchpointPath, os.O_RDONLY, 0666)
		if err == nil && file != nil {
			return file, nil
		}
		// else, see if this is a file-not-found error
		if os.IsNotExist(err) {
			// the database told us that we have this file.. but we couldn't find it.
			// delete it from the database.
			err := au.saveCatchpointFile(round, "", 0, "")
			if err != nil {
				au.log.Warnf("accountUpdates: getCatchpointStream: unable to delete missing catchpoint entry: %v", err)
				return nil, err
			}

			return nil, ErrNoEntry{}
		}
		// it's some other error.
		return nil, fmt.Errorf("accountUpdates: getCatchpointStream: unable to open catchpoint file '%s' %v", catchpointPath, err)
	}

	// if the database doesn't know about that round, see if we have that file anyway:
	fileName := filepath.Join("catchpoints", catchpointRoundToPath(round))
	catchpointPath := filepath.Join(au.dbDirectory, fileName)
	file, err := os.OpenFile(catchpointPath, os.O_RDONLY, 0666)
	if err == nil && file != nil {
		// great, if found that we should have had this in the database.. add this one now :
		fileInfo, err := file.Stat()
		if err != nil {
			// we couldn't get the stat, so just return with the file.
			return file, nil
		}

		err = au.saveCatchpointFile(round, fileName, fileInfo.Size(), "")
		if err != nil {
			au.log.Warnf("accountUpdates: getCatchpointStream: unable to save missing catchpoint entry: %v", err)
		}
		return file, nil
	}
	return nil, ErrNoEntry{}
}

// functions below this line are all internal functions

// accountUpdatesLedgerEvaluator is a "ledger emulator" which is used *only* by initializeCaches, as a way to shortcut
// the locks taken by the real ledger object when making requests that are being served by the accountUpdates.
// Using this struct allow us to take the tracker lock *before* calling the loadFromDisk, and having the operation complete
// without taking any locks. Note that it's not only the locks performance that is gained : by having the loadFrom disk
// not requiring any external locks, we can safely take a trackers lock on the ledger during reloadLedger, which ensures
// that even during catchpoint catchup mode switch, we're still correctly protected by a mutex.
type accountUpdatesLedgerEvaluator struct {
	// au is the associated accountUpdates structure which invoking the trackerEvalVerified function, passing this structure as input.
	// the accountUpdatesLedgerEvaluator would access the underlying accountUpdates function directly, bypassing the balances mutex lock.
	au *accountUpdates
	// prevHeader is the previous header to the current one. The usage of this is only in the context of initializeCaches where we iteratively
	// building the StateDelta, which requires a peek on the "previous" header information.
	prevHeader bookkeeping.BlockHeader
}

// GenesisHash returns the genesis hash
func (aul *accountUpdatesLedgerEvaluator) GenesisHash() crypto.Digest {
	return aul.au.ledger.GenesisHash()
}

// CompactCertVoters returns the top online accounts at round rnd.
func (aul *accountUpdatesLedgerEvaluator) CompactCertVoters(rnd basics.Round) (voters *VotersForRound, err error) {
	return aul.au.voters.getVoters(rnd)
}

// BlockHdr returns the header of the given round. When the evaluator is running, it's only referring to the previous header, which is what we
// are providing here. Any attempt to access a different header would get denied.
func (aul *accountUpdatesLedgerEvaluator) BlockHdr(r basics.Round) (bookkeeping.BlockHeader, error) {
	if r == aul.prevHeader.Round {
		return aul.prevHeader, nil
	}
	return bookkeeping.BlockHeader{}, ErrNoEntry{}
}

<<<<<<< HEAD
// Lookup returns the account balance for a given address at a given round
func (aul *accountUpdatesLedgerEvaluator) lookup(rnd basics.Round, addr basics.Address) (basics.AccountData, error) {
	return aul.au.lookupImpl(rnd, addr, true)
}

=======
>>>>>>> ffb3b20d
// Totals returns the totals for a given round
func (aul *accountUpdatesLedgerEvaluator) Totals(rnd basics.Round) (AccountTotals, error) {
	return aul.au.totalsImpl(rnd)
}

// isDup return whether a transaction is a duplicate one. It's not needed by the accountUpdatesLedgerEvaluator and implemented as a stub.
func (aul *accountUpdatesLedgerEvaluator) isDup(config.ConsensusParams, basics.Round, basics.Round, basics.Round, transactions.Txid, txlease) (bool, error) {
	// this is a non-issue since this call will never be made on non-validating evaluation
	return false, fmt.Errorf("accountUpdatesLedgerEvaluator: tried to check for dup during accountUpdates initialization ")
}

<<<<<<< HEAD
// lookupWithoutRewards returns the account balance for a given address at a given round, without the reward
func (aul *accountUpdatesLedgerEvaluator) lookupWithoutRewards(rnd basics.Round, addr basics.Address) (basics.AccountData, error) {
	return aul.au.lookupImpl(rnd, addr, false)
=======
// LookupWithoutRewards returns the account balance for a given address at a given round, without the reward
func (aul *accountUpdatesLedgerEvaluator) LookupWithoutRewards(rnd basics.Round, addr basics.Address) (basics.AccountData, basics.Round, error) {
	return aul.au.lookupWithoutRewardsImpl(rnd, addr, false /*don't sync*/)
>>>>>>> ffb3b20d
}

// GetCreatorForRound returns the asset/app creator for a given asset/app index at a given round
func (aul *accountUpdatesLedgerEvaluator) GetCreatorForRound(rnd basics.Round, cidx basics.CreatableIndex, ctype basics.CreatableType) (creator basics.Address, ok bool, err error) {
	return aul.au.getCreatorForRoundImpl(rnd, cidx, ctype, false /* don't sync */)
}

func (aul *accountUpdatesLedgerEvaluator) CountStorageForRound(rnd basics.Round, addr basics.Address, aidx basics.AppIndex, global bool) (basics.StateSchema, error) {
	return aul.au.countStorageForRoundImpl(rnd, addr, aidx, global)
}

func (aul *accountUpdatesLedgerEvaluator) GetKeyForRound(rnd basics.Round, addr basics.Address, aidx basics.AppIndex, global bool, key string) (basics.TealValue, bool, error) {
	return aul.au.getKeyForRoundImpl(rnd, addr, aidx, global, key)
}

// totalsImpl returns the totals for a given round
func (au *accountUpdates) totalsImpl(rnd basics.Round) (totals AccountTotals, err error) {
	offset, err := au.roundOffset(rnd)
	if err != nil {
		return
	}

	totals = au.roundTotals[offset]
	return
}

// initializeCaches fills up the accountUpdates cache with the most recent ~320 blocks
func (au *accountUpdates) initializeCaches(lastBalancesRound, lastestBlockRound, writingCatchpointRound basics.Round) (catchpointBlockDigest crypto.Digest, err error) {
	var blk bookkeeping.Block
	var delta StateDelta

	accLedgerEval := accountUpdatesLedgerEvaluator{
		au: au,
	}
	if lastBalancesRound < lastestBlockRound {
		accLedgerEval.prevHeader, err = au.ledger.BlockHdr(lastBalancesRound)
		if err != nil {
			return
		}
	}

	for lastBalancesRound < lastestBlockRound {
		next := lastBalancesRound + 1

		blk, err = au.ledger.Block(next)
		if err != nil {
			return
		}

		delta, err = au.ledger.trackerEvalVerified(blk, &accLedgerEval)
		if err != nil {
			return
		}

		au.newBlockImpl(blk, delta)
		lastBalancesRound = next

		if next == basics.Round(writingCatchpointRound) {
			catchpointBlockDigest = blk.Digest()
		}

		accLedgerEval.prevHeader = *delta.hdr
	}
	return
}

// initializeFromDisk performs the atomic operation of loading the accounts data information from disk
// and preparing the accountUpdates for operation, including initializing the commitSyncer goroutine.
func (au *accountUpdates) initializeFromDisk(l ledgerForTracker) (lastBalancesRound, lastestBlockRound basics.Round, err error) {
	au.dbs = l.trackerDB()
	au.log = l.trackerLog()
	au.ledger = l

	if au.initAccounts == nil {
		err = fmt.Errorf("accountUpdates.initializeFromDisk: initAccounts not set")
		return
	}

	lastestBlockRound = l.Latest()
	start := time.Now()
	ledgerAccountsinitCount.Inc(nil)
	err = au.dbs.wdb.Atomic(func(ctx context.Context, tx *sql.Tx) error {
		var err0 error
		au.dbRound, err0 = au.accountsInitialize(ctx, tx)
		if err0 != nil {
			return err0
		}
		// Check for blocks DB and tracker DB un-sync
		if au.dbRound > lastestBlockRound {
			au.log.Warnf("accountUpdates.initializeFromDisk: resetting accounts DB (on round %v, but blocks DB's latest is %v)", au.dbRound, lastestBlockRound)
			err0 = accountsReset(tx)
			if err0 != nil {
				return err0
			}
			au.dbRound, err0 = au.accountsInitialize(ctx, tx)
			if err0 != nil {
				return err0
			}
		}

		totals, err0 := accountsTotals(tx, false)
		if err0 != nil {
			return err0
		}

		au.roundTotals = []AccountTotals{totals}
		return nil
	})
	ledgerAccountsinitMicros.AddMicrosecondsSince(start, nil)
	if err != nil {
		return
	}

	// the VacuumDatabase would be a no-op if au.vacuumOnStartup is cleared.
	au.vacuumDatabase(context.Background())
	if err != nil {
		return
	}

	au.accountsq, err = accountsDbInit(au.dbs.rdb.Handle, au.dbs.wdb.Handle)

	au.lastCatchpointLabel, _, err = au.accountsq.readCatchpointStateString(context.Background(), catchpointStateLastCatchpoint)
	if err != nil {
		return
	}

	hdr, err := l.BlockHdr(au.dbRound)
	if err != nil {
		return
	}
	au.protos = []config.ConsensusParams{config.Consensus[hdr.CurrentProtocol]}
	au.deltas = nil
	au.creatableDeltas = nil
	au.storageDeltas = nil
	au.accounts = make(map[basics.Address]modifiedAccount)
	au.creatables = make(map[basics.CreatableIndex]modifiedCreatable)
	au.storage = make(map[addrApp]modifiedStorage)
	au.storageKeys = make(map[appKeyPtr]modifiedAppKey)
	au.deltasAccum = []int{0}

	// keep these channel closed if we're not generating catchpoint
	au.catchpointWriting = make(chan struct{}, 1)
	au.catchpointSlowWriting = make(chan struct{}, 1)
	close(au.catchpointSlowWriting)
	close(au.catchpointWriting)
	au.ctx, au.ctxCancel = context.WithCancel(context.Background())
	au.committedOffset = make(chan deferedCommit, 1)
	au.commitSyncerClosed = make(chan struct{})
	go au.commitSyncer(au.committedOffset)

	lastBalancesRound = au.dbRound

	return
}

// accountHashBuilder calculates the hash key used for the trie by combining the account address and the account data
func accountHashBuilder(addr basics.Address, accountData basics.AccountData, encodedAccountData []byte) []byte {
	hash := make([]byte, 4+crypto.DigestSize)
	// write out the lowest 32 bits of the reward base. This should improve the caching of the trie by allowing
	// recent updated to be in-cache, and "older" nodes will be left alone.
	for i, rewards := 3, accountData.RewardsBase; i >= 0; i, rewards = i-1, rewards>>8 {
		// the following takes the rewards & 255 -> hash[i]
		hash[i] = byte(rewards)
	}
	entryHash := crypto.Hash(append(addr[:], encodedAccountData[:]...))
	copy(hash[4:], entryHash[:])
	return hash[:]
}

// accountsInitialize initializes the accounts DB if needed and return current account round.
// as part of the initialization, it tests the current database schema version, and perform upgrade
// procedures to bring it up to the database schema supported by the binary.
func (au *accountUpdates) accountsInitialize(ctx context.Context, tx *sql.Tx) (basics.Round, error) {
	// check current database version.
	dbVersion, err := db.GetUserVersion(ctx, tx)
	if err != nil {
		return 0, fmt.Errorf("accountsInitialize unable to read database schema version : %v", err)
	}

	// if database version is greater than supported by current binary, write a warning. This would keep the existing
	// fallback behavior where we could use an older binary iff the schema happen to be backward compatible.
	if dbVersion > accountDBVersion {
		au.log.Warnf("accountsInitialize database schema version is %d, but algod supports only %d", dbVersion, accountDBVersion)
	}

	if dbVersion < accountDBVersion {
		au.log.Infof("accountsInitialize upgrading database schema from version %d to version %d", dbVersion, accountDBVersion)

		for dbVersion < accountDBVersion {
			au.log.Infof("accountsInitialize performing upgrade from version %d", dbVersion)
			// perform the initialization/upgrade
			switch dbVersion {
			case 0:
				dbVersion, err = au.upgradeDatabaseSchema0(ctx, tx)
				if err != nil {
					au.log.Warnf("accountsInitialize failed to upgrade accounts database (ledger.tracker.sqlite) from schema 0 : %v", err)
					return 0, err
				}
			case 1:
				dbVersion, err = au.upgradeDatabaseSchema1(ctx, tx)
				if err != nil {
					au.log.Warnf("accountsInitialize failed to upgrade accounts database (ledger.tracker.sqlite) from schema 1 : %v", err)
					return 0, err
				}
			case 2:
				dbVersion, err = au.upgradeDatabaseSchema2(ctx, tx)
				if err != nil {
					au.log.Warnf("accountsInitialize failed to upgrade accounts database (ledger.tracker.sqlite) from schema 2 : %v", err)
					return 0, err
				}
			case 3:
				dbVersion, err = au.upgradeDatabaseSchema3(ctx, tx)
				if err != nil {
					au.log.Warnf("accountsInitialize failed to upgrade accounts database (ledger.tracker.sqlite) from schema 3 : %v", err)
					return 0, err
				}
			default:
				return 0, fmt.Errorf("accountsInitialize unable to upgrade database from schema version %d", dbVersion)
			}
		}

		au.log.Infof("accountsInitialize database schema upgrade complete")
	}

	rnd, hashRound, err := accountsRound(tx)
	if err != nil {
		return 0, err
	}

	if hashRound != rnd {
		// if the hashed round is different then the base round, something was modified, and the accounts aren't in sync
		// with the hashes.
		err = resetAccountHashes(tx)
		if err != nil {
			return 0, err
		}
		// if catchpoint is disabled on this node, we could complete the initialization right here.
		if au.catchpointInterval == 0 {
			return rnd, nil
		}
	}

	// create the merkle trie for the balances
	committer, err := makeMerkleCommitter(tx, false)
	if err != nil {
		return 0, fmt.Errorf("accountsInitialize was unable to makeMerkleCommitter: %v", err)
	}

	trie, err := merkletrie.MakeTrie(committer, trieMemoryConfig)
	if err != nil {
		return 0, fmt.Errorf("accountsInitialize was unable to MakeTrie: %v", err)
	}

	// we might have a database that was previously initialized, and now we're adding the balances trie. In that case, we need to add all the existing balances to this trie.
	// we can figure this out by examining the hash of the root:
	rootHash, err := trie.RootHash()
	if err != nil {
		return rnd, fmt.Errorf("accountsInitialize was unable to retrieve trie root hash: %v", err)
	}

	if rootHash.IsZero() {
		au.log.Infof("accountsInitialize rebuilding merkle trie for round %d", rnd)
		var accountsIterator encodedAccountsBatchIter
		defer accountsIterator.Close()
		startTrieBuildTime := time.Now()
		accountsCount := 0
		lastRebuildTime := startTrieBuildTime
		pendingAccounts := 0
		for {
			bal, err := accountsIterator.Next(ctx, tx, trieRebuildAccountChunkSize)
			if err != nil {
				return rnd, err
			}
			if len(bal) == 0 {
				break
			}
			accountsCount += len(bal)
			pendingAccounts += len(bal)
			for _, balance := range bal {
				var accountData basics.AccountData
				err = protocol.Decode(balance.AccountData, &accountData)
				if err != nil {
					return rnd, err
				}
				hash := accountHashBuilder(balance.Address, accountData, balance.AccountData)
				added, err := trie.Add(hash)
				if err != nil {
					return rnd, fmt.Errorf("accountsInitialize was unable to add changes to trie: %v", err)
				}
				if !added {
					au.log.Warnf("accountsInitialize attempted to add duplicate hash '%s' to merkle trie for account %v", hex.EncodeToString(hash), balance.Address)
				}
			}

			if pendingAccounts >= trieRebuildCommitFrequency {
				// this trie Evict will commit using the current transaction.
				// if anything goes wrong, it will still get rolled back.
				_, err = trie.Evict(true)
				if err != nil {
					return 0, fmt.Errorf("accountsInitialize was unable to commit changes to trie: %v", err)
				}
				pendingAccounts = 0
			}

			if len(bal) < trieRebuildAccountChunkSize {
				break
			}

			if time.Now().Sub(lastRebuildTime) > 5*time.Second {
				// let the user know that the trie is still being rebuilt.
				au.log.Infof("accountsInitialize still building the trie, and processed so far %d accounts", accountsCount)
				lastRebuildTime = time.Now()
			}
		}

		// this trie Evict will commit using the current transaction.
		// if anything goes wrong, it will still get rolled back.
		_, err = trie.Evict(true)
		if err != nil {
			return 0, fmt.Errorf("accountsInitialize was unable to commit changes to trie: %v", err)
		}

		// we've just updated the merkle trie, update the hashRound to reflect that.
		err = updateAccountsRound(tx, rnd, rnd)
		if err != nil {
			return 0, fmt.Errorf("accountsInitialize was unable to update the account round to %d: %v", rnd, err)
		}

		au.log.Infof("accountsInitialize rebuilt the merkle trie with %d entries in %v", accountsCount, time.Now().Sub(startTrieBuildTime))
	}
	au.balancesTrie = trie
	return rnd, nil
}

// upgradeDatabaseSchema0 upgrades the database schema from version 0 to version 1
//
// Schema of version 0 is expected to be aligned with the schema used on version 2.0.8 or before.
// Any database of version 2.0.8 would be of version 0. At this point, the database might
// have the following tables : ( i.e. a newly created database would not have these )
// * acctrounds
// * accounttotals
// * accountbase
// * assetcreators
// * storedcatchpoints
// * accounthashes
// * catchpointstate
//
// As the first step of the upgrade, the above tables are being created if they do not already exists.
// Following that, the assetcreators table is being altered by adding a new column to it (ctype).
// Last, in case the database was just created, it would get initialized with the following:
// The accountbase would get initialized with the au.initAccounts
// The accounttotals would get initialized to align with the initialization account added to accountbase
// The acctrounds would get updated to indicate that the balance matches round 0
//
func (au *accountUpdates) upgradeDatabaseSchema0(ctx context.Context, tx *sql.Tx) (updatedDBVersion int32, err error) {
	au.log.Infof("accountsInitialize initializing schema")
	err = accountsInit(tx, au.initAccounts, au.initProto)
	if err != nil {
		return 0, fmt.Errorf("accountsInitialize unable to initialize schema : %v", err)
	}
	_, err = db.SetUserVersion(ctx, tx, 1)
	if err != nil {
		return 0, fmt.Errorf("accountsInitialize unable to update database schema version from 0 to 1: %v", err)
	}
	return 1, nil
}

// upgradeDatabaseSchema1 upgrades the database schema from version 1 to version 2
//
// The schema updated to version 2 intended to ensure that the encoding of all the accounts data is
// both canonical and identical across the entire network. On release 2.0.5 we released an upgrade to the messagepack.
// the upgraded messagepack was decoding the account data correctly, but would have different
// encoding compared to it's predecessor. As a result, some of the account data that was previously stored
// would have different encoded representation than the one on disk.
// To address this, this startup procedure would attempt to scan all the accounts data. for each account data, we would
// see if it's encoding aligns with the current messagepack encoder. If it doesn't we would update it's encoding.
// then, depending if we found any such account data, we would reset the merkle trie and stored catchpoints.
// once the upgrade is complete, the accountsInitialize would (if needed) rebuild the merkle trie using the new
// encoded accounts.
//
// This upgrade doesn't change any of the actual database schema ( i.e. tables, indexes ) but rather just performing
// a functional update to it's content.
//
func (au *accountUpdates) upgradeDatabaseSchema1(ctx context.Context, tx *sql.Tx) (updatedDBVersion int32, err error) {
	// update accounts encoding.
	au.log.Infof("accountsInitialize verifying accounts data encoding")
	modifiedAccounts, err := reencodeAccounts(ctx, tx)
	if err != nil {
		return 0, err
	}

	if modifiedAccounts > 0 {
		au.log.Infof("accountsInitialize reencoded %d accounts", modifiedAccounts)

		au.log.Infof("accountsInitialize resetting account hashes")
		// reset the merkle trie
		err = resetAccountHashes(tx)
		if err != nil {
			return 0, fmt.Errorf("accountsInitialize unable to reset account hashes : %v", err)
		}

		au.log.Infof("accountsInitialize preparing queries")
		// initialize a new accountsq with the incoming transaction.
		accountsq, err := accountsDbInit(tx, tx)
		if err != nil {
			return 0, fmt.Errorf("accountsInitialize unable to prepare queries : %v", err)
		}

		// close the prepared statements when we're done with them.
		defer accountsq.close()

		au.log.Infof("accountsInitialize resetting prior catchpoints")
		// delete the last catchpoint label if we have any.
		_, err = accountsq.writeCatchpointStateString(ctx, catchpointStateLastCatchpoint, "")
		if err != nil {
			return 0, fmt.Errorf("accountsInitialize unable to clear prior catchpoint : %v", err)
		}

		au.log.Infof("accountsInitialize deleting stored catchpoints")
		// delete catchpoints.
		err = au.deleteStoredCatchpoints(ctx, accountsq)
		if err != nil {
			return 0, fmt.Errorf("accountsInitialize unable to delete stored catchpoints : %v", err)
		}
	} else {
		au.log.Infof("accountsInitialize found that no accounts needed to be reencoded")
	}

	// update version
	_, err = db.SetUserVersion(ctx, tx, 2)
	if err != nil {
		return 0, fmt.Errorf("accountsInitialize unable to update database schema version from 1 to 2: %v", err)
	}
	return 2, nil
}

// upgradeDatabaseSchema2 upgrades the database schema from version 2 to version 3
//
// This upgrade only enables the database vacuuming which will take place once the upgrade process is complete.
// If the user has already specified the OptimizeAccountsDatabaseOnStartup flag in the configuration file, this
// step becomes a no-op.
//
func (au *accountUpdates) upgradeDatabaseSchema2(ctx context.Context, tx *sql.Tx) (updatedDBVersion int32, err error) {
	au.vacuumOnStartup = true

	// update version
	_, err = db.SetUserVersion(ctx, tx, 3)
	if err != nil {
		return 0, fmt.Errorf("accountsInitialize unable to update database schema version from 2 to 3: %v", err)
	}
	return 3, nil
}

<<<<<<< HEAD
func (au *accountUpdates) upgradeDatabaseSchema3(ctx context.Context, tx *sql.Tx) (updatedDBVersion int32, err error) {
	// upgrade schema
	au.log.Infof("upgradeDatabaseSchema3: initializing schema")
	for _, migrateCmd := range storageMigration {
		_, err = tx.Exec(migrateCmd)
		if err != nil {
			return
		}
	}
	_, err = db.SetUserVersion(ctx, tx, 3)
	if err != nil {
		return 0, fmt.Errorf("upgradeDatabaseSchema3: unable to update database schema version from 2 to 3: %v", err)
	}

	// migrate data
	insertKeyStmt, err := tx.Prepare("INSERT INTO storage (owner, aidx, global, key, vtype, venc) VALUES (?, ?, ?, ?, ?, ?)")
	if err != nil {
		return
	}
	defer insertKeyStmt.Close()
	insertAcctStmt, err := tx.Prepare("INSERT INTO miniaccountbase (address, data) VALUES (?, ?)")
	if err != nil {
		return
	}
	defer insertAcctStmt.Close()

	au.log.Infof("upgradeDatabaseSchema3: begin data migration")
	rows, err := tx.Query("SELECT * FROM accountbase")
	if err != nil {
		return
	}
	count := 0
	for rows.Next() {
		count += 1
		if count%10000 == 0 {
			au.log.Infof("upgradeDatabaseSchema3: count=%d", count)
		}

		var addrBuf, dataBuf []byte
		err = rows.Scan(&addrBuf, &dataBuf)
		if err != nil {
			return
		}

		var addr basics.Address
		var data basics.AccountData
		copy(addr[:], addrBuf)
		err = protocol.Decode(dataBuf, &data)
		if err != nil {
			return
		}

		miniData := withoutAppKV(data)
		_, err = insertAcctStmt.Exec(addr[:], protocol.Encode(&miniData))
		if err != nil {
			return
		}

		global := true
		for aidx, params := range miniData.AppParams {
			for key, tv := range params.GlobalState {
				venc := protocol.Encode(&tv)
				_, err = insertKeyStmt.Exec(addr[:], aidx, global, key, tv.Type, venc)
				if err != nil {
					return
				}
			}
		}

		global = false
		for aidx, state := range miniData.AppLocalStates {
			for key, tv := range state.KeyValue {
				venc := protocol.Encode(&tv)
				_, err = insertKeyStmt.Exec(addr[:], aidx, global, key, tv.Type, venc)
				if err != nil {
					return
				}
			}
		}
	}

	// fixup tables
	au.log.Infof("upgradeDatabaseSchema3: table rename")
	_, err = tx.Exec("DROP TABLE accountbase; ALTER TABLE miniaccountbase RENAME TO accountbase")
	if err != nil {
		return
	}

	au.log.Infof("upgradeDatabaseSchema3: done")

=======
// upgradeDatabaseSchema3 upgrades the database schema from version 3 to version 4,
// adding the normalizedonlinebalance column to the accountbase table.
func (au *accountUpdates) upgradeDatabaseSchema3(ctx context.Context, tx *sql.Tx) (updatedDBVersion int32, err error) {
	err = accountsAddNormalizedBalance(tx, au.ledger.GenesisProto())
	if err != nil {
		return 0, err
	}

	// update version
	_, err = db.SetUserVersion(ctx, tx, 4)
	if err != nil {
		return 0, fmt.Errorf("accountsInitialize unable to update database schema version from 3 to 4: %v", err)
	}
>>>>>>> ffb3b20d
	return 4, nil
}

// deleteStoredCatchpoints iterates over the storedcatchpoints table and deletes all the files stored on disk.
// once all the files have been deleted, it would go ahead and remove the entries from the table.
func (au *accountUpdates) deleteStoredCatchpoints(ctx context.Context, dbQueries *accountsDbQueries) (err error) {
	catchpointsFilesChunkSize := 50
	for {
		fileNames, err := dbQueries.getOldestCatchpointFiles(ctx, catchpointsFilesChunkSize, 0)
		if err != nil {
			return err
		}
		if len(fileNames) == 0 {
			break
		}

		for round, fileName := range fileNames {
			absCatchpointFileName := filepath.Join(au.dbDirectory, fileName)
			err = os.Remove(absCatchpointFileName)
			if err == nil || os.IsNotExist(err) {
				// it's ok if the file doesn't exist. just remove it from the database and we'll be good to go.
				err = nil
			} else {
				// we can't delete the file, abort -
				return fmt.Errorf("unable to delete old catchpoint file '%s' : %v", absCatchpointFileName, err)
			}
			// clear the entry from the database
			err = dbQueries.storeCatchpoint(ctx, round, "", "", 0)
			if err != nil {
				return err
			}
		}
	}
	return nil
}

// accountsUpdateBalances applies the given deltas array to the merkle trie
func (au *accountUpdates) accountsUpdateBalances(accountsDeltasRound []map[basics.Address]accountDelta, offset uint64) (err error) {
	if au.catchpointInterval == 0 {
		return nil
	}
	var added, deleted bool
	accumulatedChanges := 0
	for i := uint64(0); i < offset; i++ {
		accountsDeltas := accountsDeltasRound[i]
		for addr, delta := range accountsDeltas {
			if !delta.old.IsZero() {
				deleteHash := accountHashBuilder(addr, delta.old, protocol.Encode(&delta.old))
				deleted, err = au.balancesTrie.Delete(deleteHash)
				if err != nil {
					return err
				}
				if !deleted {
					au.log.Warnf("failed to delete hash '%s' from merkle trie for account %v", hex.EncodeToString(deleteHash), addr)
				} else {
					accumulatedChanges++
				}
			}
			if !delta.new.IsZero() {
				addHash := accountHashBuilder(addr, delta.new, protocol.Encode(&delta.new))
				added, err = au.balancesTrie.Add(addHash)
				if err != nil {
					return err
				}
				if !added {
					au.log.Warnf("attempted to add duplicate hash '%s' to merkle trie for account %v", hex.EncodeToString(addHash), addr)
				} else {
					accumulatedChanges++
				}
			}
		}
		if accumulatedChanges >= trieAccumulatedChangesFlush {
			accumulatedChanges = 0
			_, err = au.balancesTrie.Commit()
			if err != nil {
				return
			}
		}
	}
	// write it all to disk.
	if accumulatedChanges > 0 {
		_, err = au.balancesTrie.Commit()
	}
	return
}

// newBlockImpl is the accountUpdates implementation of the ledgerTracker interface. This is the "internal" facing function
// which assumes that no lock need to be taken.
func (au *accountUpdates) newBlockImpl(blk bookkeeping.Block, delta StateDelta) {
	proto := config.Consensus[blk.CurrentProtocol]
	rnd := blk.Round()

	if rnd <= au.latest() {
		// Duplicate, ignore.
		return
	}

	if rnd != au.latest()+1 {
		au.log.Panicf("accountUpdates: newBlock %d too far in the future, dbRound %d, deltas %d", rnd, au.dbRound, len(au.deltas))
	}
	au.deltas = append(au.deltas, delta.accts)
	au.protos = append(au.protos, proto)
	au.creatableDeltas = append(au.creatableDeltas, delta.creatables)
	au.storageDeltas = append(au.storageDeltas, delta.sdeltas)
	au.roundDigest = append(au.roundDigest, blk.Digest())
	au.deltasAccum = append(au.deltasAccum, len(delta.accts)+au.deltasAccum[len(au.deltasAccum)-1])

	var ot basics.OverflowTracker
	newTotals := au.roundTotals[len(au.roundTotals)-1]
	allBefore := newTotals.All()
	newTotals.applyRewards(delta.hdr.RewardsLevel, &ot)

	for addr, data := range delta.accts {
		newTotals.delAccount(proto, data.old, &ot)
		newTotals.addAccount(proto, data.new, &ot)

		macct := au.accounts[addr]
		macct.ndeltas++
		macct.data = data.new
		au.accounts[addr] = macct
	}

	for cidx, cdelta := range delta.creatables {
		mcreat := au.creatables[cidx]
		mcreat.creator = cdelta.creator
		mcreat.created = cdelta.created
		mcreat.ctype = cdelta.ctype
		mcreat.ndeltas++
		au.creatables[cidx] = mcreat
	}

	for addr, smap := range delta.sdeltas {
		for storagePtr, sdelta := range smap {
			/*au.log.Warnf("MAXJ: %s", storagePtr.addr)
			au.log.Warnf("MAXJ: %d", storagePtr.aidx)
			au.log.Warnf("MAXJ: %+v", sdelta.counts)
			au.log.Warnf("MAXJ: %+v", sdelta.action)
			au.log.Warnf("MAXJ: %+v", sdelta.kvCow)
			au.log.Warnf("#######################")*/

			// Grab any modifiedStorage for this storagePtr already (might
			// not exist)
			aapp := addrApp{addr: addr, aidx: storagePtr.aidx, global: storagePtr.global}
			mstor := au.storage[aapp]

			// Bump the reference count
			mstor.ndeltas++

			// Overwrite the storage counts with the delta's (absolute)
			// storage counts
			mstor.counts = *sdelta.counts

			// Based on the delta's action, update the state of the
			// modifiedStorage
			switch sdelta.action {
			case remainAllocAction:
				mstor.allocated = true
			case allocAction:
				mstor.allocated = true
				mstor.lastAllocated = rnd
			case deallocAction:
				mstor.allocated = false
			default:
				au.log.Panic("accountUpdates: unknown storage action %v", sdelta.action)
			}

			// Write back our modified storage to the cache
			au.storage[aapp] = mstor

			// Bump reference counts on each key
			for key, vd := range sdelta.kvCow {
				ptr := appKeyPtr{
					addr:   aapp.addr,
					aidx:   aapp.aidx,
					global: aapp.global,
					key:    key,
				}
				mval := au.storageKeys[ptr]
				mval.exists = vd.newExists
				mval.value = vd.new
				mval.lastModified = rnd
				mval.ndeltas++
				au.storageKeys[ptr] = mval
			}
		}
	}

	if ot.Overflowed {
		au.log.Panicf("accountUpdates: newBlock %d overflowed totals", rnd)
	}
	allAfter := newTotals.All()
	if allBefore != allAfter {
		au.log.Panicf("accountUpdates: sum of money changed from %d to %d", allBefore.Raw, allAfter.Raw)
	}

	au.roundTotals = append(au.roundTotals, newTotals)

	au.voters.newBlock(blk.BlockHeader)
}

// lookupWithRewardsImpl returns the account data for a given address at a given round.
// The rewards are added to the AccountData before returning. Note that the function doesn't update the account with the rewards,
// even while it does return the AccoutData which represent the "rewarded" account data.
func (au *accountUpdates) lookupWithRewardsImpl(rnd basics.Round, addr basics.Address) (data basics.AccountData, err error) {
	au.accountsMu.RLock()
	needUnlock := true
	defer func() {
		if needUnlock {
			au.accountsMu.RUnlock()
		}
	}()
	var offset uint64
	var rewardsProto config.ConsensusParams
	var rewardsLevel uint64
	withRewards := true
	for {
		currentDbRound := au.dbRound
		currentDeltaLen := len(au.deltas)
		offset, err = au.roundOffset(rnd)
		if err != nil {
			return
		}

		rewardsProto = au.protos[offset]
		rewardsLevel = au.roundTotals[offset].RewardsLevel

		// we're testing the withRewards here and setting the defer function only once, and only if withRewards is true.
		// we want to make this defer only after setting the above rewardsProto/rewardsLevel.
		if withRewards {
			defer func() {
				if err == nil {
					data = data.WithUpdatedRewards(rewardsProto, rewardsLevel)
				}
			}()
			withRewards = false
		}

		// check if we've had this address modified in the past rounds. ( i.e. if it's in the deltas )
		macct, indeltas := au.accounts[addr]
		if indeltas {
			// Check if this is the most recent round, in which case, we can
			// use a cache of the most recent account state.
			if offset == uint64(len(au.deltas)) {
				return macct.data, nil
			}
			// the account appears in the deltas, but we don't know if it appears in the
			// delta range of [0..offset], so we'll need to check :
			// Traverse the deltas backwards to ensure that later updates take
			// priority if present.
			for offset > 0 {
				offset--
				d, ok := au.deltas[offset][addr]
				if ok {
					return d.new, nil
				}
			}
		}

		au.accountsMu.RUnlock()
		needUnlock = false

		var dbRound basics.Round
		// No updates of this account in the in-memory deltas; use on-disk DB.
		// The check in roundOffset() made sure the round is exactly the one
		// present in the on-disk DB.  As an optimization, we avoid creating
		// a separate transaction here, and directly use a prepared SQL query
		// against the database.
		data, dbRound, err = au.accountsq.lookup(addr)
		if dbRound == currentDbRound {
			return data, err
		}

		if dbRound < currentDbRound {
			au.log.Errorf("accountUpdates.lookupWithRewardsImpl: database round %d is behind in-memory round %d", dbRound, currentDbRound)
			return basics.AccountData{}, &StaleDatabaseRoundError{databaseRound: dbRound, memoryRound: currentDbRound}
		}
		au.accountsMu.RLock()
		needUnlock = true
		for currentDbRound >= au.dbRound && currentDeltaLen == len(au.deltas) {
			au.accountsReadCond.Wait()
		}
	}
}

// lookupWithoutRewardsImpl returns the account data for a given address at a given round.
func (au *accountUpdates) lookupWithoutRewardsImpl(rnd basics.Round, addr basics.Address, syncronized bool) (data basics.AccountData, validThrough basics.Round, err error) {
	needUnlock := false
	if syncronized {
		au.accountsMu.RLock()
		needUnlock = true
	}
	defer func() {
		if needUnlock {
			au.accountsMu.RUnlock()
		}
	}()
	var offset uint64
	for {
		currentDbRound := au.dbRound
		currentDeltaLen := len(au.deltas)
		offset, err = au.roundOffset(rnd)
		if err != nil {
			return
		}

<<<<<<< HEAD
	// If this is the most recent round, au.creatables has will have the latest
	// state and we can skip scanning backwards over creatableDeltas
	if offset == uint64(len(au.creatableDeltas)) {
		// Check if we already have the asset/creator in cache
		creatableDelta, ok := au.creatables[cidx]
		if ok {
			if creatableDelta.created && creatableDelta.ctype == ctype {
				return creatableDelta.creator, true, nil
=======
		// check if we've had this address modified in the past rounds. ( i.e. if it's in the deltas )
		macct, indeltas := au.accounts[addr]
		if indeltas {
			// Check if this is the most recent round, in which case, we can
			// use a cache of the most recent account state.
			if offset == uint64(len(au.deltas)) {
				return macct.data, rnd, nil
			}
			// the account appears in the deltas, but we don't know if it appears in the
			// delta range of [0..offset], so we'll need to check :
			// Traverse the deltas backwards to ensure that later updates take
			// priority if present.
			for offset > 0 {
				offset--
				d, ok := au.deltas[offset][addr]
				if ok {
					// the returned validThrough here is not optimal, but it still correct. We could get a more accurate value by scanning
					// the deltas forward, but this would be time consuming loop, which might not pay off.
					return d.new, rnd, nil
				}
			}
		} else {
			// we know that the account in not in the deltas - so there is no point in scanning it.
			// we've going to fall back to search in the database, but before doing so, we should
			// update the rnd so that it would point to the end of the known delta range.
			// ( that would give us the best validity range )
			rnd = currentDbRound + basics.Round(currentDeltaLen)
		}

		if syncronized {
			au.accountsMu.RUnlock()
			needUnlock = false
		}
		var dbRound basics.Round
		// No updates of this account in the in-memory deltas; use on-disk DB.
		// The check in roundOffset() made sure the round is exactly the one
		// present in the on-disk DB.  As an optimization, we avoid creating
		// a separate transaction here, and directly use a prepared SQL query
		// against the database.
		data, dbRound, err = au.accountsq.lookup(addr)
		if dbRound == currentDbRound {
			return data, rnd, err
		}
		if syncronized {
			if dbRound < currentDbRound {
				au.log.Errorf("accountUpdates.lookupWithoutRewardsImpl: database round %d is behind in-memory round %d", dbRound, currentDbRound)
				return basics.AccountData{}, basics.Round(0), &StaleDatabaseRoundError{databaseRound: dbRound, memoryRound: currentDbRound}
			}
			au.accountsMu.RLock()
			needUnlock = true
			for currentDbRound >= au.dbRound && currentDeltaLen == len(au.deltas) {
				au.accountsReadCond.Wait()
>>>>>>> ffb3b20d
			}
		} else {
			// in non-sync mode, we don't wait since we already assume that we're syncronized.
			au.log.Errorf("accountUpdates.lookupWithoutRewardsImpl: database round %d mismatching in-memory round %d", dbRound, currentDbRound)
			return basics.AccountData{}, basics.Round(0), &MismatchingDatabaseRoundError{databaseRound: dbRound, memoryRound: currentDbRound}
		}
	}
}

// getCreatorForRoundImpl returns the asset/app creator for a given asset/app index at a given round
func (au *accountUpdates) getCreatorForRoundImpl(rnd basics.Round, cidx basics.CreatableIndex, ctype basics.CreatableType, syncronized bool) (creator basics.Address, ok bool, err error) {
	unlock := false
	if syncronized {
		au.accountsMu.RLock()
		unlock = true
	}
	defer func() {
		if unlock {
			au.accountsMu.RUnlock()
		}
	}()
	var dbRound basics.Round
	var offset uint64
	for {
		currentDbRound := au.dbRound
		currentDeltaLen := len(au.deltas)
		offset, err = au.roundOffset(rnd)
		if err != nil {
			return basics.Address{}, false, err
		}

		// If this is the most recent round, au.creatables has the latest
		// state and we can skip scanning backwards over creatableDeltas
		if offset == uint64(len(au.deltas)) {
			// Check if we already have the asset/creator in cache
			creatableDelta, ok := au.creatables[cidx]
			if ok {
				if creatableDelta.created && creatableDelta.ctype == ctype {
					return creatableDelta.creator, true, nil
				}
				return basics.Address{}, false, nil
			}
		} else {
			for offset > 0 {
				offset--
				creatableDelta, ok := au.creatableDeltas[offset][cidx]
				if ok {
					if creatableDelta.created && creatableDelta.ctype == ctype {
						return creatableDelta.creator, true, nil
					}
					return basics.Address{}, false, nil
				}
			}
		}

		if syncronized {
			au.accountsMu.RUnlock()
			unlock = false
		}
		// Check the database
		creator, ok, dbRound, err = au.accountsq.lookupCreator(cidx, ctype)

		if dbRound == currentDbRound {
			return
		}
		if syncronized {
			if dbRound < currentDbRound {
				au.log.Errorf("accountUpdates.getCreatorForRoundImpl: database round %d is behind in-memory round %d", dbRound, currentDbRound)
				return basics.Address{}, false, &StaleDatabaseRoundError{databaseRound: dbRound, memoryRound: currentDbRound}
			}
			au.accountsMu.RLock()
			unlock = true
			for currentDbRound >= au.dbRound && currentDeltaLen == len(au.deltas) {
				au.accountsReadCond.Wait()
			}
		} else {
			au.log.Errorf("accountUpdates.getCreatorForRoundImpl: database round %d mismatching in-memory round %d", dbRound, currentDbRound)
			return basics.Address{}, false, &MismatchingDatabaseRoundError{databaseRound: dbRound, memoryRound: currentDbRound}
		}
	}
}

func (au *accountUpdates) countStorageForRoundImpl(rnd basics.Round, addr basics.Address, aidx basics.AppIndex, global bool) (basics.StateSchema, error) {
	offset, err := au.roundOffset(rnd)
	if err != nil {
		return basics.StateSchema{}, err
	}

	// Check if this is the most recent round, in which case, we can
	// use a cache of the most recent storage state.
	aapp := storagePtr{aidx, global}
	aapp0 := addrApp{addr, aidx, global}
	if offset == uint64(len(au.storageDeltas)) {
		mstor, ok := au.storage[aapp0]
		if ok {
			return mstor.counts, nil
		}
	} else {
		for offset > 0 {
			offset--
			storageDelta, ok := au.storageDeltas[offset][addr][aapp]
			if ok {
				return *storageDelta.counts, nil
			}
		}
	}

	// Consult the database
	return au.accountsq.countStorage(addr, aapp)
}

func (au *accountUpdates) getKeyForRoundImpl(rnd basics.Round, addr basics.Address, aidx basics.AppIndex, global bool, key string) (basics.TealValue, bool, error) {
	offset, err := au.roundOffset(rnd)
	if err != nil {
		return basics.TealValue{}, false, err
	}

	// Assumption: if called, the storage is allocated. Callers MUST check
	// that storage is allocted (by e.g. checking for AppParams or
	// AppLocalState) before calling this method.

	// Check if this is the most recent round, in which case, we can
	// use a cache of the most recent storage state.
	aapp := storagePtr{aidx, global}
	aapp0 := addrApp{addr, aidx, global}
	if offset == uint64(len(au.storageDeltas)) {
		keyPtr := appKeyPtr{addr: addr, aidx: aidx, global: global, key: key}
		mval, ok := au.storageKeys[keyPtr]
		if ok {
			// check if a deallocation or reallocation
			// happened since the key was modified
			mstor, ok := au.storage[aapp0]
			if ok {
				if !mstor.allocated {
					return mval.value, false, nil
				}
				if mval.lastModified < mstor.lastAllocated {
					// a deallocation must have happened between
					// mval.lastModified and mstor.lastAllocated
					return mval.value, false, nil
				}
			}

			return mval.value, mval.exists, nil
		}
	} else {
		for offset > 0 {
			offset--
			storageDelta, ok := au.storageDeltas[offset][addr][aapp]
			if ok {
				vdelta, ok := storageDelta.kvCow[key]
				if ok {
					return vdelta.new, vdelta.newExists, nil
				}

				// We have to stop if we get to a dealloc event, since that
				// would have cleared out all values. We also stop if we hit
				// an alloc event, since we must have been deallocated before
				// that
				if storageDelta.action != remainAllocAction {
					return basics.TealValue{}, false, nil
				}
			}
		}
	}

	// Consult the database
	return au.accountsq.lookupKey(addr, aapp, key)
}

// accountsCreateCatchpointLabel creates a catchpoint label and write it.
func (au *accountUpdates) accountsCreateCatchpointLabel(committedRound basics.Round, totals AccountTotals, ledgerBlockDigest crypto.Digest, trieBalancesHash crypto.Digest) (label string, err error) {
	cpLabel := makeCatchpointLabel(committedRound, ledgerBlockDigest, trieBalancesHash, totals)
	label = cpLabel.String()
	_, err = au.accountsq.writeCatchpointStateString(context.Background(), catchpointStateLastCatchpoint, label)
	return
}

// roundOffset calculates the offset of the given round compared to the current dbRound. Requires that the lock would be taken.
func (au *accountUpdates) roundOffset(rnd basics.Round) (offset uint64, err error) {
	if rnd < au.dbRound {
		err = &RoundOffsetError{
			round:   rnd,
			dbRound: au.dbRound,
		}
		return
	}

	off := uint64(rnd - au.dbRound)
	if off > uint64(len(au.deltas)) {
		err = fmt.Errorf("round %d too high: dbRound %d, deltas %d", rnd, au.dbRound, len(au.deltas))
		return
	}

	return off, nil
}

// commitSyncer is the syncer go-routine function which perform the database updates. Internally, it dequeues deferedCommits and
// send the tasks to commitRound for completing the operation.
func (au *accountUpdates) commitSyncer(deferedCommits chan deferedCommit) {
	defer close(au.commitSyncerClosed)
	for {
		select {
		case committedOffset, ok := <-deferedCommits:
			if !ok {
				return
			}
			au.commitRound(committedOffset.offset, committedOffset.dbRound, committedOffset.lookback)
		case <-au.ctx.Done():
			// drain the pending commits queue:
			drained := false
			for !drained {
				select {
				case <-deferedCommits:
					au.accountsWriting.Done()
				default:
					drained = true
				}
			}
			return
		}
	}
}

// commitRound write to the database a "chunk" of rounds, and update the dbRound accordingly.
func (au *accountUpdates) commitRound(offset uint64, dbRound basics.Round, lookback basics.Round) {
	defer au.accountsWriting.Done()
	au.accountsMu.RLock()

	// we can exit right away, as this is the result of mis-ordered call to committedUpTo.
	if au.dbRound < dbRound || offset < uint64(au.dbRound-dbRound) {
		// if this is an archival ledger, we might need to close the catchpointWriting channel
		if au.archivalLedger {
			// determine if this was a catchpoint round
			isCatchpointRound := ((offset + uint64(lookback+dbRound)) > 0) && (au.catchpointInterval != 0) && (0 == (uint64((offset + uint64(lookback+dbRound))) % au.catchpointInterval))
			if isCatchpointRound {
				// it was a catchpoint round, so close the channel.
				close(au.catchpointWriting)
			}
		}
		au.accountsMu.RUnlock()
		return
	}

	// adjust the offset according to what happened meanwhile..
	offset -= uint64(au.dbRound - dbRound)
	dbRound = au.dbRound

	newBase := basics.Round(offset) + dbRound
	flushTime := time.Now()
	isCatchpointRound := ((offset + uint64(lookback+dbRound)) > 0) && (au.catchpointInterval != 0) && (0 == (uint64((offset + uint64(lookback+dbRound))) % au.catchpointInterval))

	// create a copy of the deltas, round totals and protos for the range we're going to flush.
	deltas := make([]map[basics.Address]miniAccountDelta, offset, offset)
	creatableDeltas := make([]map[basics.CreatableIndex]modifiedCreatable, offset, offset)
	storageDeltas := make([]map[basics.Address]map[storagePtr]*storageDelta, offset, offset)
	roundTotals := make([]AccountTotals, offset+1, offset+1)
	protos := make([]config.ConsensusParams, offset+1, offset+1)
	copy(deltas, au.deltas[:offset])
	copy(creatableDeltas, au.creatableDeltas[:offset])
	copy(storageDeltas, au.storageDeltas[:offset])
	copy(roundTotals, au.roundTotals[:offset+1])
	copy(protos, au.protos[:offset+1])

	// Keep track of how many changes to each account we flush to the
	// account DB, so that we can drop the corresponding refcounts in
	// au.accounts.
	flushcount := make(map[basics.Address]int)
	creatableFlushcount := make(map[basics.CreatableIndex]int)
	storageFlushcount := make(map[addrApp]int)
	storageKeyFlushcount := make(map[appKeyPtr]int)

	var committedRoundDigest crypto.Digest

	if isCatchpointRound {
		committedRoundDigest = au.roundDigest[offset+uint64(lookback)-1]
	}

	// accountUpdates stores account and app deltas separately, but
	// catchpoints expect unified deltas, keyed off of address.
	// Look up initial account states here.
	fullDeltas := make([]map[basics.Address]accountDelta, len(deltas))
	for i := range deltas {
		rndDelta := deltas[i]
		smap := storageDeltas[i]

		fullRndDelta := make(map[basics.Address]accountDelta, len(rndDelta)+len(smap))
		for addr := range rndDelta {
			old, err := au.fullLookup(dbRound+basics.Round(i), addr, false)
			if err != nil {
				au.log.Warnf("commitRound: fullLookup failed for %v at %d: %v", addr, dbRound+basics.Round(i), err)
				return
			}
			delta := accountDelta{old: old, new: old}
			fullRndDelta[addr] = delta
		}

		for addr := range smap {
			if _, ok := fullRndDelta[addr]; ok {
				continue
			}
			old, err := au.fullLookup(dbRound+basics.Round(i), addr, false)
			if err != nil {
				au.log.Warnf("commitRound: fullLookup failed for %v at %d: %v", addr, dbRound+basics.Round(i), err)
				return
			}
			delta := accountDelta{old: old, new: old}
			fullRndDelta[addr] = delta
		}
		fullDeltas[i] = fullRndDelta
	}

	au.accountsMu.RUnlock()

	// accountUpdates stores account and app deltas separately, but
	// catchpoints expect unified deltas, keyed off of address.
	// Unify the deltas here.
	for i, rndDelta := range deltas {
		for addr, mini := range rndDelta {
			delta := fullDeltas[i][addr]
			delta.new = applyMiniDelta(delta.new, mini)
			fullDeltas[i][addr] = delta
		}

		smap := storageDeltas[i]
		for addr, rndDelta := range smap {
			for aapp, storeDelta := range rndDelta {
				var err error
				delta := fullDeltas[i][addr]
				delta.new, err = applyStorageDelta(delta.new, aapp, storeDelta)
				if err != nil {
					au.log.Warnf("commitRound: unable to apply storage delta: %v", err)
					return
				}
				fullDeltas[i][addr] = delta
			}
		}
	}

	// in committedUpTo, we expect that this function we close the catchpointWriting when
	// it's on a catchpoint round and it's an archival ledger. Doing this in a deferred function
	// here would prevent us from "forgetting" to close that channel later on.
	defer func() {
		if isCatchpointRound && au.archivalLedger {
			close(au.catchpointWriting)
		}
	}()

	for i := uint64(0); i < offset; i++ {
		for addr := range deltas[i] {
			flushcount[addr] = flushcount[addr] + 1
		}
		for cidx := range creatableDeltas[i] {
			creatableFlushcount[cidx] = creatableFlushcount[cidx] + 1
		}
		for addr, smap := range storageDeltas[i] {
			for aapp, storeDelta := range smap {
				aapp0 := addrApp{addr: addr, aidx: aapp.aidx, global: aapp.global}
				storageFlushcount[aapp0] = storageFlushcount[aapp0] + 1
				for key := range storeDelta.kvCow {
					ptr := appKeyPtr{
						addr:   aapp0.addr,
						aidx:   aapp0.aidx,
						global: aapp0.global,
						key:    key,
					}
					storageKeyFlushcount[ptr] = storageKeyFlushcount[ptr] + 1
				}
			}
		}
	}

	var catchpointLabel string
	beforeUpdatingBalancesTime := time.Now()
	var trieBalancesHash crypto.Digest

	genesisProto := au.ledger.GenesisProto()

	start := time.Now()
	ledgerCommitroundCount.Inc(nil)
	err := au.dbs.wdb.Atomic(func(ctx context.Context, tx *sql.Tx) (err error) {
		treeTargetRound := basics.Round(0)
		if au.catchpointInterval > 0 {
			mc, err0 := makeMerkleCommitter(tx, false)
			if err0 != nil {
				return err0
			}
			if au.balancesTrie == nil {
				trie, err := merkletrie.MakeTrie(mc, trieMemoryConfig)
				if err != nil {
					au.log.Warnf("unable to create merkle trie during committedUpTo: %v", err)
					return err
				}
				au.balancesTrie = trie
			} else {
				au.balancesTrie.SetCommitter(mc)
			}
			treeTargetRound = dbRound + basics.Round(offset)
		}
		for i := uint64(0); i < offset; i++ {
			err = accountsNewRound(tx, deltas[i], creatableDeltas[i], genesisProto)
			if err != nil {
				return err
			}

			err = storageNewRound(tx, storageDeltas[i], au.log)
			if err != nil {
				return err
			}
		}
		err = totalsNewRounds(tx, deltas[:offset], roundTotals[1:offset+1], protos[1:offset+1])
		if err != nil {
			return err
		}

		err = au.accountsUpdateBalances(fullDeltas, offset)
		if err != nil {
			return err
		}

		err = updateAccountsRound(tx, dbRound+basics.Round(offset), treeTargetRound)
		if err != nil {
			return err
		}

		if isCatchpointRound {
			trieBalancesHash, err = au.balancesTrie.RootHash()
			if err != nil {
				return
			}
		}
		return nil
	})
	ledgerCommitroundMicros.AddMicrosecondsSince(start, nil)
	if err != nil {
		au.balancesTrie = nil
		au.log.Warnf("unable to advance account snapshot: %v", err)
		return
	}

	if isCatchpointRound {
		catchpointLabel, err = au.accountsCreateCatchpointLabel(dbRound+basics.Round(offset)+lookback, roundTotals[offset], committedRoundDigest, trieBalancesHash)
		if err != nil {
			au.log.Warnf("commitRound : unable to create a catchpoint label: %v", err)
		}
	}
	if au.balancesTrie != nil {
		_, err = au.balancesTrie.Evict(false)
		if err != nil {
			au.log.Warnf("merkle trie failed to evict: %v", err)
		}
	}

	if isCatchpointRound && catchpointLabel != "" {
		au.lastCatchpointLabel = catchpointLabel
	}
	updatingBalancesDuration := time.Now().Sub(beforeUpdatingBalancesTime)

	au.accountsMu.Lock()
	// Drop reference counts to modified accounts, and evict them
	// from in-memory cache when no references remain.
	for addr, cnt := range flushcount {
		macct, ok := au.accounts[addr]
		if !ok {
			au.log.Panicf("inconsistency: flushed %d changes to %s, but not in au.accounts", cnt, addr)
		}

		if cnt > macct.ndeltas {
			au.log.Panicf("inconsistency: flushed %d changes to %s, but au.accounts had %d", cnt, addr, macct.ndeltas)
		}

		macct.ndeltas -= cnt
		if macct.ndeltas == 0 {
			delete(au.accounts, addr)
		} else {
			au.accounts[addr] = macct
		}
	}

	for cidx, cnt := range creatableFlushcount {
		mcreat, ok := au.creatables[cidx]
		if !ok {
			au.log.Panicf("inconsistency: flushed %d changes to creatable %d, but not in au.creatables", cnt, cidx)
		}

		if cnt > mcreat.ndeltas {
			au.log.Panicf("inconsistency: flushed %d changes to creatable %d, but au.creatables had %d", cnt, cidx, mcreat.ndeltas)
		}

		mcreat.ndeltas -= cnt
		if mcreat.ndeltas == 0 {
			delete(au.creatables, cidx)
		} else {
			au.creatables[cidx] = mcreat
		}
	}

	// Subtract storage reference counts on opt in/opt outs
	for aapp, cnt := range storageFlushcount {
		mstor, ok := au.storage[aapp]
		if !ok {
			au.log.Panicf("inconsistency: flushed %d changes to storage %+v, but not in au.storage", cnt, aapp)
		}

		if cnt > mstor.ndeltas {
			au.log.Panicf("inconsistency: flushed %d changes to storage %+v, but au.storage had %d", cnt, aapp, mstor.ndeltas)
		}

		mstor.ndeltas -= cnt
		if mstor.ndeltas == 0 {
			delete(au.storage, aapp)
		} else {
			au.storage[aapp] = mstor
		}
	}

	// Subtract storage key reference counts
	for ptr, cnt := range storageKeyFlushcount {
		mval, ok := au.storageKeys[ptr]
		if !ok {
			au.log.Panicf("inconsistency: flushed %d changes to storage key %+v, but not in au.storageKeys", cnt, ptr)
		}

		if cnt > mval.ndeltas {
			au.log.Panicf("inconsistency: flushed %d changes to storage key %+v, but au.storageKeys had %d", cnt, ptr, mval.ndeltas)
		}

		mval.ndeltas -= cnt
		if mval.ndeltas == 0 {
			delete(au.storageKeys, ptr)
		} else {
			au.storageKeys[ptr] = mval
		}
	}

	au.deltas = au.deltas[offset:]
	au.deltasAccum = au.deltasAccum[offset:]
	au.roundDigest = au.roundDigest[offset:]
	au.protos = au.protos[offset:]
	au.roundTotals = au.roundTotals[offset:]
	au.creatableDeltas = au.creatableDeltas[offset:]
	au.storageDeltas = au.storageDeltas[offset:]
	au.dbRound = newBase
	au.lastFlushTime = flushTime

	au.accountsMu.Unlock()
	au.accountsReadCond.Broadcast()

	if isCatchpointRound && au.archivalLedger && catchpointLabel != "" {
		// generate the catchpoint file. This need to be done inline so that it will block any new accounts that from being written.
		// the generateCatchpoint expects that the accounts data would not be modified in the background during it's execution.
		au.generateCatchpoint(basics.Round(offset)+dbRound+lookback, catchpointLabel, committedRoundDigest, updatingBalancesDuration)
	}

}

// latest returns the latest round
func (au *accountUpdates) latest() basics.Round {
	return au.dbRound + basics.Round(len(au.deltas))
}

// generateCatchpoint generates a single catchpoint file
func (au *accountUpdates) generateCatchpoint(committedRound basics.Round, label string, committedRoundDigest crypto.Digest, updatingBalancesDuration time.Duration) {
	beforeGeneratingCatchpointTime := time.Now()
	catchpointGenerationStats := telemetryspec.CatchpointGenerationEventDetails{
		BalancesWriteTime: uint64(updatingBalancesDuration.Nanoseconds()),
	}

	// the retryCatchpointCreation is used to repeat the catchpoint file generation in case the node crashed / aborted during startup
	// before the catchpoint file generation could be completed.
	retryCatchpointCreation := false
	au.log.Debugf("accountUpdates: generateCatchpoint: generating catchpoint for round %d", committedRound)
	defer func() {
		if !retryCatchpointCreation {
			// clear the writingCatchpoint flag
			_, err := au.accountsq.writeCatchpointStateUint64(context.Background(), catchpointStateWritingCatchpoint, uint64(0))
			if err != nil {
				au.log.Warnf("accountUpdates: generateCatchpoint unable to clear catchpoint state '%s' for round %d: %v", catchpointStateWritingCatchpoint, committedRound, err)
			}
		}
	}()

	_, err := au.accountsq.writeCatchpointStateUint64(context.Background(), catchpointStateWritingCatchpoint, uint64(committedRound))
	if err != nil {
		au.log.Warnf("accountUpdates: generateCatchpoint unable to write catchpoint state '%s' for round %d: %v", catchpointStateWritingCatchpoint, committedRound, err)
		return
	}

	relCatchpointFileName := filepath.Join("catchpoints", catchpointRoundToPath(committedRound))
	absCatchpointFileName := filepath.Join(au.dbDirectory, relCatchpointFileName)

	more := true
	const shortChunkExecutionDuration = 50 * time.Millisecond
	const longChunkExecutionDuration = 1 * time.Second
	var chunkExecutionDuration time.Duration
	select {
	case <-au.catchpointSlowWriting:
		chunkExecutionDuration = longChunkExecutionDuration
	default:
		chunkExecutionDuration = shortChunkExecutionDuration
	}

	var catchpointWriter *catchpointWriter
	start := time.Now()
	ledgerGeneratecatchpointCount.Inc(nil)
	err = au.dbs.rdb.Atomic(func(ctx context.Context, tx *sql.Tx) (err error) {
		catchpointWriter = makeCatchpointWriter(au.ctx, absCatchpointFileName, tx, committedRound, committedRoundDigest, label)
		for more {
			stepCtx, stepCancelFunction := context.WithTimeout(au.ctx, chunkExecutionDuration)
			writeStepStartTime := time.Now()
			more, err = catchpointWriter.WriteStep(stepCtx)
			// accumulate the actual time we've spent writing in this step.
			catchpointGenerationStats.CPUTime += uint64(time.Now().Sub(writeStepStartTime).Nanoseconds())
			stepCancelFunction()
			if more && err == nil {
				// we just wrote some data, but there is more to be written.
				// go to sleep for while.
				// before going to sleep, extend the transaction timeout so that we won't get warnings:
				db.ResetTransactionWarnDeadline(ctx, tx, time.Now().Add(1*time.Second))
				select {
				case <-time.After(100 * time.Millisecond):
					// increase the time slot allocated for writing the catchpoint, but stop when we get to the longChunkExecutionDuration limit.
					// this would allow the catchpoint writing speed to ramp up while still leaving some cpu available.
					chunkExecutionDuration *= 2
					if chunkExecutionDuration > longChunkExecutionDuration {
						chunkExecutionDuration = longChunkExecutionDuration
					}
				case <-au.ctx.Done():
					retryCatchpointCreation = true
					err2 := catchpointWriter.Abort()
					if err2 != nil {
						return fmt.Errorf("error removing catchpoint file : %v", err2)
					}
					return nil
				case <-au.catchpointSlowWriting:
					chunkExecutionDuration = longChunkExecutionDuration
				}
			}
			if err != nil {
				err = fmt.Errorf("unable to create catchpoint : %v", err)
				err2 := catchpointWriter.Abort()
				if err2 != nil {
					au.log.Warnf("accountUpdates: generateCatchpoint: error removing catchpoint file : %v", err2)
				}
				return
			}
		}
		return
	})
	ledgerGeneratecatchpointMicros.AddMicrosecondsSince(start, nil)

	if err != nil {
		au.log.Warnf("accountUpdates: generateCatchpoint: %v", err)
		return
	}
	if catchpointWriter == nil {
		au.log.Warnf("accountUpdates: generateCatchpoint: nil catchpointWriter")
		return
	}

	err = au.saveCatchpointFile(committedRound, relCatchpointFileName, catchpointWriter.GetSize(), catchpointWriter.GetCatchpoint())
	if err != nil {
		au.log.Warnf("accountUpdates: generateCatchpoint: unable to save catchpoint: %v", err)
		return
	}
	catchpointGenerationStats.FileSize = uint64(catchpointWriter.GetSize())
	catchpointGenerationStats.WritingDuration = uint64(time.Now().Sub(beforeGeneratingCatchpointTime).Nanoseconds())
	catchpointGenerationStats.AccountsCount = catchpointWriter.GetTotalAccounts()
	catchpointGenerationStats.CatchpointLabel = catchpointWriter.GetCatchpoint()
	au.log.EventWithDetails(telemetryspec.Accounts, telemetryspec.CatchpointGenerationEvent, catchpointGenerationStats)
	au.log.With("writingDuration", catchpointGenerationStats.WritingDuration).
		With("CPUTime", catchpointGenerationStats.CPUTime).
		With("balancesWriteTime", catchpointGenerationStats.BalancesWriteTime).
		With("accountsCount", catchpointGenerationStats.AccountsCount).
		With("fileSize", catchpointGenerationStats.FileSize).
		With("catchpointLabel", catchpointGenerationStats.CatchpointLabel).
		Infof("Catchpoint file was generated")
}

// catchpointRoundToPath calculate the catchpoint file path for a given round
func catchpointRoundToPath(rnd basics.Round) string {
	irnd := int64(rnd) / 256
	outStr := ""
	for irnd > 0 {
		outStr = filepath.Join(outStr, fmt.Sprintf("%02x", irnd%256))
		irnd = irnd / 256
	}
	outStr = filepath.Join(outStr, strconv.FormatInt(int64(rnd), 10)+".catchpoint")
	return outStr
}

// saveCatchpointFile stores the provided fileName as the stored catchpoint for the given round.
// after a successful insert operation to the database, it would delete up to 2 old entries, as needed.
// deleting 2 entries while inserting single entry allow us to adjust the size of the backing storage and have the
// database and storage realign.
func (au *accountUpdates) saveCatchpointFile(round basics.Round, fileName string, fileSize int64, catchpoint string) (err error) {
	if au.catchpointFileHistoryLength != 0 {
		err = au.accountsq.storeCatchpoint(context.Background(), round, fileName, catchpoint, fileSize)
		if err != nil {
			au.log.Warnf("accountUpdates: saveCatchpoint: unable to save catchpoint: %v", err)
			return
		}
	} else {
		err = os.Remove(fileName)
		if err != nil {
			au.log.Warnf("accountUpdates: saveCatchpoint: unable to remove file (%s): %v", fileName, err)
			return
		}
	}
	if au.catchpointFileHistoryLength == -1 {
		return
	}
	var filesToDelete map[basics.Round]string
	filesToDelete, err = au.accountsq.getOldestCatchpointFiles(context.Background(), 2, au.catchpointFileHistoryLength)
	if err != nil {
		return fmt.Errorf("unable to delete catchpoint file, getOldestCatchpointFiles failed : %v", err)
	}
	for round, fileToDelete := range filesToDelete {
		absCatchpointFileName := filepath.Join(au.dbDirectory, fileToDelete)
		err = os.Remove(absCatchpointFileName)
		if err == nil || os.IsNotExist(err) {
			// it's ok if the file doesn't exist. just remove it from the database and we'll be good to go.
			err = nil
		} else {
			// we can't delete the file, abort -
			return fmt.Errorf("unable to delete old catchpoint file '%s' : %v", absCatchpointFileName, err)
		}
		err = au.accountsq.storeCatchpoint(context.Background(), round, "", "", 0)
		if err != nil {
			return fmt.Errorf("unable to delete old catchpoint entry '%s' : %v", fileToDelete, err)
		}
	}
	return
}

// the vacuumDatabase performs a full vacuum of the accounts database.
func (au *accountUpdates) vacuumDatabase(ctx context.Context) (err error) {
	if !au.vacuumOnStartup {
		return
	}

	startTime := time.Now()
	vacuumExitCh := make(chan struct{}, 1)
	vacuumLoggingAbort := sync.WaitGroup{}
	vacuumLoggingAbort.Add(1)
	// vacuuming the database can take a while. A long while. We want to have a logging function running in a separate go-routine that would log the progress to the log file.
	// also, when we're done vacuuming, we should sent an event notifying of the total time it took to vacuum the database.
	go func() {
		defer vacuumLoggingAbort.Done()
		au.log.Infof("Vacuuming accounts database started")
		for {
			select {
			case <-time.After(5 * time.Second):
				au.log.Infof("Vacuuming accounts database in progress")
			case <-vacuumExitCh:
				return
			}
		}
	}()

	ledgerVacuumCount.Inc(nil)
	vacuumStats, err := au.dbs.wdb.Vacuum(ctx)
	close(vacuumExitCh)
	vacuumLoggingAbort.Wait()

	if err != nil {
		au.log.Warnf("Vacuuming account database failed : %v", err)
		return err
	}
	vacuumElapsedTime := time.Now().Sub(startTime)
	ledgerVacuumMicros.AddUint64(uint64(vacuumElapsedTime.Microseconds()), nil)

	au.log.Infof("Vacuuming accounts database completed within %v, reducing number of pages from %d to %d and size from %d to %d", vacuumElapsedTime, vacuumStats.PagesBefore, vacuumStats.PagesAfter, vacuumStats.SizeBefore, vacuumStats.SizeAfter)

	vacuumTelemetryStats := telemetryspec.BalancesAccountVacuumEventDetails{
		VacuumTimeNanoseconds:  vacuumElapsedTime.Nanoseconds(),
		BeforeVacuumPageCount:  vacuumStats.PagesBefore,
		AfterVacuumPageCount:   vacuumStats.PagesAfter,
		BeforeVacuumSpaceBytes: vacuumStats.SizeBefore,
		AfterVacuumSpaceBytes:  vacuumStats.SizeAfter,
	}

	au.log.EventWithDetails(telemetryspec.Accounts, telemetryspec.BalancesAccountVacuumEvent, vacuumTelemetryStats)
	return
}

var ledgerAccountsonlinetopCount = metrics.NewCounter("ledger_accountsonlinetop_count", "calls")
var ledgerAccountsonlinetopMicros = metrics.NewCounter("ledger_accountsonlinetop_micros", "µs spent")
var ledgerGetcatchpointCount = metrics.NewCounter("ledger_getcatchpoint_count", "calls")
var ledgerGetcatchpointMicros = metrics.NewCounter("ledger_getcatchpoint_micros", "µs spent")
var ledgerAccountsinitCount = metrics.NewCounter("ledger_accountsinit_count", "calls")
var ledgerAccountsinitMicros = metrics.NewCounter("ledger_accountsinit_micros", "µs spent")
var ledgerCommitroundCount = metrics.NewCounter("ledger_commitround_count", "calls")
var ledgerCommitroundMicros = metrics.NewCounter("ledger_commitround_micros", "µs spent")
var ledgerGeneratecatchpointCount = metrics.NewCounter("ledger_generatecatchpoint_count", "calls")
var ledgerGeneratecatchpointMicros = metrics.NewCounter("ledger_generatecatchpoint_micros", "µs spent")
var ledgerVacuumCount = metrics.NewCounter("ledger_vacuum_count", "calls")
var ledgerVacuumMicros = metrics.NewCounter("ledger_vacuum_micros", "µs spent")<|MERGE_RESOLUTION|>--- conflicted
+++ resolved
@@ -964,14 +964,6 @@
 	return bookkeeping.BlockHeader{}, ErrNoEntry{}
 }
 
-<<<<<<< HEAD
-// Lookup returns the account balance for a given address at a given round
-func (aul *accountUpdatesLedgerEvaluator) lookup(rnd basics.Round, addr basics.Address) (basics.AccountData, error) {
-	return aul.au.lookupImpl(rnd, addr, true)
-}
-
-=======
->>>>>>> ffb3b20d
 // Totals returns the totals for a given round
 func (aul *accountUpdatesLedgerEvaluator) Totals(rnd basics.Round) (AccountTotals, error) {
 	return aul.au.totalsImpl(rnd)
@@ -983,15 +975,9 @@
 	return false, fmt.Errorf("accountUpdatesLedgerEvaluator: tried to check for dup during accountUpdates initialization ")
 }
 
-<<<<<<< HEAD
 // lookupWithoutRewards returns the account balance for a given address at a given round, without the reward
-func (aul *accountUpdatesLedgerEvaluator) lookupWithoutRewards(rnd basics.Round, addr basics.Address) (basics.AccountData, error) {
-	return aul.au.lookupImpl(rnd, addr, false)
-=======
-// LookupWithoutRewards returns the account balance for a given address at a given round, without the reward
 func (aul *accountUpdatesLedgerEvaluator) LookupWithoutRewards(rnd basics.Round, addr basics.Address) (basics.AccountData, basics.Round, error) {
 	return aul.au.lookupWithoutRewardsImpl(rnd, addr, false /*don't sync*/)
->>>>>>> ffb3b20d
 }
 
 // GetCreatorForRound returns the asset/app creator for a given asset/app index at a given round
@@ -1206,6 +1192,12 @@
 				dbVersion, err = au.upgradeDatabaseSchema3(ctx, tx)
 				if err != nil {
 					au.log.Warnf("accountsInitialize failed to upgrade accounts database (ledger.tracker.sqlite) from schema 3 : %v", err)
+					return 0, err
+				}
+			case 4:
+				dbVersion, err = au.upgradeDatabaseSchema4(ctx, tx)
+				if err != nil {
+					au.log.Warnf("accountsInitialize failed to upgrade accounts database (ledger.tracker.sqlite) from schema 4 : %v", err)
 					return 0, err
 				}
 			default:
@@ -1445,19 +1437,34 @@
 	return 3, nil
 }
 
-<<<<<<< HEAD
+// upgradeDatabaseSchema3 upgrades the database schema from version 3 to version 4,
+// adding the normalizedonlinebalance column to the accountbase table.
 func (au *accountUpdates) upgradeDatabaseSchema3(ctx context.Context, tx *sql.Tx) (updatedDBVersion int32, err error) {
+	err = accountsAddNormalizedBalance(tx, au.ledger.GenesisProto())
+	if err != nil {
+		return 0, err
+	}
+
+	// update version
+	_, err = db.SetUserVersion(ctx, tx, 4)
+	if err != nil {
+		return 0, fmt.Errorf("accountsInitialize unable to update database schema version from 3 to 4: %v", err)
+	}
+	return 4, nil
+}
+
+func (au *accountUpdates) upgradeDatabaseSchema4(ctx context.Context, tx *sql.Tx) (updatedDBVersion int32, err error) {
 	// upgrade schema
-	au.log.Infof("upgradeDatabaseSchema3: initializing schema")
+	au.log.Infof("upgradeDatabaseSchema4: initializing schema")
 	for _, migrateCmd := range storageMigration {
 		_, err = tx.Exec(migrateCmd)
 		if err != nil {
 			return
 		}
 	}
-	_, err = db.SetUserVersion(ctx, tx, 3)
-	if err != nil {
-		return 0, fmt.Errorf("upgradeDatabaseSchema3: unable to update database schema version from 2 to 3: %v", err)
+	_, err = db.SetUserVersion(ctx, tx, 4)
+	if err != nil {
+		return 0, fmt.Errorf("upgradeDatabaseSchema3: unable to update database schema version from 3 to 4: %v", err)
 	}
 
 	// migrate data
@@ -1465,6 +1472,10 @@
 	if err != nil {
 		return
 	}
+
+	if err != nil {
+		return
+	}
 	defer insertKeyStmt.Close()
 	insertAcctStmt, err := tx.Prepare("INSERT INTO miniaccountbase (address, data) VALUES (?, ?)")
 	if err != nil {
@@ -1472,7 +1483,7 @@
 	}
 	defer insertAcctStmt.Close()
 
-	au.log.Infof("upgradeDatabaseSchema3: begin data migration")
+	au.log.Infof("upgradeDatabaseSchema4: begin data migration")
 	rows, err := tx.Query("SELECT * FROM accountbase")
 	if err != nil {
 		return
@@ -1481,7 +1492,7 @@
 	for rows.Next() {
 		count += 1
 		if count%10000 == 0 {
-			au.log.Infof("upgradeDatabaseSchema3: count=%d", count)
+			au.log.Infof("upgradeDatabaseSchema4: count=%d", count)
 		}
 
 		var addrBuf, dataBuf []byte
@@ -1528,30 +1539,15 @@
 	}
 
 	// fixup tables
-	au.log.Infof("upgradeDatabaseSchema3: table rename")
+	au.log.Infof("upgradeDatabaseSchema4: table rename")
 	_, err = tx.Exec("DROP TABLE accountbase; ALTER TABLE miniaccountbase RENAME TO accountbase")
 	if err != nil {
 		return
 	}
 
-	au.log.Infof("upgradeDatabaseSchema3: done")
-
-=======
-// upgradeDatabaseSchema3 upgrades the database schema from version 3 to version 4,
-// adding the normalizedonlinebalance column to the accountbase table.
-func (au *accountUpdates) upgradeDatabaseSchema3(ctx context.Context, tx *sql.Tx) (updatedDBVersion int32, err error) {
-	err = accountsAddNormalizedBalance(tx, au.ledger.GenesisProto())
-	if err != nil {
-		return 0, err
-	}
-
-	// update version
-	_, err = db.SetUserVersion(ctx, tx, 4)
-	if err != nil {
-		return 0, fmt.Errorf("accountsInitialize unable to update database schema version from 3 to 4: %v", err)
-	}
->>>>>>> ffb3b20d
-	return 4, nil
+	au.log.Infof("upgradeDatabaseSchema4: done")
+
+	return 5, nil
 }
 
 // deleteStoredCatchpoints iterates over the storedcatchpoints table and deletes all the files stored on disk.
@@ -1856,16 +1852,6 @@
 			return
 		}
 
-<<<<<<< HEAD
-	// If this is the most recent round, au.creatables has will have the latest
-	// state and we can skip scanning backwards over creatableDeltas
-	if offset == uint64(len(au.creatableDeltas)) {
-		// Check if we already have the asset/creator in cache
-		creatableDelta, ok := au.creatables[cidx]
-		if ok {
-			if creatableDelta.created && creatableDelta.ctype == ctype {
-				return creatableDelta.creator, true, nil
-=======
 		// check if we've had this address modified in the past rounds. ( i.e. if it's in the deltas )
 		macct, indeltas := au.accounts[addr]
 		if indeltas {
@@ -1918,7 +1904,6 @@
 			needUnlock = true
 			for currentDbRound >= au.dbRound && currentDeltaLen == len(au.deltas) {
 				au.accountsReadCond.Wait()
->>>>>>> ffb3b20d
 			}
 		} else {
 			// in non-sync mode, we don't wait since we already assume that we're syncronized.
@@ -1952,7 +1937,7 @@
 
 		// If this is the most recent round, au.creatables has the latest
 		// state and we can skip scanning backwards over creatableDeltas
-		if offset == uint64(len(au.deltas)) {
+		if offset == uint64(len(au.creatableDeltas)) {
 			// Check if we already have the asset/creator in cache
 			creatableDelta, ok := au.creatables[cidx]
 			if ok {
