--- conflicted
+++ resolved
@@ -339,7 +339,6 @@
 	<-au.commitSyncerClosed
 }
 
-<<<<<<< HEAD
 // FullLookup is like Lookup except that it also looks up application data.
 func (au *accountUpdates) FullLookup(rnd basics.Round, addr basics.Address, withRewards bool) (basics.AccountData, error) {
 	au.accountsMu.RLock()
@@ -410,7 +409,8 @@
 	}
 
 	return res, nil
-=======
+}
+
 // IsWritingCatchpointFile returns true when a catchpoint file is being generated. The function is used by the catchup service
 // to avoid memory pressure until the catchpoint file writing is complete.
 func (au *accountUpdates) IsWritingCatchpointFile() bool {
@@ -425,7 +425,6 @@
 	default:
 		return true
 	}
->>>>>>> 5a8cab88
 }
 
 // Lookup returns the accound data for a given address at a given round. The withRewards indicates whether the
@@ -980,6 +979,12 @@
 				dbVersion, err = au.upgradeDatabaseSchema2(ctx, tx)
 				if err != nil {
 					au.log.Warnf("accountsInitialize failed to upgrade accounts database (ledger.tracker.sqlite) from schema 2 : %v", err)
+					return 0, err
+				}
+			case 2:
+				dbVersion, err = au.upgradeDatabaseSchema3(ctx, tx)
+				if err != nil {
+					au.log.Warnf("accountsInitialize failed to upgrade accounts database (ledger.tracker.sqlite) from schema 3 : %v", err)
 					return 0, err
 				}
 			default:
@@ -1201,97 +1206,6 @@
 	return 2, nil
 }
 
-<<<<<<< HEAD
-func (au *accountUpdates) upgradeDatabaseSchema2(ctx context.Context, tx *sql.Tx) (updatedDBVersion int32, err error) {
-	// upgrade schema
-	au.log.Infof("upgradeDatabaseSchema2: initializing schema")
-	for _, migrateCmd := range storageMigration {
-		_, err = tx.Exec(migrateCmd)
-		if err != nil {
-			return
-		}
-	}
-	_, err = db.SetUserVersion(ctx, tx, 3)
-	if err != nil {
-		return 0, fmt.Errorf("upgradeDatabaseSchema2: unable to update database schema version from 2 to 3: %v", err)
-	}
-
-	// migrate data
-	insertKeyStmt, err := tx.Prepare("INSERT INTO storage (owner, aidx, global, key, vtype, venc) VALUES (?, ?, ?, ?, ?, ?)")
-	if err != nil {
-		return
-	}
-	defer insertKeyStmt.Close()
-	insertAcctStmt, err := tx.Prepare("INSERT INTO miniaccountbase (address, data) VALUES (?, ?)")
-	if err != nil {
-		return
-	}
-	defer insertAcctStmt.Close()
-
-	au.log.Infof("upgradeDatabaseSchema2: begin data migration")
-	rows, err := tx.Query("SELECT * FROM accountbase")
-	if err != nil {
-		return
-	}
-	count := 0
-	for rows.Next() {
-		count += 1
-		if count%10000 == 0 {
-			au.log.Infof("upgradeDatabaseSchema2: count=%d", count)
-		}
-
-		var addrBuf, dataBuf []byte
-		err = rows.Scan(&addrBuf, &dataBuf)
-		if err != nil {
-			return
-		}
-
-		var addr basics.Address
-		var miniData basics.AccountData
-		copy(addr[:], addrBuf)
-		err = protocol.Decode(dataBuf, &miniData)
-		if err != nil {
-			return
-		}
-
-		_, err = insertAcctStmt.Exec(addr[:], protocol.Encode(&miniData))
-		if err != nil {
-			return
-		}
-
-		global := true
-		for aidx, params := range miniData.AppParams {
-			for key, tv := range params.GlobalState {
-				venc := protocol.Encode(&tv)
-				_, err = insertKeyStmt.Exec(addr[:], aidx, global, key, tv.Type, venc)
-				if err != nil {
-					return
-				}
-			}
-		}
-
-		global = false
-		for aidx, state := range miniData.AppLocalStates {
-			for key, tv := range state.KeyValue {
-				venc := protocol.Encode(&tv)
-				_, err = insertKeyStmt.Exec(addr[:], aidx, global, key, tv.Type, venc)
-				if err != nil {
-					return
-				}
-			}
-		}
-	}
-
-	// fixup tables
-	au.log.Infof("upgradeDatabaseSchema2: table rename")
-	_, err = tx.Exec("DROP TABLE accountbase; ALTER TABLE miniaccountbase RENAME TO accountbase")
-	if err != nil {
-		return
-	}
-
-	au.log.Infof("upgradeDatabaseSchema2: done")
-
-=======
 // upgradeDatabaseSchema2 upgrades the database schema from version 2 to version 3
 //
 // This upgrade only enables the database vacuuming which will take place once the upgrade process is complete.
@@ -1306,8 +1220,99 @@
 	if err != nil {
 		return 0, fmt.Errorf("accountsInitialize unable to update database schema version from 2 to 3: %v", err)
 	}
->>>>>>> 5a8cab88
 	return 3, nil
+}
+
+func (au *accountUpdates) upgradeDatabaseSchema3(ctx context.Context, tx *sql.Tx) (updatedDBVersion int32, err error) {
+	// upgrade schema
+	au.log.Infof("upgradeDatabaseSchema3: initializing schema")
+	for _, migrateCmd := range storageMigration {
+		_, err = tx.Exec(migrateCmd)
+		if err != nil {
+			return
+		}
+	}
+	_, err = db.SetUserVersion(ctx, tx, 3)
+	if err != nil {
+		return 0, fmt.Errorf("upgradeDatabaseSchema3: unable to update database schema version from 2 to 3: %v", err)
+	}
+
+	// migrate data
+	insertKeyStmt, err := tx.Prepare("INSERT INTO storage (owner, aidx, global, key, vtype, venc) VALUES (?, ?, ?, ?, ?, ?)")
+	if err != nil {
+		return
+	}
+	defer insertKeyStmt.Close()
+	insertAcctStmt, err := tx.Prepare("INSERT INTO miniaccountbase (address, data) VALUES (?, ?)")
+	if err != nil {
+		return
+	}
+	defer insertAcctStmt.Close()
+
+	au.log.Infof("upgradeDatabaseSchema3: begin data migration")
+	rows, err := tx.Query("SELECT * FROM accountbase")
+	if err != nil {
+		return
+	}
+	count := 0
+	for rows.Next() {
+		count += 1
+		if count%10000 == 0 {
+			au.log.Infof("upgradeDatabaseSchema3: count=%d", count)
+		}
+
+		var addrBuf, dataBuf []byte
+		err = rows.Scan(&addrBuf, &dataBuf)
+		if err != nil {
+			return
+		}
+
+		var addr basics.Address
+		var miniData basics.AccountData
+		copy(addr[:], addrBuf)
+		err = protocol.Decode(dataBuf, &miniData)
+		if err != nil {
+			return
+		}
+
+		_, err = insertAcctStmt.Exec(addr[:], protocol.Encode(&miniData))
+		if err != nil {
+			return
+		}
+
+		global := true
+		for aidx, params := range miniData.AppParams {
+			for key, tv := range params.GlobalState {
+				venc := protocol.Encode(&tv)
+				_, err = insertKeyStmt.Exec(addr[:], aidx, global, key, tv.Type, venc)
+				if err != nil {
+					return
+				}
+			}
+		}
+
+		global = false
+		for aidx, state := range miniData.AppLocalStates {
+			for key, tv := range state.KeyValue {
+				venc := protocol.Encode(&tv)
+				_, err = insertKeyStmt.Exec(addr[:], aidx, global, key, tv.Type, venc)
+				if err != nil {
+					return
+				}
+			}
+		}
+	}
+
+	// fixup tables
+	au.log.Infof("upgradeDatabaseSchema3: table rename")
+	_, err = tx.Exec("DROP TABLE accountbase; ALTER TABLE miniaccountbase RENAME TO accountbase")
+	if err != nil {
+		return
+	}
+
+	au.log.Infof("upgradeDatabaseSchema3: done")
+
+	return 4, nil
 }
 
 // deleteStoredCatchpoints iterates over the storedcatchpoints table and deletes all the files stored on disk.
