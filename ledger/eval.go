--- conflicted
+++ resolved
@@ -605,19 +605,12 @@
 // If the transaction cannot be added to the block without violating some constraints,
 // an error is returned and the block evaluator state is unchanged.
 func (eval *BlockEvaluator) Transaction(txn transactions.SignedTxn, ad transactions.ApplyData) error {
-<<<<<<< HEAD
-	return eval.transactionGroup([]transactions.SignedTxnWithAD{{
-		SignedTxn: txn,
-		ApplyData: ad,
-	}})
-=======
 	return eval.transactionGroup([]transactions.SignedTxnWithAD{
 		{
 			SignedTxn: txn,
 			ApplyData: ad,
 		},
 	})
->>>>>>> c4f9b3dc
 }
 
 // TransactionGroup tentatively adds a new transaction group as part of this block evaluation.
