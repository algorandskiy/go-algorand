--- conflicted
+++ resolved
@@ -340,47 +340,33 @@
 	return minBlock
 }
 
-<<<<<<< HEAD
 func (tr *trackerRegistry) produceCommittingTask(blockqRound basics.Round, dbRound basics.Round, cdr *deferredCommitRange) *deferredCommitRange {
-=======
+	for _, lt := range tr.trackers {
+		base := cdr.oldBase
+		offset := cdr.offset
+		cdr = lt.produceCommittingTask(blockqRound, dbRound, cdr)
+		if cdr == nil {
+			break
+		}
+		if offset > 0 && cdr.offset > offset {
+			tr.log.Warnf("tracker %T produced offset %d but expected not greater than %d, dbRound %d, latestRound %d", lt, cdr.offset, offset, dbRound, blockqRound)
+		}
+		if base > 0 && base != cdr.oldBase {
+			tr.log.Warnf("tracker %T modified oldBase %d that expected to be %d, dbRound %d, latestRound %d", lt, cdr.oldBase, base, dbRound, blockqRound)
+		}
+	}
+	return cdr
+}
+
 func (tr *trackerRegistry) scheduleCommit(blockqRound, maxLookback basics.Round) {
 	dcc := &deferredCommitContext{
 		deferredCommitRange: deferredCommitRange{
 			lookback: maxLookback,
 		},
 	}
-	cdr := &dcc.deferredCommitRange
 
 	tr.mu.RLock()
 	dbRound := tr.dbRound
->>>>>>> 1729a3ee
-	for _, lt := range tr.trackers {
-		base := cdr.oldBase
-		offset := cdr.offset
-		cdr = lt.produceCommittingTask(blockqRound, dbRound, cdr)
-		if cdr == nil {
-			break
-		}
-		if offset > 0 && cdr.offset > offset {
-			tr.log.Warnf("tracker %T produced offset %d but expected not greater than %d, dbRound %d, latestRound %d", lt, cdr.offset, offset, dbRound, blockqRound)
-		}
-		if base > 0 && base != cdr.oldBase {
-			tr.log.Warnf("tracker %T modified oldBase %d that expected to be %d, dbRound %d, latestRound %d", lt, cdr.oldBase, base, dbRound, blockqRound)
-		}
-	}
-	return cdr
-}
-
-func (tr *trackerRegistry) scheduleCommit(blockqRound, maxLookback basics.Round) {
-	tr.mu.RLock()
-	dbRound := tr.dbRound
-	tr.mu.RUnlock()
-
-	dcc := &deferredCommitContext{
-		deferredCommitRange: deferredCommitRange{
-			lookback: maxLookback,
-		},
-	}
 	cdr := tr.produceCommittingTask(blockqRound, dbRound, &dcc.deferredCommitRange)
 	if cdr != nil {
 		dcc.deferredCommitRange = *cdr
