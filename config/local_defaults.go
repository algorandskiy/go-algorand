--- conflicted
+++ resolved
@@ -120,12 +120,9 @@
 	TelemetryToLog:                             true,
 	TransactionSyncDataExchangeRate:            0,
 	TransactionSyncSignificantMessageThreshold: 0,
-<<<<<<< HEAD
 	TxBacklogReservedCapacityPerPeer:           20,
 	TxBacklogServiceRateWindowSeconds:          10,
-=======
 	TxIncomingFilteringFlags:                   3,
->>>>>>> b0ee6bea
 	TxPoolExponentialIncreaseFactor:            2,
 	TxPoolSize:                                 75000,
 	TxSyncIntervalSeconds:                      60,
