--- conflicted
+++ resolved
@@ -461,19 +461,17 @@
 	// in GetApplicationBoxes REST API responses.
 	MaxAPIBoxPerApplication uint64 `version[25]:"100000"`
 
-<<<<<<< HEAD
-	// SpeculativeBlockAssemblyGraceTime sets additional time, on top of
-	// ProposalAssemblyTime, that this node allows for speculative block
-	// assembly.
-	SpeculativeBlockAssemblyGraceTime time.Duration `version[24]:"50000000"`
-=======
 	// TxIncomingFilteringFlags instructs algod filtering incoming tx messages
 	// Flag values:
 	// 0x00 - disabled
 	// 0x01 (txFilterRawMsg) - check for raw tx message duplicates
 	// 0x02 (txFilterCanonical) - check for canonical tx group duplicates
 	TxIncomingFilteringFlags uint32 `version[26]:"1"`
->>>>>>> fb95de13
+
+	// SpeculativeBlockAssemblyGraceTime sets additional time, on top of
+	// ProposalAssemblyTime, that this node allows for speculative block
+	// assembly.
+	SpeculativeBlockAssemblyGraceTime time.Duration `version[26]:"50000000"`
 }
 
 // DNSBootstrapArray returns an array of one or more DNS Bootstrap identifiers
