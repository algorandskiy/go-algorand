--- conflicted
+++ resolved
@@ -1065,6 +1065,17 @@
 
 	v31.MaxProposedExpiredOnlineAccounts = 32
 
+	// Enable TEAL 6 / AVM 1.1
+	v31.LogicSigVersion = 6
+	v31.EnableInnerTransactionPooling = true
+	v31.IsolateClearState = true
+
+	// stat proof key registration
+	v31.EnableStateProofKeyregCheck = true
+
+	// Maximum validity period for key registration, to prevent generating too many StateProof keys
+	v31.MaxKeyregValidPeriod = 256*(1<<16) - 1
+
 	Consensus[protocol.ConsensusV31] = v31
 
 	// v30 can be upgraded to v31, with an update delay of 7 days ( see calculation above )
@@ -1085,26 +1096,6 @@
 	vFuture.CompactCertWeightThreshold = (1 << 32) * 30 / 100
 	vFuture.CompactCertSecKQ = 128
 
-	// Enable TEAL 6 / AVM 1.1
-	vFuture.LogicSigVersion = 6
-	vFuture.EnableInnerTransactionPooling = true
-	vFuture.IsolateClearState = true
-
-<<<<<<< HEAD
-=======
-	vFuture.MaxProposedExpiredOnlineAccounts = 32
-
-	vFuture.EnableBatchVerification = true
-
-	vFuture.RewardsCalculationFix = true
-
-	// stat proof key registration
-	vFuture.EnableStateProofKeyregCheck = true
-
-	// Maximum validity period for key registration, to prevent generating too many StateProof keys
-	vFuture.MaxKeyregValidPeriod = 256*(1<<16) - 1
-
->>>>>>> 1504f5f3
 	Consensus[protocol.ConsensusFuture] = vFuture
 }
 
