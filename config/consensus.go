// Copyright (C) 2019-2021 Algorand, Inc.
// This file is part of go-algorand
//
// go-algorand is free software: you can redistribute it and/or modify
// it under the terms of the GNU Affero General Public License as
// published by the Free Software Foundation, either version 3 of the
// License, or (at your option) any later version.
//
// go-algorand is distributed in the hope that it will be useful,
// but WITHOUT ANY WARRANTY; without even the implied warranty of
// MERCHANTABILITY or FITNESS FOR A PARTICULAR PURPOSE.  See the
// GNU Affero General Public License for more details.
//
// You should have received a copy of the GNU Affero General Public License
// along with go-algorand.  If not, see <https://www.gnu.org/licenses/>.

package config

import (
	"encoding/json"
	"io/ioutil"
	"os"
	"path/filepath"
	"time"

	"github.com/algorand/go-algorand/protocol"
)

// ConsensusParams specifies settings that might vary based on the
// particular version of the consensus protocol.
type ConsensusParams struct {
	// Consensus protocol upgrades.  Votes for upgrades are collected for
	// UpgradeVoteRounds.  If the number of positive votes is over
	// UpgradeThreshold, the proposal is accepted.
	//
	// UpgradeVoteRounds needs to be long enough to collect an
	// accurate sample of participants, and UpgradeThreshold needs
	// to be high enough to ensure that there are sufficient participants
	// after the upgrade.
	//
	// A consensus protocol upgrade may specify the delay between its
	// acceptance and its execution.  This gives clients time to notify
	// users.  This delay is specified by the upgrade proposer and must
	// be between MinUpgradeWaitRounds and MaxUpgradeWaitRounds (inclusive)
	// in the old protocol's parameters.  Note that these parameters refer
	// to the representation of the delay in a block rather than the actual
	// delay: if the specified delay is zero, it is equivalent to
	// DefaultUpgradeWaitRounds.
	//
	// The maximum length of a consensus version string is
	// MaxVersionStringLen.
	UpgradeVoteRounds        uint64
	UpgradeThreshold         uint64
	DefaultUpgradeWaitRounds uint64
	MinUpgradeWaitRounds     uint64
	MaxUpgradeWaitRounds     uint64
	MaxVersionStringLen      int

	// MaxTxnBytesPerBlock determines the maximum number of bytes
	// that transactions can take up in a block.  Specifically,
	// the sum of the lengths of encodings of each transaction
	// in a block must not exceed MaxTxnBytesPerBlock.
	MaxTxnBytesPerBlock int

	// MaxTxnBytesPerBlock is the maximum size of a transaction's Note field.
	MaxTxnNoteBytes int

	// MaxTxnLife is how long a transaction can be live for:
	// the maximum difference between LastValid and FirstValid.
	//
	// Note that in a protocol upgrade, the ledger must first be upgraded
	// to hold more past blocks for this value to be raised.
	MaxTxnLife uint64

	// ApprovedUpgrades describes the upgrade proposals that this protocol
	// implementation will vote for, along with their delay value
	// (in rounds).  A delay value of zero is the same as a delay of
	// DefaultUpgradeWaitRounds.
	ApprovedUpgrades map[protocol.ConsensusVersion]uint64

	// SupportGenesisHash indicates support for the GenesisHash
	// fields in transactions (and requires them in blocks).
	SupportGenesisHash bool

	// RequireGenesisHash indicates that GenesisHash must be present
	// in every transaction.
	RequireGenesisHash bool

	// DefaultKeyDilution specifies the granularity of top-level ephemeral
	// keys. KeyDilution is the number of second-level keys in each batch,
	// signed by a top-level "batch" key.  The default value can be
	// overriden in the account state.
	DefaultKeyDilution uint64

	// MinBalance specifies the minimum balance that can appear in
	// an account.  To spend money below MinBalance requires issuing
	// an account-closing transaction, which transfers all of the
	// money from the account, and deletes the account state.
	MinBalance uint64

	// MinTxnFee specifies the minimum fee allowed on a transaction.
	// A minimum fee is necessary to prevent DoS. In some sense this is
	// a way of making the spender subsidize the cost of storing this transaction.
	MinTxnFee uint64

	// RewardUnit specifies the number of MicroAlgos corresponding to one reward
	// unit.
	//
	// Rewards are received by whole reward units.  Fractions of
	// RewardUnits do not receive rewards.
	RewardUnit uint64

	// RewardsRateRefreshInterval is the number of rounds after which the
	// rewards level is recomputed for the next RewardsRateRefreshInterval rounds.
	RewardsRateRefreshInterval uint64

	// seed-related parameters
	SeedLookback        uint64 // how many blocks back we use seeds from in sortition. delta_s in the spec
	SeedRefreshInterval uint64 // how often an old block hash is mixed into the seed. delta_r in the spec

	// ledger retention policy
	MaxBalLookback uint64 // (current round - MaxBalLookback) is the oldest round the ledger must answer balance queries for

	// sortition threshold factors
	NumProposers           uint64
	SoftCommitteeSize      uint64
	SoftCommitteeThreshold uint64
	CertCommitteeSize      uint64
	CertCommitteeThreshold uint64
	NextCommitteeSize      uint64 // for any non-FPR votes >= deadline step, committee sizes and thresholds are constant
	NextCommitteeThreshold uint64
	LateCommitteeSize      uint64
	LateCommitteeThreshold uint64
	RedoCommitteeSize      uint64
	RedoCommitteeThreshold uint64
	DownCommitteeSize      uint64
	DownCommitteeThreshold uint64

	// time for nodes to wait for block proposal headers for period > 0, value should be set to 2 * SmallLambda
	AgreementFilterTimeout time.Duration
	// time for nodes to wait for block proposal headers for period = 0, value should be configured to suit best case
	// critical path
	AgreementFilterTimeoutPeriod0 time.Duration

	FastRecoveryLambda    time.Duration // time between fast recovery attempts
	FastPartitionRecovery bool          // set when fast partition recovery is enabled

	// how to commit to the payset: flat or merkle tree
	PaysetCommit PaysetCommitType

	MaxTimestampIncrement int64 // maximum time between timestamps on successive blocks

	// support for the efficient encoding in SignedTxnInBlock
	SupportSignedTxnInBlock bool

	// force the FeeSink address to be non-participating in the genesis balances.
	ForceNonParticipatingFeeSink bool

	// support for ApplyData in SignedTxnInBlock
	ApplyData bool

	// track reward distributions in ApplyData
	RewardsInApplyData bool

	// domain-separated credentials
	CredentialDomainSeparationEnabled bool

	// support for transactions that mark an account non-participating
	SupportBecomeNonParticipatingTransactions bool

	// fix the rewards calculation by avoiding subtracting too much from the rewards pool
	PendingResidueRewards bool

	// asset support
	Asset bool

	// max number of assets per account
	MaxAssetsPerAccount int

	// max length of asset name
	MaxAssetNameBytes int

	// max length of asset unit name
	MaxAssetUnitNameBytes int

	// max length of asset url
	MaxAssetURLBytes int

	// support sequential transaction counter TxnCounter
	TxnCounter bool

	// transaction groups
	SupportTxGroups bool

	// max group size
	MaxTxGroupSize int

	// support for transaction leases
	// note: if FixTransactionLeases is not set, the transaction
	// leases supported are faulty; specifically, they do not
	// enforce exclusion correctly when the FirstValid of
	// transactions do not match.
	SupportTransactionLeases bool
	FixTransactionLeases     bool

	// 0 for no support, otherwise highest version supported
	LogicSigVersion uint64

	// len(LogicSig.Logic) + len(LogicSig.Args[*]) must be less than this
	LogicSigMaxSize uint64

	// sum of estimated op cost must be less than this
	LogicSigMaxCost uint64

	// max decimal precision for assets
	MaxAssetDecimals uint32

	// SupportRekeying indicates support for account rekeying (the RekeyTo and AuthAddr fields)
	SupportRekeying bool

	// application support
	Application bool

	// max number of ApplicationArgs for an ApplicationCall transaction
	MaxAppArgs int

	// max sum([len(arg) for arg in txn.ApplicationArgs])
	MaxAppTotalArgLen int

	// maximum length of application approval program or clear state
	// program in bytes
	MaxAppProgramLen int

	// extra length for application program in pages. A page is MaxAppProgramLen bytes
	MaxExtraAppProgramPages int

	// maximum number of accounts in the ApplicationCall Accounts field.
	// this determines, in part, the maximum number of balance records
	// accessed by a single transaction
	MaxAppTxnAccounts int

	// maximum number of app ids in the ApplicationCall ForeignApps field.
	// these are the only applications besides the called application for
	// which global state may be read in the transaction
	MaxAppTxnForeignApps int

	// maximum number of asset ids in the ApplicationCall ForeignAssets
	// field. these are the only assets for which the asset parameters may
	// be read in the transaction
	MaxAppTxnForeignAssets int

	// maximum cost of application approval program or clear state program
	MaxAppProgramCost int

	// maximum length of a key used in an application's global or local
	// key/value store
	MaxAppKeyLen int

	// maximum length of a bytes value used in an application's global or
	// local key/value store
	MaxAppBytesValueLen int

	// maximum number of applications a single account can create and store
	// AppParams for at once
	MaxAppsCreated int

	// maximum number of applications a single account can opt in to and
	// store AppLocalState for at once
	MaxAppsOptedIn int

	// flat MinBalance requirement for creating a single application and
	// storing its AppParams
	AppFlatParamsMinBalance uint64

	// flat MinBalance requirement for opting in to a single application
	// and storing its AppLocalState
	AppFlatOptInMinBalance uint64

	// MinBalance requirement per key/value entry in LocalState or
	// GlobalState key/value stores, regardless of value type
	SchemaMinBalancePerEntry uint64

	// MinBalance requirement (in addition to SchemaMinBalancePerEntry) for
	// integer values stored in LocalState or GlobalState key/value stores
	SchemaUintMinBalance uint64

	// MinBalance requirement (in addition to SchemaMinBalancePerEntry) for
	// []byte values stored in LocalState or GlobalState key/value stores
	SchemaBytesMinBalance uint64

	// maximum number of total key/value pairs allowed by a given
	// LocalStateSchema (and therefore allowed in LocalState)
	MaxLocalSchemaEntries uint64

	// maximum number of total key/value pairs allowed by a given
	// GlobalStateSchema (and therefore allowed in GlobalState)
	MaxGlobalSchemaEntries uint64

	// maximum total minimum balance requirement for an account, used
	// to limit the maximum size of a single balance record
	MaximumMinimumBalance uint64

	// CompactCertRounds defines the frequency with which compact
	// certificates are generated.  Every round that is a multiple
	// of CompactCertRounds, the block header will include a Merkle
	// commitment to the set of online accounts (that can vote after
	// another CompactCertRounds rounds), and that block will be signed
	// (forming a compact certificate) by the voters from the previous
	// such Merkle tree commitment.  A value of zero means no compact
	// certificates.
	CompactCertRounds uint64

	// CompactCertTopVoters is a bound on how many online accounts get to
	// participate in forming the compact certificate, by including the
	// top CompactCertTopVoters accounts (by normalized balance) into the
	// Merkle commitment.
	CompactCertTopVoters uint64

	// CompactCertVotersLookback is the number of blocks we skip before
	// publishing a Merkle commitment to the online accounts.  Namely,
	// if block number N contains a Merkle commitment to the online
	// accounts (which, incidentally, means N%CompactCertRounds=0),
	// then the balances reflected in that commitment must come from
	// block N-CompactCertVotersLookback.  This gives each node some
	// time (CompactCertVotersLookback blocks worth of time) to
	// construct this Merkle tree, so as to avoid placing the
	// construction of this Merkle tree (and obtaining the requisite
	// accounts and balances) in the critical path.
	CompactCertVotersLookback uint64

	// CompactCertWeightThreshold specifies the fraction of top voters weight
	// that must sign the message (block header) for security.  The compact
	// certificate ensures this threshold holds; however, forming a valid
	// compact certificate requires a somewhat higher number of signatures,
	// and the more signatures are collected, the smaller the compact cert
	// can be.
	//
	// This threshold can be thought of as the maximum fraction of
	// malicious weight that compact certificates defend against.
	//
	// The threshold is computed as CompactCertWeightThreshold/(1<<32).
	CompactCertWeightThreshold uint32

	// CompactCertSecKQ is the security parameter (k+q) for the compact
	// certificate scheme.
	CompactCertSecKQ uint64

	// EnableAssetCloseAmount adds an extra field to the ApplyData. The field contains the amount of the remaining
	// asset that were sent to the close-to address.
	EnableAssetCloseAmount bool

	// update the initial rewards rate calculation to take the reward pool minimum balance into account
	InitialRewardsRateCalculation bool

	// NoEmptyLocalDeltas updates how ApplyDelta.EvalDelta.LocalDeltas are stored
	NoEmptyLocalDeltas bool
<<<<<<< HEAD
=======

	// EnableKeyregCoherencyCheck enable the following extra checks on key registration transactions:
	// 1. checking that [VotePK/SelectionPK/VoteKeyDilution] are all set or all clear.
	// 2. checking that the VoteFirst is less or equal to VoteLast.
	// 3. checking that in the case of going offline, both the VoteFirst and VoteLast are clear.
	// 4. checking that in the case of going online the VoteLast is non-zero and greater then the current network round.
	// 5. checking that in the case of going online the VoteFirst is less or equal to the LastValid+1.
	// 6. checking that in the case of going online the VoteFirst is less or equal to the next network round.
	EnableKeyregCoherencyCheck bool
>>>>>>> 23bfcd79
}

// PaysetCommitType enumerates possible ways for the block header to commit to
// the set of transactions in the block.
type PaysetCommitType int

const (
	// PaysetCommitUnsupported is the zero value, reflecting the fact
	// that some early protocols used a Merkle tree to commit to the
	// transactions in a way that we no longer support.
	PaysetCommitUnsupported PaysetCommitType = iota

	// PaysetCommitFlat hashes the entire payset array.
	PaysetCommitFlat

	// PaysetCommitMerkle uses merklearray to commit to the payset.
	PaysetCommitMerkle
)

// ConsensusProtocols defines a set of supported protocol versions and their
// corresponding parameters.
type ConsensusProtocols map[protocol.ConsensusVersion]ConsensusParams

// Consensus tracks the protocol-level settings for different versions of the
// consensus protocol.
var Consensus ConsensusProtocols

// MaxVoteThreshold is the largest threshold for a bundle over all supported
// consensus protocols, used for decoding purposes.
var MaxVoteThreshold int

// MaxEvalDeltaAccounts is the largest number of accounts that may appear in
// an eval delta, used for decoding purposes.
var MaxEvalDeltaAccounts int

// MaxStateDeltaKeys is the largest number of key/value pairs that may appear
// in a StateDelta, used for decoding purposes.
var MaxStateDeltaKeys int

// MaxLogicSigMaxSize is the largest logical signature appear in any of the supported
// protocols, used for decoding purposes.
var MaxLogicSigMaxSize int

// MaxTxnNoteBytes is the largest supported nodes field array size supported by any
// of the consensus protocols. used for decoding purposes.
var MaxTxnNoteBytes int

// MaxTxGroupSize is the largest supported number of transactions per transaction group supported by any
// of the consensus protocols. used for decoding purposes.
var MaxTxGroupSize int

// MaxAppProgramLen is the largest supported app program size supported by any
// of the consensus protocols. used for decoding purposes.
var MaxAppProgramLen int

// MaxBytesKeyValueLen is a maximum length of key or value across all protocols.
// used for decoding purposes.
var MaxBytesKeyValueLen int

// MaxExtraAppProgramLen is the maximum extra app program length supported by any
// of the consensus protocols. used for decoding purposes.
var MaxExtraAppProgramLen int

// MaxAvailableAppProgramLen is the largest supported app program size include the extra pages
//supported supported by any of the consensus protocols. used for decoding purposes.
var MaxAvailableAppProgramLen int

func checkSetMax(value int, curMax *int) {
	if value > *curMax {
		*curMax = value
	}
}

// checkSetAllocBounds sets some global variables used during msgpack decoding
// to enforce memory allocation limits. The values should be generous to
// prevent correctness bugs, but not so large that DoS attacks are trivial
func checkSetAllocBounds(p ConsensusParams) {
	checkSetMax(int(p.SoftCommitteeThreshold), &MaxVoteThreshold)
	checkSetMax(int(p.CertCommitteeThreshold), &MaxVoteThreshold)
	checkSetMax(int(p.NextCommitteeThreshold), &MaxVoteThreshold)
	checkSetMax(int(p.LateCommitteeThreshold), &MaxVoteThreshold)
	checkSetMax(int(p.RedoCommitteeThreshold), &MaxVoteThreshold)
	checkSetMax(int(p.DownCommitteeThreshold), &MaxVoteThreshold)

	// These bounds could be tighter, but since these values are just to
	// prevent DoS, setting them to be the maximum number of allowed
	// executed TEAL instructions should be fine (order of ~1000)
	checkSetMax(p.MaxAppProgramLen, &MaxStateDeltaKeys)
	checkSetMax(p.MaxAppProgramLen, &MaxEvalDeltaAccounts)
	checkSetMax(p.MaxAppProgramLen, &MaxAppProgramLen)
	checkSetMax(int(p.LogicSigMaxSize), &MaxLogicSigMaxSize)
	checkSetMax(p.MaxTxnNoteBytes, &MaxTxnNoteBytes)
	checkSetMax(p.MaxTxGroupSize, &MaxTxGroupSize)
	// MaxBytesKeyValueLen is max of MaxAppKeyLen and MaxAppBytesValueLen
	checkSetMax(p.MaxAppKeyLen, &MaxBytesKeyValueLen)
	checkSetMax(p.MaxAppBytesValueLen, &MaxBytesKeyValueLen)
	checkSetMax(p.MaxExtraAppProgramPages, &MaxExtraAppProgramLen)
	// MaxAvailableAppProgramLen is the max of supported app program size
	MaxAvailableAppProgramLen = MaxAppProgramLen * (1 + MaxExtraAppProgramLen)
}

// SaveConfigurableConsensus saves the configurable protocols file to the provided data directory.
// if the params contains zero protocols, the existing consensus.json file will be removed if exists.
func SaveConfigurableConsensus(dataDirectory string, params ConsensusProtocols) error {
	consensusProtocolPath := filepath.Join(dataDirectory, ConfigurableConsensusProtocolsFilename)

	if len(params) == 0 {
		// we have no consensus params to write. In this case, just delete the existing file
		// ( if any )
		err := os.Remove(consensusProtocolPath)
		if os.IsNotExist(err) {
			return nil
		}
		return err
	}
	encodedConsensusParams, err := json.Marshal(params)
	if err != nil {
		return err
	}
	err = ioutil.WriteFile(consensusProtocolPath, encodedConsensusParams, 0644)
	return err
}

// DeepCopy creates a deep copy of a consensus protocols map.
func (cp ConsensusProtocols) DeepCopy() ConsensusProtocols {
	staticConsensus := make(ConsensusProtocols)
	for consensusVersion, consensusParams := range cp {
		// recreate the ApprovedUpgrades map since we don't want to modify the original one.
		if consensusParams.ApprovedUpgrades != nil {
			newApprovedUpgrades := make(map[protocol.ConsensusVersion]uint64)
			for ver, when := range consensusParams.ApprovedUpgrades {
				newApprovedUpgrades[ver] = when
			}
			consensusParams.ApprovedUpgrades = newApprovedUpgrades
		}
		staticConsensus[consensusVersion] = consensusParams
	}
	return staticConsensus
}

// Merge merges a configurable consensus ontop of the existing consensus protocol and return
// a new consensus protocol without modify any of the incoming structures.
func (cp ConsensusProtocols) Merge(configurableConsensus ConsensusProtocols) ConsensusProtocols {
	staticConsensus := cp.DeepCopy()

	for consensusVersion, consensusParams := range configurableConsensus {
		if consensusParams.ApprovedUpgrades == nil {
			// if we were provided with an empty ConsensusParams, delete the existing reference to this consensus version
			for cVer, cParam := range staticConsensus {
				if cVer == consensusVersion {
					delete(staticConsensus, cVer)
				} else if _, has := cParam.ApprovedUpgrades[consensusVersion]; has {
					// delete upgrade to deleted version
					delete(cParam.ApprovedUpgrades, consensusVersion)
				}
			}
		} else {
			// need to add/update entry
			staticConsensus[consensusVersion] = consensusParams
		}
	}

	return staticConsensus
}

// LoadConfigurableConsensusProtocols loads the configurable protocols from the data directroy
func LoadConfigurableConsensusProtocols(dataDirectory string) error {
	newConsensus, err := PreloadConfigurableConsensusProtocols(dataDirectory)
	if err != nil {
		return err
	}
	if newConsensus != nil {
		Consensus = newConsensus
		// Set allocation limits
		for _, p := range Consensus {
			checkSetAllocBounds(p)
		}
	}
	return nil
}

// PreloadConfigurableConsensusProtocols loads the configurable protocols from the data directroy
// and merge it with a copy of the Consensus map. Then, it returns it to the caller.
func PreloadConfigurableConsensusProtocols(dataDirectory string) (ConsensusProtocols, error) {
	consensusProtocolPath := filepath.Join(dataDirectory, ConfigurableConsensusProtocolsFilename)
	file, err := os.Open(consensusProtocolPath)

	if err != nil {
		if os.IsNotExist(err) {
			// this file is not required, only optional. if it's missing, no harm is done.
			return Consensus, nil
		}
		return nil, err
	}
	defer file.Close()

	configurableConsensus := make(ConsensusProtocols)

	decoder := json.NewDecoder(file)
	err = decoder.Decode(&configurableConsensus)
	if err != nil {
		return nil, err
	}
	return Consensus.Merge(configurableConsensus), nil
}

func initConsensusProtocols() {
	// WARNING: copying a ConsensusParams by value into a new variable
	// does not copy the ApprovedUpgrades map.  Make sure that each new
	// ConsensusParams structure gets a fresh ApprovedUpgrades map.

	// Base consensus protocol version, v7.
	v7 := ConsensusParams{
		UpgradeVoteRounds:        10000,
		UpgradeThreshold:         9000,
		DefaultUpgradeWaitRounds: 10000,
		MaxVersionStringLen:      64,

		MinBalance:          10000,
		MinTxnFee:           1000,
		MaxTxnLife:          1000,
		MaxTxnNoteBytes:     1024,
		MaxTxnBytesPerBlock: 1000000,
		DefaultKeyDilution:  10000,

		MaxTimestampIncrement: 25,

		RewardUnit:                 1e6,
		RewardsRateRefreshInterval: 5e5,

		ApprovedUpgrades: map[protocol.ConsensusVersion]uint64{},

		NumProposers:           30,
		SoftCommitteeSize:      2500,
		SoftCommitteeThreshold: 1870,
		CertCommitteeSize:      1000,
		CertCommitteeThreshold: 720,
		NextCommitteeSize:      10000,
		NextCommitteeThreshold: 7750,
		LateCommitteeSize:      10000,
		LateCommitteeThreshold: 7750,
		RedoCommitteeSize:      10000,
		RedoCommitteeThreshold: 7750,
		DownCommitteeSize:      10000,
		DownCommitteeThreshold: 7750,

		AgreementFilterTimeout:        4 * time.Second,
		AgreementFilterTimeoutPeriod0: 4 * time.Second,

		FastRecoveryLambda: 5 * time.Minute,

		SeedLookback:        2,
		SeedRefreshInterval: 100,

		MaxBalLookback: 320,

		MaxTxGroupSize: 1,
	}

	v7.ApprovedUpgrades = map[protocol.ConsensusVersion]uint64{}
	Consensus[protocol.ConsensusV7] = v7

	// v8 uses parameters and a seed derivation policy (the "twin seeds") from Georgios' new analysis
	v8 := v7

	v8.SeedRefreshInterval = 80
	v8.NumProposers = 9
	v8.SoftCommitteeSize = 2990
	v8.SoftCommitteeThreshold = 2267
	v8.CertCommitteeSize = 1500
	v8.CertCommitteeThreshold = 1112
	v8.NextCommitteeSize = 5000
	v8.NextCommitteeThreshold = 3838
	v8.LateCommitteeSize = 5000
	v8.LateCommitteeThreshold = 3838
	v8.RedoCommitteeSize = 5000
	v8.RedoCommitteeThreshold = 3838
	v8.DownCommitteeSize = 5000
	v8.DownCommitteeThreshold = 3838

	v8.ApprovedUpgrades = map[protocol.ConsensusVersion]uint64{}
	Consensus[protocol.ConsensusV8] = v8

	// v7 can be upgraded to v8.
	v7.ApprovedUpgrades[protocol.ConsensusV8] = 0

	// v9 increases the minimum balance to 100,000 microAlgos.
	v9 := v8
	v9.MinBalance = 100000
	v9.ApprovedUpgrades = map[protocol.ConsensusVersion]uint64{}
	Consensus[protocol.ConsensusV9] = v9

	// v8 can be upgraded to v9.
	v8.ApprovedUpgrades[protocol.ConsensusV9] = 0

	// v10 introduces fast partition recovery (and also raises NumProposers).
	v10 := v9
	v10.FastPartitionRecovery = true
	v10.NumProposers = 20
	v10.LateCommitteeSize = 500
	v10.LateCommitteeThreshold = 320
	v10.RedoCommitteeSize = 2400
	v10.RedoCommitteeThreshold = 1768
	v10.DownCommitteeSize = 6000
	v10.DownCommitteeThreshold = 4560
	v10.ApprovedUpgrades = map[protocol.ConsensusVersion]uint64{}
	Consensus[protocol.ConsensusV10] = v10

	// v9 can be upgraded to v10.
	v9.ApprovedUpgrades[protocol.ConsensusV10] = 0

	// v11 introduces SignedTxnInBlock.
	v11 := v10
	v11.SupportSignedTxnInBlock = true
	v11.PaysetCommit = PaysetCommitFlat
	v11.ApprovedUpgrades = map[protocol.ConsensusVersion]uint64{}
	Consensus[protocol.ConsensusV11] = v11

	// v10 can be upgraded to v11.
	v10.ApprovedUpgrades[protocol.ConsensusV11] = 0

	// v12 increases the maximum length of a version string.
	v12 := v11
	v12.MaxVersionStringLen = 128
	v12.ApprovedUpgrades = map[protocol.ConsensusVersion]uint64{}
	Consensus[protocol.ConsensusV12] = v12

	// v11 can be upgraded to v12.
	v11.ApprovedUpgrades[protocol.ConsensusV12] = 0

	// v13 makes the consensus version a meaningful string.
	v13 := v12
	v13.ApprovedUpgrades = map[protocol.ConsensusVersion]uint64{}
	Consensus[protocol.ConsensusV13] = v13

	// v12 can be upgraded to v13.
	v12.ApprovedUpgrades[protocol.ConsensusV13] = 0

	// v14 introduces tracking of closing amounts in ApplyData, and enables
	// GenesisHash in transactions.
	v14 := v13
	v14.ApplyData = true
	v14.SupportGenesisHash = true
	v14.ApprovedUpgrades = map[protocol.ConsensusVersion]uint64{}
	Consensus[protocol.ConsensusV14] = v14

	// v13 can be upgraded to v14.
	v13.ApprovedUpgrades[protocol.ConsensusV14] = 0

	// v15 introduces tracking of reward distributions in ApplyData.
	v15 := v14
	v15.RewardsInApplyData = true
	v15.ForceNonParticipatingFeeSink = true
	v15.ApprovedUpgrades = map[protocol.ConsensusVersion]uint64{}
	Consensus[protocol.ConsensusV15] = v15

	// v14 can be upgraded to v15.
	v14.ApprovedUpgrades[protocol.ConsensusV15] = 0

	// v16 fixes domain separation in credentials.
	v16 := v15
	v16.CredentialDomainSeparationEnabled = true
	v16.RequireGenesisHash = true
	v16.ApprovedUpgrades = map[protocol.ConsensusVersion]uint64{}
	Consensus[protocol.ConsensusV16] = v16

	// v15 can be upgraded to v16.
	v15.ApprovedUpgrades[protocol.ConsensusV16] = 0

	// ConsensusV17 points to 'final' spec commit
	v17 := v16
	v17.ApprovedUpgrades = map[protocol.ConsensusVersion]uint64{}
	Consensus[protocol.ConsensusV17] = v17

	// v16 can be upgraded to v17.
	v16.ApprovedUpgrades[protocol.ConsensusV17] = 0

	// ConsensusV18 points to reward calculation spec commit
	v18 := v17
	v18.PendingResidueRewards = true
	v18.ApprovedUpgrades = map[protocol.ConsensusVersion]uint64{}
	v18.TxnCounter = true
	v18.Asset = true
	v18.LogicSigVersion = 1
	v18.LogicSigMaxSize = 1000
	v18.LogicSigMaxCost = 20000
	v18.MaxAssetsPerAccount = 1000
	v18.SupportTxGroups = true
	v18.MaxTxGroupSize = 16
	v18.SupportTransactionLeases = true
	v18.SupportBecomeNonParticipatingTransactions = true
	v18.MaxAssetNameBytes = 32
	v18.MaxAssetUnitNameBytes = 8
	v18.MaxAssetURLBytes = 32
	Consensus[protocol.ConsensusV18] = v18

	// ConsensusV19 is the official spec commit ( teal, assets, group tx )
	v19 := v18
	v19.ApprovedUpgrades = map[protocol.ConsensusVersion]uint64{}

	Consensus[protocol.ConsensusV19] = v19

	// v18 can be upgraded to v19.
	v18.ApprovedUpgrades[protocol.ConsensusV19] = 0
	// v17 can be upgraded to v19.
	v17.ApprovedUpgrades[protocol.ConsensusV19] = 0

	// v20 points to adding the precision to the assets.
	v20 := v19
	v20.ApprovedUpgrades = map[protocol.ConsensusVersion]uint64{}
	v20.MaxAssetDecimals = 19
	// we want to adjust the upgrade time to be roughly one week.
	// one week, in term of rounds would be:
	// 140651 = (7 * 24 * 60 * 60 / 4.3)
	// for the sake of future manual calculations, we'll round that down
	// a bit :
	v20.DefaultUpgradeWaitRounds = 140000
	Consensus[protocol.ConsensusV20] = v20

	// v19 can be upgraded to v20.
	v19.ApprovedUpgrades[protocol.ConsensusV20] = 0

	// v21 fixes a bug in Credential.lowestOutput that would cause larger accounts to be selected to propose disproportionately more often than small accounts
	v21 := v20
	v21.ApprovedUpgrades = map[protocol.ConsensusVersion]uint64{}
	Consensus[protocol.ConsensusV21] = v21
	// v20 can be upgraded to v21.
	v20.ApprovedUpgrades[protocol.ConsensusV21] = 0

	// v22 is an upgrade which allows tuning the number of rounds to wait to execute upgrades.
	v22 := v21
	v22.ApprovedUpgrades = map[protocol.ConsensusVersion]uint64{}
	v22.MinUpgradeWaitRounds = 10000
	v22.MaxUpgradeWaitRounds = 150000
	Consensus[protocol.ConsensusV22] = v22

	// v23 is an upgrade which fixes the behavior of leases so that
	// it conforms with the intended spec.
	v23 := v22
	v23.ApprovedUpgrades = map[protocol.ConsensusVersion]uint64{}
	v23.FixTransactionLeases = true
	Consensus[protocol.ConsensusV23] = v23
	// v22 can be upgraded to v23.
	v22.ApprovedUpgrades[protocol.ConsensusV23] = 10000
	// v21 can be upgraded to v23.
	v21.ApprovedUpgrades[protocol.ConsensusV23] = 0

	// v24 is the stateful teal and rekeying upgrade
	v24 := v23
	v24.ApprovedUpgrades = map[protocol.ConsensusVersion]uint64{}
	v24.LogicSigVersion = 2

	// Enable application support
	v24.Application = true

	// Enable rekeying
	v24.SupportRekeying = true

	// 100.1 Algos (MinBalance for creating 1,000 assets)
	v24.MaximumMinimumBalance = 100100000

	v24.MaxAppArgs = 16
	v24.MaxAppTotalArgLen = 2048
	v24.MaxAppProgramLen = 1024
	v24.MaxAppKeyLen = 64
	v24.MaxAppBytesValueLen = 64

	// 0.1 Algos (Same min balance cost as an Asset)
	v24.AppFlatParamsMinBalance = 100000
	v24.AppFlatOptInMinBalance = 100000

	// Can look up Sender + 4 other balance records per Application txn
	v24.MaxAppTxnAccounts = 4

	// Can look up 2 other app creator balance records to see global state
	v24.MaxAppTxnForeignApps = 2

	// Can look up 2 assets to see asset parameters
	v24.MaxAppTxnForeignAssets = 2

	// 64 byte keys @ ~333 microAlgos/byte + delta
	v24.SchemaMinBalancePerEntry = 25000

	// 9 bytes @ ~333 microAlgos/byte + delta
	v24.SchemaUintMinBalance = 3500

	// 64 byte values @ ~333 microAlgos/byte + delta
	v24.SchemaBytesMinBalance = 25000

	// Maximum number of key/value pairs per local key/value store
	v24.MaxLocalSchemaEntries = 16

	// Maximum number of key/value pairs per global key/value store
	v24.MaxGlobalSchemaEntries = 64

	// Maximum cost of ApprovalProgram/ClearStateProgram
	v24.MaxAppProgramCost = 700

	// Maximum number of apps a single account can create
	v24.MaxAppsCreated = 10

	// Maximum number of apps a single account can opt into
	v24.MaxAppsOptedIn = 10
	Consensus[protocol.ConsensusV24] = v24

	// v23 can be upgraded to v24, with an update delay of 7 days ( see calculation above )
	v23.ApprovedUpgrades[protocol.ConsensusV24] = 140000

	// v25 enables AssetCloseAmount in the ApplyData
	v25 := v24
	v25.ApprovedUpgrades = map[protocol.ConsensusVersion]uint64{}

	// Enable AssetCloseAmount field
	v25.EnableAssetCloseAmount = true
	Consensus[protocol.ConsensusV25] = v25

	// v26 adds support for teal3
	v26 := v25
	v26.ApprovedUpgrades = map[protocol.ConsensusVersion]uint64{}

	// Enable the InitialRewardsRateCalculation fix
	v26.InitialRewardsRateCalculation = true

	// Enable transaction Merkle tree.
	v26.PaysetCommit = PaysetCommitMerkle

	// Enable teal3
	v26.LogicSigVersion = 3

	Consensus[protocol.ConsensusV26] = v26

	// v25 or v24 can be upgraded to v26, with an update delay of 7 days ( see calculation above )
	v25.ApprovedUpgrades[protocol.ConsensusV26] = 140000
	v24.ApprovedUpgrades[protocol.ConsensusV26] = 140000

	// v27 updates ApplyDelta.EvalDelta.LocalDeltas format
	v27 := v26
	v27.ApprovedUpgrades = map[protocol.ConsensusVersion]uint64{}

	// Enable the ApplyDelta.EvalDelta.LocalDeltas fix
	v27.NoEmptyLocalDeltas = true

	Consensus[protocol.ConsensusV27] = v27

	// v26 can be upgraded to v27, with an update delay of 3 days
	// 60279 = (3 * 24 * 60 * 60 / 4.3)
	// for the sake of future manual calculations, we'll round that down
	// a bit :
	v26.ApprovedUpgrades[protocol.ConsensusV27] = 60000

	// ConsensusFuture is used to test features that are implemented
	// but not yet released in a production protocol version.
	vFuture := v27
	vFuture.ApprovedUpgrades = map[protocol.ConsensusVersion]uint64{}

	// FilterTimeout for period 0 should take a new optimized, configured value, need to revisit this later
	vFuture.AgreementFilterTimeoutPeriod0 = 4 * time.Second

	// Enable compact certificates.
	vFuture.CompactCertRounds = 128
	vFuture.CompactCertTopVoters = 1024 * 1024
	vFuture.CompactCertVotersLookback = 16
	vFuture.CompactCertWeightThreshold = (1 << 32) * 30 / 100
	vFuture.CompactCertSecKQ = 128

<<<<<<< HEAD
=======
	vFuture.EnableKeyregCoherencyCheck = true

	// Enable support for larger app program size
	vFuture.MaxExtraAppProgramPages = 3

>>>>>>> 23bfcd79
	// enable the InitialRewardsRateCalculation fix
	vFuture.InitialRewardsRateCalculation = true
	// Enable transaction Merkle tree.
	vFuture.PaysetCommit = PaysetCommitMerkle

<<<<<<< HEAD
=======
	// Enable TEAL 4
	vFuture.LogicSigVersion = 4

	// Increase asset URL length to allow for IPFS URLs
	vFuture.MaxAssetURLBytes = 96

>>>>>>> 23bfcd79
	Consensus[protocol.ConsensusFuture] = vFuture
}

// Global defines global Algorand protocol parameters which should not be overridden.
type Global struct {
	SmallLambda time.Duration // min amount of time to wait for leader's credential (i.e., time to propagate one credential)
	BigLambda   time.Duration // max amount of time to wait for leader's proposal (i.e., time to propagate one block)
}

// Protocol holds the global configuration settings for the agreement protocol,
// initialized with our current defaults. This is used across all nodes we create.
var Protocol = Global{
	SmallLambda: 2000 * time.Millisecond,
	BigLambda:   15000 * time.Millisecond,
}

func init() {
	Consensus = make(ConsensusProtocols)

	initConsensusProtocols()

	// Set allocation limits
	for _, p := range Consensus {
		checkSetAllocBounds(p)
	}
}<|MERGE_RESOLUTION|>--- conflicted
+++ resolved
@@ -354,8 +354,6 @@
 
 	// NoEmptyLocalDeltas updates how ApplyDelta.EvalDelta.LocalDeltas are stored
 	NoEmptyLocalDeltas bool
-<<<<<<< HEAD
-=======
 
 	// EnableKeyregCoherencyCheck enable the following extra checks on key registration transactions:
 	// 1. checking that [VotePK/SelectionPK/VoteKeyDilution] are all set or all clear.
@@ -365,7 +363,6 @@
 	// 5. checking that in the case of going online the VoteFirst is less or equal to the LastValid+1.
 	// 6. checking that in the case of going online the VoteFirst is less or equal to the next network round.
 	EnableKeyregCoherencyCheck bool
->>>>>>> 23bfcd79
 }
 
 // PaysetCommitType enumerates possible ways for the block header to commit to
@@ -931,28 +928,22 @@
 	vFuture.CompactCertWeightThreshold = (1 << 32) * 30 / 100
 	vFuture.CompactCertSecKQ = 128
 
-<<<<<<< HEAD
-=======
 	vFuture.EnableKeyregCoherencyCheck = true
 
 	// Enable support for larger app program size
 	vFuture.MaxExtraAppProgramPages = 3
 
->>>>>>> 23bfcd79
 	// enable the InitialRewardsRateCalculation fix
 	vFuture.InitialRewardsRateCalculation = true
 	// Enable transaction Merkle tree.
 	vFuture.PaysetCommit = PaysetCommitMerkle
 
-<<<<<<< HEAD
-=======
 	// Enable TEAL 4
 	vFuture.LogicSigVersion = 4
 
 	// Increase asset URL length to allow for IPFS URLs
 	vFuture.MaxAssetURLBytes = 96
 
->>>>>>> 23bfcd79
 	Consensus[protocol.ConsensusFuture] = vFuture
 }
 
