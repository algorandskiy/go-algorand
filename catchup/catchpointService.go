// Copyright (C) 2019-2021 Algorand, Inc.
// This file is part of go-algorand
//
// go-algorand is free software: you can redistribute it and/or modify
// it under the terms of the GNU Affero General Public License as
// published by the Free Software Foundation, either version 3 of the
// License, or (at your option) any later version.
//
// go-algorand is distributed in the hope that it will be useful,
// but WITHOUT ANY WARRANTY; without even the implied warranty of
// MERCHANTABILITY or FITNESS FOR A PARTICULAR PURPOSE.  See the
// GNU Affero General Public License for more details.
//
// You should have received a copy of the GNU Affero General Public License
// along with go-algorand.  If not, see <https://www.gnu.org/licenses/>.

package catchup

import (
	"context"
	"fmt"
	"sync"
	"time"

	"github.com/algorand/go-deadlock"

	"github.com/algorand/go-algorand/config"
	"github.com/algorand/go-algorand/data/basics"
	"github.com/algorand/go-algorand/data/bookkeeping"
	"github.com/algorand/go-algorand/ledger"
	"github.com/algorand/go-algorand/ledger/ledgercore"
	"github.com/algorand/go-algorand/logging"
	"github.com/algorand/go-algorand/network"
)

// CatchpointCatchupNodeServices defines the extenal node support needed
// for the catchpoint service to switch the node between "regular" operational mode and catchup mode.
type CatchpointCatchupNodeServices interface {
	SetCatchpointCatchupMode(bool) (newContextCh <-chan context.Context)
}

// CatchpointCatchupStats is used for querying and reporting the current state of the catchpoint catchup process
type CatchpointCatchupStats struct {
	CatchpointLabel   string
	TotalAccounts     uint64
	ProcessedAccounts uint64
	VerifiedAccounts  uint64
	TotalBlocks       uint64
	AcquiredBlocks    uint64
	VerifiedBlocks    uint64
	ProcessedBytes    uint64
	StartTime         time.Time
}

// CatchpointCatchupService represents the catchpoint catchup service.
type CatchpointCatchupService struct {
	// stats is the statistics object, updated async while downloading the ledger
	stats CatchpointCatchupStats
	// statsMu syncronizes access to stats, as we could attempt to update it while querying for it's current state
	statsMu deadlock.Mutex
	node    CatchpointCatchupNodeServices
	// ctx is the node cancelation context, used when the node is being stopped.
	ctx           context.Context
	cancelCtxFunc context.CancelFunc
	// running is a waitgroup counting the running goroutine(1), and allow us to exit cleanly.
	running sync.WaitGroup
	// ledgerAccessor is the ledger accessor used to perform ledger-level operation on the database
	ledgerAccessor ledger.CatchpointCatchupAccessor
	// stage is the current stage of the catchpoint catchup process
	stage ledger.CatchpointCatchupState
	// log is the logger object
	log logging.Logger
	// newService indicates whether this service was created after the node was running ( i.e. true ) or the node just started to find that it was previously perfoming catchup
	newService bool
	// net is the underlaying network module
	net network.GossipNode
	// ledger points to the ledger object
	ledger *ledger.Ledger
	// lastBlockHeader is the latest block we have before going into catchpoint catchup mode. We use it to serve the node status requests instead of going to the ledger.
	lastBlockHeader bookkeeping.BlockHeader
	// config is a copy of the node configuration
	config config.Local
	// abortCtx used as a syncronized flag to let us know when the user asked us to abort the catchpoint catchup process. note that it's not being used when we decided to abort
	// the catchup due to an internal issue ( such as exceeding number of retries )
	abortCtx     context.Context
	abortCtxFunc context.CancelFunc
	// blocksDownloadPeerSelector is the peer selector used for downloading blocks.
	blocksDownloadPeerSelector *peerSelector
}

// MakeResumedCatchpointCatchupService creates a catchpoint catchup service for a node that is already in catchpoint catchup mode
func MakeResumedCatchpointCatchupService(ctx context.Context, node CatchpointCatchupNodeServices, log logging.Logger, net network.GossipNode, l *ledger.Ledger, cfg config.Local) (service *CatchpointCatchupService, err error) {
	service = &CatchpointCatchupService{
		stats: CatchpointCatchupStats{
			StartTime: time.Now(),
		},
		node:           node,
		ledgerAccessor: ledger.MakeCatchpointCatchupAccessor(l, log),
		log:            log,
		newService:     false,
		net:            net,
		ledger:         l,
		config:         cfg,
	}
	service.lastBlockHeader, err = l.BlockHdr(l.Latest())
	if err != nil {
		return nil, err
	}
	err = service.loadStateVariables(ctx)
	if err != nil {
		return nil, err
	}
	service.initDownloadPeerSelector()
	return service, nil
}

// MakeNewCatchpointCatchupService creates a new catchpoint catchup service for a node that is not in catchpoint catchup mode
func MakeNewCatchpointCatchupService(catchpoint string, node CatchpointCatchupNodeServices, log logging.Logger, net network.GossipNode, l *ledger.Ledger, cfg config.Local) (service *CatchpointCatchupService, err error) {
	if catchpoint == "" {
		return nil, fmt.Errorf("MakeNewCatchpointCatchupService: catchpoint is invalid")
	}
	service = &CatchpointCatchupService{
		stats: CatchpointCatchupStats{
			CatchpointLabel: catchpoint,
			StartTime:       time.Now(),
		},
		node:           node,
		ledgerAccessor: ledger.MakeCatchpointCatchupAccessor(l, log),
		stage:          ledger.CatchpointCatchupStateInactive,
		log:            log,
		newService:     true,
		net:            net,
		ledger:         l,
		config:         cfg,
	}
	service.lastBlockHeader, err = l.BlockHdr(l.Latest())
	if err != nil {
		return nil, err
	}
	service.initDownloadPeerSelector()
	return service, nil
}

// Start starts the catchpoint catchup service ( continue in the process )
func (cs *CatchpointCatchupService) Start(ctx context.Context) {
	cs.ctx, cs.cancelCtxFunc = context.WithCancel(ctx)
	cs.abortCtx, cs.abortCtxFunc = context.WithCancel(context.Background())
	cs.running.Add(1)
	go cs.run()
}

// Abort aborts the catchpoint catchup process
func (cs *CatchpointCatchupService) Abort() {
	// In order to abort the catchpoint catchup process, we need to first set the flag of abortCtxFunc, and follow that by canceling the main context.
	// The order of these calls is crucial : The various stages are blocked on the main context. When that one expires, it uses the abort context to determine
	// if the cancelation meaning that we want to shut down the process, or aborting the catchpoint catchup completly.
	cs.abortCtxFunc()
	cs.cancelCtxFunc()
}

// Stop stops the catchpoint catchup service - unlike Abort, this is not intended to abort the process but rather to allow
// cleanup of in-memory resources for the purpose of clean shutdown.
func (cs *CatchpointCatchupService) Stop() {
	// signal the running goroutine that we want to stop
	cs.cancelCtxFunc()
	// wait for the running goroutine to terminate.
	cs.running.Wait()
	// call the abort context canceling, just to release it's goroutine.
	cs.abortCtxFunc()
}

// GetLatestBlockHeader returns the last block header that was available at the time the catchpoint catchup service started
func (cs *CatchpointCatchupService) GetLatestBlockHeader() bookkeeping.BlockHeader {
	return cs.lastBlockHeader
}

// run is the main stage-swtiching background service function. It switches the current stage into the correct stage handler.
func (cs *CatchpointCatchupService) run() {
	defer cs.running.Done()
	var err error
	for {
		// check if we need to abort.
		select {
		case <-cs.ctx.Done():
			return
		default:
		}

		switch cs.stage {
		case ledger.CatchpointCatchupStateInactive:
			err = cs.processStageInactive()
		case ledger.CatchpointCatchupStateLedgerDownload:
			err = cs.processStageLedgerDownload()
		case ledger.CatchpointCatchupStateLastestBlockDownload:
			err = cs.processStageLastestBlockDownload()
		case ledger.CatchpointCatchupStateBlocksDownload:
			err = cs.processStageBlocksDownload()
		case ledger.CatchpointCatchupStateSwitch:
			err = cs.processStageSwitch()
		default:
			err = cs.abort(fmt.Errorf("unexpected catchpoint catchup stage encountered : %v", cs.stage))
		}

		if cs.ctx.Err() != nil {
			if err != nil {
				cs.log.Warnf("catchpoint catchup stage error : %v", err)
			}
			continue
		}

		if err != nil {
			cs.log.Warnf("catchpoint catchup stage error : %v", err)
			time.Sleep(200 * time.Millisecond)
		}
	}
}

// loadStateVariables loads the current stage and catchpoint label from disk. It's used only in the case of catchpoint catchup recovery.
// ( i.e. the node never completed the catchup, and the node was shutdown )
func (cs *CatchpointCatchupService) loadStateVariables(ctx context.Context) (err error) {
	var label string
	label, err = cs.ledgerAccessor.GetLabel(ctx)
	if err != nil {
		return err
	}
	cs.statsMu.Lock()
	cs.stats.CatchpointLabel = label
	cs.statsMu.Unlock()

	cs.stage, err = cs.ledgerAccessor.GetState(ctx)
	if err != nil {
		return err
	}
	return nil
}

// processStageInactive is the first catchpoint stage. It stores the desired label for catching up, so that if the catchpoint catchup is interrupted
// it could be resumed from that point.
func (cs *CatchpointCatchupService) processStageInactive() (err error) {
	cs.statsMu.Lock()
	label := cs.stats.CatchpointLabel
	cs.statsMu.Unlock()
	err = cs.ledgerAccessor.SetLabel(cs.ctx, label)
	if err != nil {
		return cs.abort(fmt.Errorf("processStageInactive failed to set a catchpoint label : %v", err))
	}
	err = cs.updateStage(ledger.CatchpointCatchupStateLedgerDownload)
	if err != nil {
		return cs.abort(fmt.Errorf("processStageInactive failed to update stage : %v", err))
	}
	if cs.newService {
		// we need to let the node know that it should shut down all the unneed services to avoid clashes.
		cs.updateNodeCatchupMode(true)
	}
	return nil
}

// processStageLedgerDownload is the second catchpoint catchup stage. It downloads the ledger.
func (cs *CatchpointCatchupService) processStageLedgerDownload() (err error) {
	cs.statsMu.Lock()
	label := cs.stats.CatchpointLabel
	cs.statsMu.Unlock()
	round, _, err0 := ledgercore.ParseCatchpointLabel(label)

	if err0 != nil {
		return cs.abort(fmt.Errorf("processStageLedgerDownload failed to patse label : %v", err0))
	}

	// download balances file.
	peerSelector := makePeerSelector(cs.net, []peerClass{{initialRank: peerRankInitialFirstPriority, peerClass: network.PeersPhonebookRelays}})
	ledgerFetcher := makeLedgerFetcher(cs.net, cs.ledgerAccessor, cs.log, cs, cs.config)
	attemptsCount := 0

	for {
		attemptsCount++

		err = cs.ledgerAccessor.ResetStagingBalances(cs.ctx, true)
		if err != nil {
			if cs.ctx.Err() != nil {
				return cs.stopOrAbort()
			}
			return cs.abort(fmt.Errorf("processStageLedgerDownload failed to reset staging balances : %v", err))
		}
		peer, err := peerSelector.GetNextPeer()
		if err != nil {
			err = fmt.Errorf("processStageLedgerDownload: catchpoint catchup was unable to obtain a list of peers to retrieve the catchpoint file from")
			return cs.abort(err)
		}
		err = ledgerFetcher.downloadLedger(cs.ctx, peer, round)
		if err == nil {
			err = cs.ledgerAccessor.BuildMerkleTrie(cs.ctx, cs.updateVerifiedAccounts)
			if err == nil {
				break
			}
			// failed to build the merkle trie for the above catchpoint file.
			peerSelector.RankPeer(peer, peerRankInvalidDownload)
		} else {
			peerSelector.RankPeer(peer, peerRankDownloadFailed)
		}

		// instead of testing for err == cs.ctx.Err() , we'll check on the context itself.
		// this is more robust, as the http client library sometimes wrap the context canceled
		// error with other errors.
		if cs.ctx.Err() != nil {
			return cs.stopOrAbort()
		}

		if attemptsCount >= cs.config.CatchupLedgerDownloadRetryAttempts {
			err = fmt.Errorf("processStageLedgerDownload: catchpoint catchup exceeded number of attempts to retrieve ledger")
			return cs.abort(err)
		}
		cs.log.Warnf("unable to download ledger : %v", err)
	}

	err = cs.updateStage(ledger.CatchpointCatchupStateLastestBlockDownload)
	if err != nil {
		return cs.abort(fmt.Errorf("processStageLedgerDownload failed to update stage to CatchpointCatchupStateLastestBlockDownload : %v", err))
	}
	return nil
}

// updateVerifiedAccounts update the user's statistics for the given verified accounts
func (cs *CatchpointCatchupService) updateVerifiedAccounts(verifiedAccounts uint64) {
	cs.statsMu.Lock()
	defer cs.statsMu.Unlock()
	cs.stats.VerifiedAccounts = verifiedAccounts
}

// processStageLastestBlockDownload is the third catchpoint catchup stage. It downloads the latest block and verify that against the previously downloaded ledger.
func (cs *CatchpointCatchupService) processStageLastestBlockDownload() (err error) {
	blockRound, err := cs.ledgerAccessor.GetCatchupBlockRound(cs.ctx)
	if err != nil {
		return cs.abort(fmt.Errorf("processStageLastestBlockDownload failed to retrieve catchup block round : %v", err))
	}

	attemptsCount := 0
	var blk *bookkeeping.Block
	// check to see if the current ledger might have this block. If so, we should try this first instead of downloading anything.
	if ledgerBlock, err := cs.ledger.Block(blockRound); err == nil {
		blk = &ledgerBlock
	}
<<<<<<< HEAD
=======
	var protoParams config.ConsensusParams
	var ok bool
>>>>>>> cdc1ab11

	for {
		attemptsCount++

		peer := network.Peer(0)
		blockDownloadDuration := time.Duration(0)
		if blk == nil {
			var stop bool
			blk, blockDownloadDuration, peer, stop, err = cs.fetchBlock(blockRound, uint64(attemptsCount))
			if stop {
				return err
			} else if blk == nil {
				continue
			}
		}

		// check block protocol version support.
		if protoParams, ok = config.Consensus[blk.BlockHeader.CurrentProtocol]; !ok {
			cs.log.Warnf("processStageLastestBlockDownload: unsupported protocol version detected: '%v'", blk.BlockHeader.CurrentProtocol)

			if attemptsCount <= cs.config.CatchupBlockDownloadRetryAttempts {
				// try again.
				blk = nil
				cs.blocksDownloadPeerSelector.RankPeer(peer, peerRankInvalidDownload)
				continue
			}
			return cs.abort(fmt.Errorf("processStageLastestBlockDownload: unsupported protocol version detected: '%v'", blk.BlockHeader.CurrentProtocol))
		}

		// We need to compare explicitly the genesis hash since we're not doing any block validation. This would ensure the genesis.json file matches the block that we've receieved.
		if protoParams.SupportGenesisHash && blk.GenesisHash() != cs.ledger.GenesisHash() {
			cs.log.Warnf("processStageLastestBlockDownload: genesis hash mismatches : genesis hash on genesis.json file is %v while genesis hash of downloaded block is %v", cs.ledger.GenesisHash(), blk.GenesisHash())
			if attemptsCount <= cs.config.CatchupBlockDownloadRetryAttempts {
				// try again.
				blk = nil
				cs.blocksDownloadPeerSelector.RankPeer(peer, peerRankInvalidDownload)
				continue
			}
			return cs.abort(fmt.Errorf("processStageLastestBlockDownload: genesis hash mismatches : genesis hash on genesis.json file is %v while genesis hash of downloaded block is %v", cs.ledger.GenesisHash(), blk.GenesisHash()))
		}

		// check to see that the block header and the block payset aligns
		if !blk.ContentsMatchHeader() {
			cs.log.Warnf("processStageLastestBlockDownload: downloaded block content does not match downloaded block header")

			if attemptsCount <= cs.config.CatchupBlockDownloadRetryAttempts {
				// try again.
				blk = nil
				cs.blocksDownloadPeerSelector.RankPeer(peer, peerRankInvalidDownload)
				continue
			}
			return cs.abort(fmt.Errorf("processStageLastestBlockDownload: downloaded block content does not match downloaded block header"))
		}

		// verify that the catchpoint is valid.
		err = cs.ledgerAccessor.VerifyCatchpoint(cs.ctx, blk)
		if err != nil {
			if cs.ctx.Err() != nil {
				return cs.stopOrAbort()
			}
			if attemptsCount <= cs.config.CatchupBlockDownloadRetryAttempts {
				// try again.
				blk = nil
				cs.log.Infof("processStageLastestBlockDownload: block %d verification against catchpoint failed, another attempt will be made; err = %v", blockRound, err)
				cs.blocksDownloadPeerSelector.RankPeer(peer, peerRankInvalidDownload)
				continue
			}
			return cs.abort(fmt.Errorf("processStageLastestBlockDownload failed when calling VerifyCatchpoint : %v", err))
		}
		// give a rank to the download, as the download was successful.
		peerRank := cs.blocksDownloadPeerSelector.PeerDownloadDurationToRank(peer, blockDownloadDuration)
		cs.blocksDownloadPeerSelector.RankPeer(peer, peerRank)

		err = cs.ledgerAccessor.StoreBalancesRound(cs.ctx, blk)
		if err != nil {
			if attemptsCount <= cs.config.CatchupBlockDownloadRetryAttempts {
				// try again.
				blk = nil
				continue
			}
			return cs.abort(fmt.Errorf("processStageLastestBlockDownload failed when calling StoreBalancesRound : %v", err))
		}

		err = cs.ledgerAccessor.StoreFirstBlock(cs.ctx, blk)
		if err != nil {
			if attemptsCount <= cs.config.CatchupBlockDownloadRetryAttempts {
				// try again.
				blk = nil
				continue
			}
			return cs.abort(fmt.Errorf("processStageLastestBlockDownload failed when calling StoreFirstBlock : %v", err))
		}

		err = cs.updateStage(ledger.CatchpointCatchupStateBlocksDownload)
		if err != nil {
			if attemptsCount <= cs.config.CatchupBlockDownloadRetryAttempts {
				// try again.
				blk = nil
				continue
			}
			return cs.abort(fmt.Errorf("processStageLastestBlockDownload failed to update stage : %v", err))
		}

		// great ! everything is ready for next stage.
		break
	}
	return nil
}

// processStageBlocksDownload is the fourth catchpoint catchup stage. It downloads all the reminder of the blocks, verifying each one of them against it's predecessor.
func (cs *CatchpointCatchupService) processStageBlocksDownload() (err error) {
	topBlock, err := cs.ledgerAccessor.EnsureFirstBlock(cs.ctx)
	if err != nil {
		return cs.abort(fmt.Errorf("processStageBlocksDownload failed, unable to ensure first block : %v", err))
	}

	// pick the lookback with the greater of either MaxTxnLife or MaxBalLookback
	lookback := config.Consensus[topBlock.CurrentProtocol].MaxTxnLife
	if lookback < config.Consensus[topBlock.CurrentProtocol].MaxBalLookback {
		lookback = config.Consensus[topBlock.CurrentProtocol].MaxBalLookback
	}
	// in case the effective lookback is going before our rounds count, trim it there.
	// ( a catchpoint is generated starting round MaxBalLookback, and this is a possible in any round in the range of MaxBalLookback..MaxTxnLife)
	if lookback >= uint64(topBlock.Round()) {
		lookback = uint64(topBlock.Round() - 1)
	}

	cs.statsMu.Lock()
	cs.stats.TotalBlocks = uint64(lookback)
	cs.stats.AcquiredBlocks = 0
	cs.stats.VerifiedBlocks = 0
	cs.statsMu.Unlock()

	prevBlock := &topBlock
	blocksFetched := uint64(1) // we already got the first block in the previous step.
	var blk *bookkeeping.Block
	for retryCount := uint64(1); blocksFetched <= lookback; {
		if err := cs.ctx.Err(); err != nil {
			return cs.stopOrAbort()
		}

		blk = nil
		// check to see if the current ledger might have this block. If so, we should try this first instead of downloading anything.
		if ledgerBlock, err := cs.ledger.Block(topBlock.Round() - basics.Round(blocksFetched)); err == nil {
			blk = &ledgerBlock
		} else {
			switch err.(type) {
			case ledgercore.ErrNoEntry:
				// this is expected, ignore this one.
			default:
				cs.log.Warnf("processStageBlocksDownload encountered the following error when attempting to retrieve the block for round %d : %v", topBlock.Round()-basics.Round(blocksFetched), err)
			}
		}

		peer := network.Peer(0)
		blockDownloadDuration := time.Duration(0)
		if blk == nil {
			var stop bool
			blk, blockDownloadDuration, peer, stop, err = cs.fetchBlock(topBlock.Round()-basics.Round(blocksFetched), retryCount)
			if stop {
				return err
			} else if blk == nil {
				retryCount++
				continue
			}
		}

		cs.updateBlockRetrievalStatistics(1, 0)

		// validate :
		if prevBlock.BlockHeader.Branch != blk.Hash() {
			// not identical, retry download.
			cs.log.Warnf("processStageBlocksDownload downloaded block(%d) did not match it's successor(%d) block hash %v != %v", blk.Round(), prevBlock.Round(), blk.Hash(), prevBlock.BlockHeader.Branch)
			cs.updateBlockRetrievalStatistics(-1, 0)
			cs.blocksDownloadPeerSelector.RankPeer(peer, peerRankInvalidDownload)
			if retryCount <= uint64(cs.config.CatchupBlockDownloadRetryAttempts) {
				// try again.
				retryCount++
				continue
			}
			return cs.abort(fmt.Errorf("processStageBlocksDownload downloaded block(%d) did not match it's successor(%d) block hash %v != %v", blk.Round(), prevBlock.Round(), blk.Hash(), prevBlock.BlockHeader.Branch))
		}

		// check block protocol version support.
		if _, ok := config.Consensus[blk.BlockHeader.CurrentProtocol]; !ok {
			cs.log.Warnf("processStageBlocksDownload: unsupported protocol version detected: '%v'", blk.BlockHeader.CurrentProtocol)
			cs.updateBlockRetrievalStatistics(-1, 0)
			cs.blocksDownloadPeerSelector.RankPeer(peer, peerRankInvalidDownload)
			if retryCount <= uint64(cs.config.CatchupBlockDownloadRetryAttempts) {
				// try again.
				retryCount++
				continue
			}
			return cs.abort(fmt.Errorf("processStageBlocksDownload: unsupported protocol version detected: '%v'", blk.BlockHeader.CurrentProtocol))
		}

		// check to see that the block header and the block payset aligns
		if !blk.ContentsMatchHeader() {
			cs.log.Warnf("processStageBlocksDownload: downloaded block content does not match downloaded block header")
			// try again.
			cs.blocksDownloadPeerSelector.RankPeer(peer, peerRankInvalidDownload)
			cs.updateBlockRetrievalStatistics(-1, 0)
			if retryCount <= uint64(cs.config.CatchupBlockDownloadRetryAttempts) {
				// try again.
				retryCount++
				continue
			}
			return cs.abort(fmt.Errorf("processStageBlocksDownload: downloaded block content does not match downloaded block header"))
		}

		cs.updateBlockRetrievalStatistics(0, 1)
		peerRank := cs.blocksDownloadPeerSelector.PeerDownloadDurationToRank(peer, blockDownloadDuration)
		cs.blocksDownloadPeerSelector.RankPeer(peer, peerRank)

		// all good, persist and move on.
		err = cs.ledgerAccessor.StoreBlock(cs.ctx, blk)
		if err != nil {
			cs.log.Warnf("processStageBlocksDownload failed to store downloaded staging block for round %d", blk.Round())
			cs.updateBlockRetrievalStatistics(-1, -1)
			if retryCount <= uint64(cs.config.CatchupBlockDownloadRetryAttempts) {
				// try again.
				retryCount++
				continue
			}
			return cs.abort(fmt.Errorf("processStageBlocksDownload failed to store downloaded staging block for round %d", blk.Round()))
		}
		prevBlock = blk
		blocksFetched++
	}

	err = cs.updateStage(ledger.CatchpointCatchupStateSwitch)
	if err != nil {
		return cs.abort(fmt.Errorf("processStageBlocksDownload failed to update stage : %v", err))
	}
	return nil
}

// fetchBlock uses the internal peer selector blocksDownloadPeerSelector to pick a peer and then attempt to fetch the block requested from that peer.
// The method return stop=true if the caller should exit the current operation
// If the method return a nil block, the caller is expected to retry the operation, increasing the retry counter as needed.
func (cs *CatchpointCatchupService) fetchBlock(round basics.Round, retryCount uint64) (blk *bookkeeping.Block, downloadDuration time.Duration, peer network.Peer, stop bool, err error) {
	peer, err = cs.blocksDownloadPeerSelector.GetNextPeer()
	if err != nil {
		err = fmt.Errorf("fetchBlock: unable to obtain a list of peers to retrieve the latest block from")
		return nil, time.Duration(0), peer, true, cs.abort(err)
	}

	httpPeer, validPeer := peer.(network.HTTPPeer)
	if !validPeer {
		cs.log.Warnf("fetchBlock: non-HTTP peer was provided by the peer selector")
		cs.blocksDownloadPeerSelector.RankPeer(peer, peerRankInvalidDownload)
		if retryCount <= uint64(cs.config.CatchupBlockDownloadRetryAttempts) {
			// try again.
			return nil, time.Duration(0), peer, false, nil
		}
		return nil, time.Duration(0), peer, true, cs.abort(fmt.Errorf("fetchBlock: recurring non-HTTP peer was provided by the peer selector"))
	}
	fetcher := makeUniversalBlockFetcher(cs.log, cs.net, cs.config)
	blk, _, downloadDuration, err = fetcher.fetchBlock(cs.ctx, round, httpPeer)
	if err != nil {
		if cs.ctx.Err() != nil {
			return nil, time.Duration(0), peer, true, cs.stopOrAbort()
		}
		if retryCount <= uint64(cs.config.CatchupBlockDownloadRetryAttempts) {
			// try again.
			cs.log.Infof("Failed to download block %d on attempt %d out of %d. %v", round, retryCount, cs.config.CatchupBlockDownloadRetryAttempts, err)
			cs.blocksDownloadPeerSelector.RankPeer(peer, peerRankDownloadFailed)
			return nil, time.Duration(0), peer, false, nil
		}
		return nil, time.Duration(0), peer, true, cs.abort(fmt.Errorf("fetchBlock failed after multiple blocks download attempts"))
	}
	// success
	return blk, downloadDuration, peer, false, nil
}

// processStageLedgerDownload is the fifth catchpoint catchup stage. It completes the catchup process, swap the new tables and restart the node functionality.
func (cs *CatchpointCatchupService) processStageSwitch() (err error) {
	err = cs.ledgerAccessor.CompleteCatchup(cs.ctx)
	if err != nil {
		return cs.abort(fmt.Errorf("processStageSwitch failed to complete catchup : %v", err))
	}

	err = cs.updateStage(ledger.CatchpointCatchupStateInactive)
	if err != nil {
		return cs.abort(fmt.Errorf("processStageSwitch failed to update stage : %v", err))
	}
	cs.updateNodeCatchupMode(false)
	// we've completed the catchup, so we want to cancel the context so that the
	// run function would exit.
	cs.cancelCtxFunc()
	return nil
}

// stopOrAbort is called when any of the stage processing function sees that cs.ctx has been canceled. It can be
// due to the end user attempting to abort the current catchpoint catchup operation or due to a node shutdown.
func (cs *CatchpointCatchupService) stopOrAbort() error {
	if cs.abortCtx.Err() == context.Canceled {
		return cs.abort(context.Canceled)
	}
	return nil
}

// abort aborts the current catchpoint catchup process, reverting to node to standard operation.
func (cs *CatchpointCatchupService) abort(originatingErr error) error {
	outError := originatingErr
	err0 := cs.ledgerAccessor.ResetStagingBalances(cs.ctx, false)
	if err0 != nil {
		outError = fmt.Errorf("unable to reset staging balances : %v; %v", err0, outError)
	}
	cs.updateNodeCatchupMode(false)
	// we want to abort the catchpoint catchup process, and the node already reverted to normal operation.
	// as part of the returning to normal operation, we've re-created our context. This context need to be
	// canceled so that when we go back to run(), we would exit from there right away.
	cs.cancelCtxFunc()
	return outError
}

// updateStage updates the current catchpoint catchup stage to the provided new stage.
func (cs *CatchpointCatchupService) updateStage(newStage ledger.CatchpointCatchupState) (err error) {
	err = cs.ledgerAccessor.SetState(cs.ctx, newStage)
	if err != nil {
		return err
	}
	cs.stage = newStage
	return nil
}

// updateNodeCatchupMode requests the node to change it's operational mode from
// catchup mode to normal mode and vice versa.
func (cs *CatchpointCatchupService) updateNodeCatchupMode(catchupModeEnabled bool) {
	newCtxCh := cs.node.SetCatchpointCatchupMode(catchupModeEnabled)
	select {
	case newCtx, open := <-newCtxCh:
		if open {
			cs.ctx, cs.cancelCtxFunc = context.WithCancel(newCtx)
		} else {
			// channel is closed, this means that the node is stopping
		}
	case <-cs.ctx.Done():
		// the node context was canceled before the SetCatchpointCatchupMode goroutine had
		// the chance of completing. We At this point, the service is shutting down. However,
		// we don't know how long it would take for the node mutex until it's become available.
		// given that the SetCatchpointCatchupMode gave us a non-buffered channel, it might get blocked
		// if we won't be draining that channel. To resolve that, we will create another goroutine here
		// which would drain that channel.
		go func() {
			// We'll wait here for the above goroutine to complete :
			<-newCtxCh
		}()
	}
}

func (cs *CatchpointCatchupService) updateLedgerFetcherProgress(fetcherStats *ledger.CatchpointCatchupAccessorProgress) {
	cs.statsMu.Lock()
	defer cs.statsMu.Unlock()
	cs.stats.TotalAccounts = fetcherStats.TotalAccounts
	cs.stats.ProcessedAccounts = fetcherStats.ProcessedAccounts
	cs.stats.ProcessedBytes = fetcherStats.ProcessedBytes
}

// GetStatistics returns a copy of the current catchpoint catchup statistics
func (cs *CatchpointCatchupService) GetStatistics() (out CatchpointCatchupStats) {
	cs.statsMu.Lock()
	defer cs.statsMu.Unlock()
	out = cs.stats
	return
}

// updateBlockRetrievalStatistics updates the blocks retrieval statistics by applying the provided deltas
func (cs *CatchpointCatchupService) updateBlockRetrievalStatistics(aquiredBlocksDelta, verifiedBlocksDelta int64) {
	cs.statsMu.Lock()
	defer cs.statsMu.Unlock()
	cs.stats.AcquiredBlocks = uint64(int64(cs.stats.AcquiredBlocks) + aquiredBlocksDelta)
	cs.stats.VerifiedBlocks = uint64(int64(cs.stats.VerifiedBlocks) + verifiedBlocksDelta)
}

func (cs *CatchpointCatchupService) initDownloadPeerSelector() {
	if cs.config.EnableCatchupFromArchiveServers {
		cs.blocksDownloadPeerSelector = makePeerSelector(
			cs.net,
			[]peerClass{
				{initialRank: peerRankInitialFirstPriority, peerClass: network.PeersPhonebookArchivers},
				{initialRank: peerRankInitialSecondPriority, peerClass: network.PeersPhonebookRelays},
			})
	} else {
		cs.blocksDownloadPeerSelector = makePeerSelector(
			cs.net,
			[]peerClass{
				{initialRank: peerRankInitialFirstPriority, peerClass: network.PeersPhonebookRelays},
			})
	}
}<|MERGE_RESOLUTION|>--- conflicted
+++ resolved
@@ -339,11 +339,8 @@
 	if ledgerBlock, err := cs.ledger.Block(blockRound); err == nil {
 		blk = &ledgerBlock
 	}
-<<<<<<< HEAD
-=======
 	var protoParams config.ConsensusParams
 	var ok bool
->>>>>>> cdc1ab11
 
 	for {
 		attemptsCount++
