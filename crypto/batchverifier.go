// Copyright (C) 2019-2022 Algorand, Inc.
// This file is part of go-algorand
//
// go-algorand is free software: you can redistribute it and/or modify
// it under the terms of the GNU Affero General Public License as
// published by the Free Software Foundation, either version 3 of the
// License, or (at your option) any later version.
//
// go-algorand is distributed in the hope that it will be useful,
// but WITHOUT ANY WARRANTY; without even the implied warranty of
// MERCHANTABILITY or FITNESS FOR A PARTICULAR PURPOSE.  See the
// GNU Affero General Public License for more details.
//
// You should have received a copy of the GNU Affero General Public License
// along with go-algorand.  If not, see <https://www.gnu.org/licenses/>.

package crypto

// #cgo CFLAGS: -Wall -std=c99
// #cgo darwin,amd64 CFLAGS: -I${SRCDIR}/libs/darwin/amd64/include
// #cgo darwin,amd64 LDFLAGS: ${SRCDIR}/libs/darwin/amd64/lib/libsodium.a
// #cgo darwin,arm64 CFLAGS: -I${SRCDIR}/libs/darwin/arm64/include
// #cgo darwin,arm64 LDFLAGS: ${SRCDIR}/libs/darwin/arm64/lib/libsodium.a
// #cgo linux,amd64 CFLAGS: -I${SRCDIR}/libs/linux/amd64/include
// #cgo linux,amd64 LDFLAGS: ${SRCDIR}/libs/linux/amd64/lib/libsodium.a
// #cgo linux,arm64 CFLAGS: -I${SRCDIR}/libs/linux/arm64/include
// #cgo linux,arm64 LDFLAGS: ${SRCDIR}/libs/linux/arm64/lib/libsodium.a
// #cgo linux,arm CFLAGS: -I${SRCDIR}/libs/linux/arm/include
// #cgo linux,arm LDFLAGS: ${SRCDIR}/libs/linux/arm/lib/libsodium.a
// #cgo windows,amd64 CFLAGS: -I${SRCDIR}/libs/windows/amd64/include
// #cgo windows,amd64 LDFLAGS: ${SRCDIR}/libs/windows/amd64/lib/libsodium.a
// #include <stdint.h>
// #include "sodium.h"
// enum {
//	sizeofPtr = sizeof(void*),
//	sizeofULongLong = sizeof(unsigned long long),
// };
import "C"
import (
	"errors"
	"unsafe"
)

// BatchVerifier enqueues signatures to be validated in batch.
type BatchVerifier struct {
	messages   []Hashable          // contains a slice of messages to be hashed. Each message is varible length
	publicKeys []SignatureVerifier // contains a slice of public keys. Each individual public key is 32 bytes.
	signatures []Signature         // contains a slice of signatures keys. Each individual signature is 64 bytes.
}

const minBatchVerifierAlloc = 16

// Batch verifications errors
var (
	ErrBatchHasFailedSigs = errors.New("At least one signature didn't pass verification")
)

//export ed25519_randombytes_unsafe
func ed25519_randombytes_unsafe(p unsafe.Pointer, len C.size_t) {
	randBuf := (*[1 << 30]byte)(p)[:len:len]
	RandBytes(randBuf)
}

// MakeBatchVerifier creates a BatchVerifier instance.
func MakeBatchVerifier() *BatchVerifier {
	return MakeBatchVerifierWithHint(minBatchVerifierAlloc)
}

// MakeBatchVerifierWithHint creates a BatchVerifier instance. This function pre-allocates
// amount of free space to enqueue signatures without expanding
func MakeBatchVerifierWithHint(hint int) *BatchVerifier {
	// preallocate enough storage for the expected usage. We will reallocate as needed.
	if hint < minBatchVerifierAlloc {
		hint = minBatchVerifierAlloc
	}
	return &BatchVerifier{
		messages:   make([]Hashable, 0, hint),
		publicKeys: make([]SignatureVerifier, 0, hint),
		signatures: make([]Signature, 0, hint),
	}
}

// EnqueueSignature enqueues a signature to be enqueued
func (b *BatchVerifier) EnqueueSignature(sigVerifier SignatureVerifier, message Hashable, sig Signature) {
	// do we need to reallocate ?
	if len(b.messages) == cap(b.messages) {
		b.expand()
	}
	b.messages = append(b.messages, message)
	b.publicKeys = append(b.publicKeys, sigVerifier)
	b.signatures = append(b.signatures, sig)
}

func (b *BatchVerifier) expand() {
	messages := make([]Hashable, len(b.messages), len(b.messages)*2)
	publicKeys := make([]SignatureVerifier, len(b.publicKeys), len(b.publicKeys)*2)
	signatures := make([]Signature, len(b.signatures), len(b.signatures)*2)
	copy(messages, b.messages)
	copy(publicKeys, b.publicKeys)
	copy(signatures, b.signatures)
	b.messages = messages
	b.publicKeys = publicKeys
	b.signatures = signatures
}

// GetNumberOfEnqueuedSignatures returns the number of signatures current enqueue onto the bacth verifier object
func (b *BatchVerifier) GetNumberOfEnqueuedSignatures() int {
	return len(b.messages)
}

// Verify verifies that all the signatures are valid. in that case nil is returned
func (b *BatchVerifier) Verify() error {
	_, err := b.VerifyWithFeedback()
	return err
}

// VerifyWithFeedback verifies that all the signatures are valid.
// if all sigs are valid, nil will be returned for err (failed will have all false)
<<<<<<< HEAD
// if some txns are invalid, true will be set in failed at the corresponding indexes, and
// ErrBatchVerificationFailed for err
func (b *BatchVerifier) VerifyWithFeedback() (failed []bool, err error) {
	if b.GetNumberOfEnqueuedSignatures() == 0 {
		return nil, nil
	}

	var messages = make([][]byte, b.GetNumberOfEnqueuedSignatures())
=======
// if some signatures are invalid, true will be set in failed at the corresponding indexes, and
// ErrBatchVerificationFailed for err
func (b *BatchVerifier) VerifyWithFeedback() (failed []bool, err error) {
	if b.getNumberOfEnqueuedSignatures() == 0 {
		return nil, nil
	}
	var messages = make([][]byte, b.getNumberOfEnqueuedSignatures())
>>>>>>> 037efa08
	for i, m := range b.messages {
		messages[i] = HashRep(m)
	}
	allValid, failed := batchVerificationImpl(messages, b.publicKeys, b.signatures)
	if allValid {
		return failed, nil
	}
<<<<<<< HEAD
	return failed, ErrBatchHasFailedSigs
=======
	return failed, ErrBatchVerificationFailed
>>>>>>> 037efa08
}

// batchVerificationImpl invokes the ed25519 batch verification algorithm.
// it returns true if all the signatures were authentically signed by the owners
// otherwise, returns false, and sets the indexes of the failed sigs in failed
func batchVerificationImpl(messages [][]byte, publicKeys []SignatureVerifier, signatures []Signature) (allSigsValid bool, failed []bool) {

	numberOfSignatures := len(messages)

	messagesAllocation := C.malloc(C.size_t(C.sizeofPtr * numberOfSignatures))
	messagesLenAllocation := C.malloc(C.size_t(C.sizeofULongLong * numberOfSignatures))
	publicKeysAllocation := C.malloc(C.size_t(C.sizeofPtr * numberOfSignatures))
	signaturesAllocation := C.malloc(C.size_t(C.sizeofPtr * numberOfSignatures))
	valid := C.malloc(C.size_t(C.sizeof_int * numberOfSignatures))

	defer func() {
		// release staging memory
		C.free(messagesAllocation)
		C.free(messagesLenAllocation)
		C.free(publicKeysAllocation)
		C.free(signaturesAllocation)
		C.free(valid)
	}()

	// load all the data pointers into the array pointers.
	for i := 0; i < numberOfSignatures; i++ {
		*(*uintptr)(unsafe.Pointer(uintptr(messagesAllocation) + uintptr(i*C.sizeofPtr))) = uintptr(unsafe.Pointer(&messages[i][0]))
		*(*C.ulonglong)(unsafe.Pointer(uintptr(messagesLenAllocation) + uintptr(i*C.sizeofULongLong))) = C.ulonglong(len(messages[i]))
		*(*uintptr)(unsafe.Pointer(uintptr(publicKeysAllocation) + uintptr(i*C.sizeofPtr))) = uintptr(unsafe.Pointer(&publicKeys[i][0]))
		*(*uintptr)(unsafe.Pointer(uintptr(signaturesAllocation) + uintptr(i*C.sizeofPtr))) = uintptr(unsafe.Pointer(&signatures[i][0]))
	}

	// call the batch verifier
	allValid := C.crypto_sign_ed25519_open_batch(
		(**C.uchar)(unsafe.Pointer(messagesAllocation)),
		(*C.ulonglong)(unsafe.Pointer(messagesLenAllocation)),
		(**C.uchar)(unsafe.Pointer(publicKeysAllocation)),
		(**C.uchar)(unsafe.Pointer(signaturesAllocation)),
		C.size_t(len(messages)),
		(*C.int)(unsafe.Pointer(valid)))

	failed = make([]bool, numberOfSignatures)
	for i := 0; i < numberOfSignatures; i++ {
		cint := *(*C.int)(unsafe.Pointer(uintptr(valid) + uintptr(i*C.sizeof_int)))
		failed[i] = (cint == 0)
	}
	return allValid == 0, failed
}<|MERGE_RESOLUTION|>--- conflicted
+++ resolved
@@ -116,24 +116,13 @@
 
 // VerifyWithFeedback verifies that all the signatures are valid.
 // if all sigs are valid, nil will be returned for err (failed will have all false)
-<<<<<<< HEAD
-// if some txns are invalid, true will be set in failed at the corresponding indexes, and
+// if some signatures are invalid, true will be set in failed at the corresponding indexes, and
 // ErrBatchVerificationFailed for err
 func (b *BatchVerifier) VerifyWithFeedback() (failed []bool, err error) {
 	if b.GetNumberOfEnqueuedSignatures() == 0 {
 		return nil, nil
 	}
-
 	var messages = make([][]byte, b.GetNumberOfEnqueuedSignatures())
-=======
-// if some signatures are invalid, true will be set in failed at the corresponding indexes, and
-// ErrBatchVerificationFailed for err
-func (b *BatchVerifier) VerifyWithFeedback() (failed []bool, err error) {
-	if b.getNumberOfEnqueuedSignatures() == 0 {
-		return nil, nil
-	}
-	var messages = make([][]byte, b.getNumberOfEnqueuedSignatures())
->>>>>>> 037efa08
 	for i, m := range b.messages {
 		messages[i] = HashRep(m)
 	}
@@ -141,11 +130,7 @@
 	if allValid {
 		return failed, nil
 	}
-<<<<<<< HEAD
 	return failed, ErrBatchHasFailedSigs
-=======
-	return failed, ErrBatchVerificationFailed
->>>>>>> 037efa08
 }
 
 // batchVerificationImpl invokes the ed25519 batch verification algorithm.
