--- conflicted
+++ resolved
@@ -38,11 +38,7 @@
 import "C"
 import (
 	"errors"
-<<<<<<< HEAD
-	//	"runtime"
-=======
 	"runtime"
->>>>>>> 36fc7f9b
 	"unsafe"
 )
 
@@ -160,10 +156,6 @@
 		C.free(publicKeysAllocation)
 		C.free(signaturesAllocation)
 		C.free(valid)
-
-		//		runtime.KeepAlive(messages)
-		//		runtime.KeepAlive(publicKeys)
-		//		runtime.KeepAlive(signatures)
 	}()
 
 	// load all the data pointers into the array pointers.
