--- conflicted
+++ resolved
@@ -1,9 +1,5 @@
 {
-<<<<<<< HEAD
-    "Version": 24,
-=======
-    "Version": 26,
->>>>>>> ee27bc74
+    "Version": 27,
     "AccountUpdatesStatsInterval": 5000000000,
     "AccountsRebuildSynchronousMode": 1,
     "AgreementIncomingBundlesQueueLength": 7,
