// Copyright (C) 2019-2022 Algorand, Inc.
// This file is part of go-algorand
//
// go-algorand is free software: you can redistribute it and/or modify
// it under the terms of the GNU Affero General Public License as
// published by the Free Software Foundation, either version 3 of the
// License, or (at your option) any later version.
//
// go-algorand is distributed in the hope that it will be useful,
// but WITHOUT ANY WARRANTY; without even the implied warranty of
// MERCHANTABILITY or FITNESS FOR A PARTICULAR PURPOSE.  See the
// GNU Affero General Public License for more details.
//
// You should have received a copy of the GNU Affero General Public License
// along with go-algorand.  If not, see <https://www.gnu.org/licenses/>.

// Package node is the Algorand node itself, with functions exposed to the frontend
package node

import (
	"context"
	"errors"
	"fmt"
	"os"
	"path/filepath"
	"strings"
	"sync"
	"time"

	"github.com/algorand/go-algorand/agreement"
	"github.com/algorand/go-algorand/agreement/gossip"
	"github.com/algorand/go-algorand/catchup"
	"github.com/algorand/go-algorand/config"
	"github.com/algorand/go-algorand/crypto"
	"github.com/algorand/go-algorand/data"
	"github.com/algorand/go-algorand/data/account"
	"github.com/algorand/go-algorand/data/basics"
	"github.com/algorand/go-algorand/data/bookkeeping"
	"github.com/algorand/go-algorand/data/committee"
	"github.com/algorand/go-algorand/data/pools"
	"github.com/algorand/go-algorand/data/transactions"
	"github.com/algorand/go-algorand/data/transactions/verify"
	"github.com/algorand/go-algorand/ledger"
	"github.com/algorand/go-algorand/ledger/ledgercore"
	"github.com/algorand/go-algorand/logging"
	"github.com/algorand/go-algorand/network"
	"github.com/algorand/go-algorand/network/messagetracer"
	"github.com/algorand/go-algorand/node/indexer"
	"github.com/algorand/go-algorand/protocol"
	"github.com/algorand/go-algorand/rpcs"
	"github.com/algorand/go-algorand/stateproof"
	"github.com/algorand/go-algorand/util/db"
	"github.com/algorand/go-algorand/util/execpool"
	"github.com/algorand/go-algorand/util/metrics"
	"github.com/algorand/go-algorand/util/timers"
	"github.com/algorand/go-deadlock"
)

const (
	participationRegistryFlushMaxWaitDuration = 30 * time.Second
)

const (
	bitMismatchingVotingKey = 1 << iota
	bitMismatchingSelectionKey
	bitAccountOffline
	bitAccountIsClosed
)

// StatusReport represents the current basic status of the node
type StatusReport struct {
	LastRound                          basics.Round
	LastVersion                        protocol.ConsensusVersion
	NextVersion                        protocol.ConsensusVersion
	NextVersionRound                   basics.Round
	NextVersionSupported               bool
	LastRoundTimestamp                 time.Time
	SynchronizingTime                  time.Duration
	CatchupTime                        time.Duration
	HasSyncedSinceStartup              bool
	StoppedAtUnsupportedRound          bool
	LastCatchpoint                     string // the last catchpoint hit by the node. This would get updated regardless of whether the node is catching up using catchpoints or not.
	Catchpoint                         string // the catchpoint where we're currently catching up to. If the node isn't in fast catchup mode, it will be empty.
	CatchpointCatchupTotalAccounts     uint64
	CatchpointCatchupProcessedAccounts uint64
	CatchpointCatchupVerifiedAccounts  uint64
	CatchpointCatchupTotalKVs          uint64
	CatchpointCatchupProcessedKVs      uint64
	CatchpointCatchupVerifiedKVs       uint64
	CatchpointCatchupTotalBlocks       uint64
	CatchpointCatchupAcquiredBlocks    uint64
}

// TimeSinceLastRound returns the time since the last block was approved (locally), or 0 if no blocks seen
func (status StatusReport) TimeSinceLastRound() time.Duration {
	if status.LastRoundTimestamp.IsZero() {
		return time.Duration(0)
	}

	return time.Since(status.LastRoundTimestamp)
}

// AlgorandFullNode specifies and implements a full Algorand node.
type AlgorandFullNode struct {
	mu        deadlock.Mutex
	ctx       context.Context
	cancelCtx context.CancelFunc
	config    config.Local

	ledger *data.Ledger
	net    network.GossipNode

	transactionPool *pools.TransactionPool
	txHandler       *data.TxHandler
	accountManager  *data.AccountManager

	agreementService         *agreement.Service
	catchupService           *catchup.Service
	catchpointCatchupService *catchup.CatchpointCatchupService
	blockService             *rpcs.BlockService
	ledgerService            *rpcs.LedgerService
	txPoolSyncerService      *rpcs.TxSyncer

	indexer *indexer.Indexer

	rootDir     string
	genesisID   string
	genesisHash crypto.Digest
	devMode     bool // is this node operates in a developer mode ? ( benign agreement, broadcasting transaction generates a new block )

	log logging.Logger

	// syncStatusMu used for locking lastRoundTimestamp and hasSyncedSinceStartup
	// syncStatusMu added so OnNewBlock wouldn't be blocked by oldKeyDeletionThread during catchup
	syncStatusMu          deadlock.Mutex
	lastRoundTimestamp    time.Time
	hasSyncedSinceStartup bool

	cryptoPool                         execpool.ExecutionPool
	lowPriorityCryptoVerificationPool  execpool.BacklogPool
	highPriorityCryptoVerificationPool execpool.BacklogPool
	catchupBlockAuth                   blockAuthenticatorImpl

	oldKeyDeletionNotify        chan struct{}
	monitoringRoutinesWaitGroup sync.WaitGroup

	tracer messagetracer.MessageTracer

	stateProofWorker *stateproof.Worker
}

// TxnWithStatus represents information about a single transaction,
// in particular, whether it has appeared in some block yet or not,
// and whether it was kicked out of the txpool due to some error.
type TxnWithStatus struct {
	Txn transactions.SignedTxn

	// Zero indicates no confirmation
	ConfirmedRound basics.Round

	// PoolError indicates that the transaction was kicked out of this
	// node's transaction pool (and specifies why that happened).  An
	// empty string indicates the transaction wasn't kicked out of this
	// node's txpool due to an error.
	PoolError string

	// ApplyData is the transaction.ApplyData, if committed.
	ApplyData transactions.ApplyData
}

// MakeFull sets up an Algorand full node
// (i.e., it returns a node that participates in consensus)
func MakeFull(log logging.Logger, rootDir string, cfg config.Local, phonebookAddresses []string, genesis bookkeeping.Genesis) (*AlgorandFullNode, error) {
	node := new(AlgorandFullNode)
	node.rootDir = rootDir
	node.log = log.With("name", cfg.NetAddress)
	node.genesisID = genesis.ID()
	node.genesisHash = genesis.Hash()
	node.devMode = genesis.DevMode

	if node.devMode {
		cfg.DisableNetworking = true
	}
	node.config = cfg

	// tie network, block fetcher, and agreement services together
	p2pNode, err := network.NewWebsocketNetwork(node.log, node.config, phonebookAddresses, genesis.ID(), genesis.Network, node)
	if err != nil {
		log.Errorf("could not create websocket node: %v", err)
		return nil, err
	}
	p2pNode.SetPrioScheme(node)
	node.net = p2pNode

	accountListener := makeTopAccountListener(log)

	// load stored data
	genesisDir := filepath.Join(rootDir, genesis.ID())
	ledgerPathnamePrefix := filepath.Join(genesisDir, config.LedgerFilenamePrefix)

	// create initial ledger, if it doesn't exist
	err = os.Mkdir(genesisDir, 0700)
	if err != nil && !os.IsExist(err) {
		log.Errorf("Unable to create genesis directory: %v", err)
		return nil, err
	}
	genalloc, err := genesis.Balances()
	if err != nil {
		log.Errorf("Cannot load genesis allocation: %v", err)
		return nil, err
	}

	node.cryptoPool = execpool.MakePool(node)
	node.lowPriorityCryptoVerificationPool = execpool.MakeBacklog(node.cryptoPool, 2*node.cryptoPool.GetParallelism(), execpool.LowPriority, node)
	node.highPriorityCryptoVerificationPool = execpool.MakeBacklog(node.cryptoPool, 2*node.cryptoPool.GetParallelism(), execpool.HighPriority, node)
	node.ledger, err = data.LoadLedger(node.log, ledgerPathnamePrefix, false, genesis.Proto, genalloc, node.genesisID, node.genesisHash, []ledger.BlockListener{}, cfg)
	if err != nil {
		log.Errorf("Cannot initialize ledger (%s): %v", ledgerPathnamePrefix, err)
		return nil, err
	}

	node.transactionPool = pools.MakeTransactionPool(node.ledger.Ledger, cfg, node.log)

	blockListeners := []ledger.BlockListener{
		node.transactionPool,
		node,
	}

	if node.config.EnableTopAccountsReporting {
		blockListeners = append(blockListeners, &accountListener)
	}
	node.ledger.RegisterBlockListeners(blockListeners)
<<<<<<< HEAD
	node.txHandler = data.MakeTxHandler(node.transactionPool, node.ledger, node.net, node.genesisID, node.genesisHash, node.lowPriorityCryptoVerificationPool, cfg)
=======
	txHandlerOpts := data.TxHandlerOpts{
		TxPool:        node.transactionPool,
		ExecutionPool: node.lowPriorityCryptoVerificationPool,
		Ledger:        node.ledger,
		Net:           node.net,
		GenesisID:     node.genesisID,
		GenesisHash:   node.genesisHash,
		Config:        cfg,
	}
	node.txHandler = data.MakeTxHandler(txHandlerOpts)
>>>>>>> b0ee6bea

	// Indexer setup
	if cfg.IsIndexerActive && cfg.Archival {
		node.indexer, err = indexer.MakeIndexer(genesisDir, node.ledger, false)
		if err != nil {
			logging.Base().Errorf("failed to make indexer -  %v", err)
			return nil, err
		}
	}

	node.blockService = rpcs.MakeBlockService(node.log, cfg, node.ledger, p2pNode, node.genesisID)
	node.ledgerService = rpcs.MakeLedgerService(cfg, node.ledger, p2pNode, node.genesisID)
	rpcs.RegisterTxService(node.transactionPool, p2pNode, node.genesisID, cfg.TxPoolSize, cfg.TxSyncServeResponseSize)

	crashPathname := filepath.Join(genesisDir, config.CrashFilename)
	crashAccess, err := db.MakeAccessor(crashPathname, false, false)
	if err != nil {
		log.Errorf("Cannot load crash data: %v", err)
		return nil, err
	}

	blockValidator := blockValidatorImpl{l: node.ledger, verificationPool: node.highPriorityCryptoVerificationPool}
	agreementLedger := makeAgreementLedger(node.ledger, node.net)
	var agreementClock timers.Clock
	if node.devMode {
		agreementClock = timers.MakeFrozenClock()
	} else {
		agreementClock = timers.MakeMonotonicClock(time.Now())
	}
	agreementParameters := agreement.Parameters{
		Logger:         log,
		Accessor:       crashAccess,
		Clock:          agreementClock,
		Local:          node.config,
		Network:        gossip.WrapNetwork(node.net, log, cfg),
		Ledger:         agreementLedger,
		BlockFactory:   node,
		BlockValidator: blockValidator,
		KeyManager:     node,
		RandomSource:   node,
		BacklogPool:    node.highPriorityCryptoVerificationPool,
	}
	node.agreementService = agreement.MakeService(agreementParameters)

	node.catchupBlockAuth = blockAuthenticatorImpl{Ledger: node.ledger, AsyncVoteVerifier: agreement.MakeAsyncVoteVerifier(node.lowPriorityCryptoVerificationPool)}
	node.catchupService = catchup.MakeService(node.log, node.config, p2pNode, node.ledger, node.catchupBlockAuth, agreementLedger.UnmatchedPendingCertificates, node.lowPriorityCryptoVerificationPool)
	node.txPoolSyncerService = rpcs.MakeTxSyncer(node.transactionPool, node.net, node.txHandler.SolicitedTxHandler(), time.Duration(cfg.TxSyncIntervalSeconds)*time.Second, time.Duration(cfg.TxSyncTimeoutSeconds)*time.Second, cfg.TxSyncServeResponseSize)

	registry, err := ensureParticipationDB(genesisDir, node.log)
	if err != nil {
		log.Errorf("unable to initialize the participation registry database: %v", err)
		return nil, err
	}
	node.accountManager = data.MakeAccountManager(log, registry)

	err = node.loadParticipationKeys()
	if err != nil {
		log.Errorf("Cannot load participation keys: %v", err)
		return nil, err
	}

	node.oldKeyDeletionNotify = make(chan struct{}, 1)

	catchpointCatchupState, err := node.ledger.GetCatchpointCatchupState(context.Background())
	if err != nil {
		log.Errorf("unable to determine catchpoint catchup state: %v", err)
		return nil, err
	}
	if catchpointCatchupState != ledger.CatchpointCatchupStateInactive {
		accessor := ledger.MakeCatchpointCatchupAccessor(node.ledger.Ledger, node.log)
		node.catchpointCatchupService, err = catchup.MakeResumedCatchpointCatchupService(context.Background(), node, node.log, node.net, accessor, node.config)
		if err != nil {
			log.Errorf("unable to create catchpoint catchup service: %v", err)
			return nil, err
		}
		node.log.Infof("resuming catchpoint catchup from state %d", catchpointCatchupState)
	}

	node.tracer = messagetracer.NewTracer(log).Init(cfg)
	gossip.SetTrace(agreementParameters.Network, node.tracer)

	// Delete the deprecated database file if it exists. This can be removed in future updates since this file should not exist by then.
	oldCompactCertPath := filepath.Join(genesisDir, "compactcert.sqlite")
	os.Remove(oldCompactCertPath)

	stateProofPathname := filepath.Join(genesisDir, config.StateProofFileName)
	stateProofAccess, err := db.MakeAccessor(stateProofPathname, false, false)
	if err != nil {
		log.Errorf("Cannot load state proof data: %v", err)
		return nil, err
	}
	node.stateProofWorker = stateproof.NewWorker(stateProofAccess, node.log, node.accountManager, node.ledger.Ledger, node.net, node)

	return node, err
}

// Config returns a copy of the node's Local configuration
func (node *AlgorandFullNode) Config() config.Local {
	return node.config
}

// Start the node: connect to peers and run the agreement service while obtaining a lock. Doesn't wait for initial sync.
func (node *AlgorandFullNode) Start() {
	node.mu.Lock()
	defer node.mu.Unlock()

	// Set up a context we can use to cancel goroutines on Stop()
	node.ctx, node.cancelCtx = context.WithCancel(context.Background())

	// The start network is being called only after the various services start up.
	// We want to do so in order to let the services register their callbacks with the
	// network package before any connections are being made.
	startNetwork := func() {
		if !node.config.DisableNetworking {
			// start accepting connections
			node.net.Start()
			node.config.NetAddress, _ = node.net.Address()
		}
	}

	if node.catchpointCatchupService != nil {
		startNetwork()
		node.catchpointCatchupService.Start(node.ctx)
	} else {
		node.catchupService.Start()
		node.agreementService.Start()
		node.txPoolSyncerService.Start(node.catchupService.InitialSyncDone)
		node.blockService.Start()
		node.ledgerService.Start()
		node.txHandler.Start()
		node.stateProofWorker.Start()
		startNetwork()
		// start indexer
		if idx, err := node.Indexer(); err == nil {
			err := idx.Start()
			if err != nil {
				node.log.Errorf("indexer failed to start, turning it off - %v", err)
				node.config.IsIndexerActive = false
			} else {
				node.log.Info("Indexer was started successfully")
			}
		} else {
			node.log.Infof("Indexer is not available - %v", err)
		}

		node.startMonitoringRoutines()
	}

}

// startMonitoringRoutines starts the internal monitoring routines used by the node.
func (node *AlgorandFullNode) startMonitoringRoutines() {
	node.monitoringRoutinesWaitGroup.Add(2)
	go node.txPoolGaugeThread(node.ctx.Done())
	// Delete old participation keys
	go node.oldKeyDeletionThread(node.ctx.Done())

	if node.config.EnableUsageLog {
		go logging.UsageLogThread(node.ctx, node.log, 100*time.Millisecond, nil)
	}
}

// waitMonitoringRoutines waits for all the monitoring routines to exit. Note that
// the node.mu must not be taken, and that the node's context should have been canceled.
func (node *AlgorandFullNode) waitMonitoringRoutines() {
	node.monitoringRoutinesWaitGroup.Wait()
}

// ListeningAddress retrieves the node's current listening address, if any.
// Returns true if currently listening, false otherwise.
func (node *AlgorandFullNode) ListeningAddress() (string, bool) {
	node.mu.Lock()
	defer node.mu.Unlock()
	return node.net.Address()
}

// Stop stops running the node. Once a node is closed, it can never start again.
func (node *AlgorandFullNode) Stop() {
	node.mu.Lock()
	defer func() {
		node.mu.Unlock()
		node.waitMonitoringRoutines()
		node.stateProofWorker.Shutdown()
		node.stateProofWorker = nil
	}()

	node.net.ClearHandlers()
	if !node.config.DisableNetworking {
		node.net.Stop()
	}
	if node.catchpointCatchupService != nil {
		node.catchpointCatchupService.Stop()
	} else {
		node.txHandler.Stop()
		node.agreementService.Shutdown()
		node.catchupService.Stop()
		node.txPoolSyncerService.Stop()
		node.blockService.Stop()
		node.ledgerService.Stop()
	}
	node.catchupBlockAuth.Quit()
	node.highPriorityCryptoVerificationPool.Shutdown()
	node.lowPriorityCryptoVerificationPool.Shutdown()
	node.cryptoPool.Shutdown()
	node.cancelCtx()
	if node.indexer != nil {
		node.indexer.Shutdown()
	}
}

// note: unlike the other two functions, this accepts a whole filename
func (node *AlgorandFullNode) getExistingPartHandle(filename string) (db.Accessor, error) {
	filename = filepath.Join(node.rootDir, node.genesisID, filename)

	_, err := os.Stat(filename)
	if err == nil {
		return db.MakeErasableAccessor(filename)
	}
	return db.Accessor{}, err
}

// Ledger exposes the node's ledger handle to the algod API code
func (node *AlgorandFullNode) Ledger() *data.Ledger {
	return node.ledger
}

// writeDevmodeBlock generates a new block for a devmode, and write it to the ledger.
func (node *AlgorandFullNode) writeDevmodeBlock() (err error) {
	var vb *ledgercore.ValidatedBlock
	vb, err = node.transactionPool.AssembleDevModeBlock()
	if err != nil || vb == nil {
		return
	}

	// add the newly generated block to the ledger
	err = node.ledger.AddValidatedBlock(*vb, agreement.Certificate{})
	return err
}

// BroadcastSignedTxGroup broadcasts a transaction group that has already been signed.
func (node *AlgorandFullNode) BroadcastSignedTxGroup(txgroup []transactions.SignedTxn) (err error) {
	// in developer mode, we need to take a lock, so that each new transaction group would truly
	// render into a unique block.
	if node.devMode {
		node.mu.Lock()
		defer func() {
			// if we added the transaction successfully to the transaction pool, then
			// attempt to generate a block and write it to the ledger.
			if err == nil {
				err = node.writeDevmodeBlock()
			}
			node.mu.Unlock()
		}()
	}
	return node.broadcastSignedTxGroup(txgroup)
}

// BroadcastInternalSignedTxGroup broadcasts a transaction group that has already been signed.
// It is originated internally, and in DevMode, it will not advance the round.
func (node *AlgorandFullNode) BroadcastInternalSignedTxGroup(txgroup []transactions.SignedTxn) (err error) {
	return node.broadcastSignedTxGroup(txgroup)
}

// broadcastSignedTxGroup broadcasts a transaction group that has already been signed.
func (node *AlgorandFullNode) broadcastSignedTxGroup(txgroup []transactions.SignedTxn) (err error) {
	lastRound := node.ledger.Latest()
	var b bookkeeping.BlockHeader
	b, err = node.ledger.BlockHdr(lastRound)
	if err != nil {
		node.log.Errorf("could not get block header from last round %v: %v", lastRound, err)
		return err
	}

	_, err = verify.TxnGroup(txgroup, b, node.ledger.VerifiedTransactionCache(), node.ledger)
	if err != nil {
		node.log.Warnf("malformed transaction: %v", err)
		return err
	}

	err = node.transactionPool.Remember(txgroup)
	if err != nil {
		node.log.Infof("rejected by local pool: %v - transaction group was %+v", err, txgroup)
		return err
	}

	err = node.ledger.VerifiedTransactionCache().Pin(txgroup)
	if err != nil {
		logging.Base().Infof("unable to pin transaction: %v", err)
	}

	var enc []byte
	var txids []transactions.Txid
	for _, tx := range txgroup {
		enc = append(enc, protocol.Encode(&tx)...)
		txids = append(txids, tx.ID())
	}
	err = node.net.Broadcast(context.TODO(), protocol.TxnTag, enc, false, nil)
	if err != nil {
		node.log.Infof("failure broadcasting transaction to network: %v - transaction group was %+v", err, txgroup)
		return err
	}
	node.log.Infof("Sent signed tx group with IDs %v", txids)
	return nil
}

// ListTxns returns SignedTxns associated with a specific account in a range of Rounds (inclusive).
// TxnWithStatus returns the round in which a particular transaction appeared,
// since that information is not part of the SignedTxn itself.
func (node *AlgorandFullNode) ListTxns(addr basics.Address, minRound basics.Round, maxRound basics.Round) ([]TxnWithStatus, error) {
	result := make([]TxnWithStatus, 0)
	for r := minRound; r <= maxRound; r++ {
		h, err := node.ledger.AddressTxns(addr, r)
		if err != nil {
			return nil, err
		}
		for _, tx := range h {
			result = append(result, TxnWithStatus{
				Txn:            tx.SignedTxn,
				ConfirmedRound: r,
				ApplyData:      tx.ApplyData,
			})
		}
	}
	return result, nil
}

// GetTransaction looks for the required txID within with a specific account within a range of rounds (inclusive) and
// returns the SignedTxn and true iff it finds the transaction.
func (node *AlgorandFullNode) GetTransaction(addr basics.Address, txID transactions.Txid, minRound basics.Round, maxRound basics.Round) (TxnWithStatus, bool) {
	// start with the most recent round, and work backwards:
	// this will abort early if it hits pruned rounds
	if maxRound < minRound {
		return TxnWithStatus{}, false
	}
	r := maxRound
	for {
		h, err := node.ledger.AddressTxns(addr, r)
		if err != nil {
			return TxnWithStatus{}, false
		}
		for _, tx := range h {
			if tx.ID() == txID {
				return TxnWithStatus{
					Txn:            tx.SignedTxn,
					ConfirmedRound: r,
					ApplyData:      tx.ApplyData,
				}, true
			}
		}
		if r == minRound {
			break
		}
		r--
	}
	return TxnWithStatus{}, false
}

// GetPendingTransaction looks for the required txID in the recent ledger
// blocks, in the txpool, and in the txpool's status cache.  It returns
// the SignedTxn (with status information), and a bool to indicate if the
// transaction was found.
func (node *AlgorandFullNode) GetPendingTransaction(txID transactions.Txid) (res TxnWithStatus, found bool) {
	// We need to check both the pool and the ledger's blocks.
	// If the transaction is found in a committed block, that
	// takes precedence.  But we check the pool first, because
	// otherwise there could be a race between the pool and the
	// ledger, where the block wasn't in the ledger at first,
	// but by the time we check the pool, it's not there either
	// because it committed.

	// The default return value is found=false, which is
	// appropriate if the transaction isn't found anywhere.

	// Check if it's in the pool or evicted from the pool.
	tx, txErr, found := node.transactionPool.Lookup(txID)
	if found {
		res = TxnWithStatus{
			Txn:            tx,
			ConfirmedRound: 0,
			PoolError:      txErr,
		}
		found = true

		// Keep looking in the ledger.
	}

	var maxLife basics.Round
	latest := node.ledger.Latest()
	proto, err := node.ledger.ConsensusParams(latest)
	if err == nil {
		maxLife = basics.Round(proto.MaxTxnLife)
	} else {
		node.log.Errorf("node.GetPendingTransaction: cannot get consensus params for latest round %v", latest)
	}

	// Search from newest to oldest round up to the max life of a transaction.
	maxRound := latest
	minRound := maxRound.SubSaturate(maxLife)

	// Since we're using uint64, if the minRound is 0, we need to check for an underflow.
	if minRound == 0 {
		minRound++
	}

	for r := maxRound; r >= minRound; r-- {
		tx, found, err := node.ledger.LookupTxid(txID, r)
		if err != nil || !found {
			continue
		}
		return TxnWithStatus{
			Txn:            tx.SignedTxn,
			ConfirmedRound: r,
			ApplyData:      tx.ApplyData,
		}, true
	}

	// Return whatever we found in the pool (if anything).
	return
}

// Status returns a StatusReport structure reporting our status as Active and with our ledger's LastRound
func (node *AlgorandFullNode) Status() (s StatusReport, err error) {
	node.syncStatusMu.Lock()
	s.LastRoundTimestamp = node.lastRoundTimestamp
	s.HasSyncedSinceStartup = node.hasSyncedSinceStartup
	node.syncStatusMu.Unlock()

	node.mu.Lock()
	defer node.mu.Unlock()
	if node.catchpointCatchupService != nil {
		// we're in catchpoint catchup mode.
		lastBlockHeader := node.catchpointCatchupService.GetLatestBlockHeader()
		s.LastRound = lastBlockHeader.Round
		s.LastVersion = lastBlockHeader.CurrentProtocol
		s.NextVersion, s.NextVersionRound, s.NextVersionSupported = lastBlockHeader.NextVersionInfo()
		s.StoppedAtUnsupportedRound = s.LastRound+1 == s.NextVersionRound && !s.NextVersionSupported

		// for now, I'm leaving this commented out. Once we refactor some of the ledger locking mechanisms, we
		// should be able to make this call work.
		//s.LastCatchpoint = node.ledger.GetLastCatchpointLabel()

		// report back the catchpoint catchup progress statistics
		stats := node.catchpointCatchupService.GetStatistics()
		s.Catchpoint = stats.CatchpointLabel
		s.CatchpointCatchupTotalAccounts = stats.TotalAccounts
		s.CatchpointCatchupProcessedAccounts = stats.ProcessedAccounts
		s.CatchpointCatchupVerifiedAccounts = stats.VerifiedAccounts
		s.CatchpointCatchupTotalKVs = stats.TotalKVs
		s.CatchpointCatchupProcessedKVs = stats.ProcessedKVs
		s.CatchpointCatchupVerifiedKVs = stats.VerifiedKVs
		s.CatchpointCatchupTotalBlocks = stats.TotalBlocks
		s.CatchpointCatchupAcquiredBlocks = stats.AcquiredBlocks
		s.CatchupTime = time.Now().Sub(stats.StartTime)
	} else {
		// we're not in catchpoint catchup mode
		var b bookkeeping.BlockHeader
		s.LastRound = node.ledger.Latest()
		b, err = node.ledger.BlockHdr(s.LastRound)
		if err != nil {
			return
		}
		s.LastVersion = b.CurrentProtocol
		s.NextVersion, s.NextVersionRound, s.NextVersionSupported = b.NextVersionInfo()

		s.StoppedAtUnsupportedRound = s.LastRound+1 == s.NextVersionRound && !s.NextVersionSupported
		s.LastCatchpoint = node.ledger.GetLastCatchpointLabel()
		s.SynchronizingTime = node.catchupService.SynchronizingTime()
		s.CatchupTime = node.catchupService.SynchronizingTime()
	}

	return
}

// GenesisID returns the ID of the genesis node.
func (node *AlgorandFullNode) GenesisID() string {
	node.mu.Lock()
	defer node.mu.Unlock()

	return node.genesisID
}

// GenesisHash returns the hash of the genesis configuration.
func (node *AlgorandFullNode) GenesisHash() crypto.Digest {
	node.mu.Lock()
	defer node.mu.Unlock()

	return node.genesisHash
}

// PoolStats returns a PoolStatus structure reporting stats about the transaction pool
func (node *AlgorandFullNode) PoolStats() PoolStats {
	r := node.ledger.Latest()
	last, err := node.ledger.Block(r)
	if err != nil {
		node.log.Warnf("AlgorandFullNode: could not read ledger's last round: %v", err)
		return PoolStats{}
	}

	return PoolStats{
		NumConfirmed:   uint64(len(last.Payset)),
		NumOutstanding: uint64(node.transactionPool.PendingCount()),
		NumExpired:     uint64(node.transactionPool.NumExpired(r)),
	}
}

// SuggestedFee returns the suggested fee per byte recommended to ensure a new transaction is processed in a timely fashion.
// Caller should set fee to max(MinTxnFee, SuggestedFee() * len(encoded SignedTxn))
func (node *AlgorandFullNode) SuggestedFee() basics.MicroAlgos {
	return basics.MicroAlgos{Raw: node.transactionPool.FeePerByte()}
}

// GetPendingTxnsFromPool returns a snapshot of every pending transactions from the node's transaction pool in a slice.
// Transactions are sorted in decreasing order. If no transactions, returns an empty slice.
func (node *AlgorandFullNode) GetPendingTxnsFromPool() ([]transactions.SignedTxn, error) {
	return bookkeeping.SignedTxnGroupsFlatten(node.transactionPool.PendingTxGroups()), nil
}

// ensureParticipationDB opens or creates a participation DB.
func ensureParticipationDB(genesisDir string, log logging.Logger) (account.ParticipationRegistry, error) {
	accessorFile := filepath.Join(genesisDir, config.ParticipationRegistryFilename)
	accessor, err := db.OpenErasablePair(accessorFile)
	if err != nil {
		return nil, err
	}
	return account.MakeParticipationRegistry(accessor, log)
}

// ListParticipationKeys returns all participation keys currently installed on the node
func (node *AlgorandFullNode) ListParticipationKeys() (partKeys []account.ParticipationRecord, err error) {
	return node.accountManager.Registry().GetAll(), nil
}

// GetParticipationKey retries the information of a participation id from the node
func (node *AlgorandFullNode) GetParticipationKey(partKeyID account.ParticipationID) (account.ParticipationRecord, error) {
	rval := node.accountManager.Registry().Get(partKeyID)

	if rval.IsZero() {
		return account.ParticipationRecord{}, account.ErrParticipationIDNotFound
	}

	return rval, nil
}

// RemoveParticipationKey given a participation id, remove the records from the node
func (node *AlgorandFullNode) RemoveParticipationKey(partKeyID account.ParticipationID) error {

	// Need to remove the file and then remove the entry in the registry
	// Let's first get the recorded information from the registry so we can lookup the file

	partRecord := node.accountManager.Registry().Get(partKeyID)

	if partRecord.IsZero() {
		return account.ErrParticipationIDNotFound
	}

	genID := node.GenesisID()

	outDir := filepath.Join(node.rootDir, genID)

	filename := config.PartKeyFilename(partRecord.ParticipationID.String(), uint64(partRecord.FirstValid), uint64(partRecord.LastValid))
	fullyQualifiedFilename := filepath.Join(outDir, filepath.Base(filename))

	err := node.accountManager.Registry().Delete(partKeyID)
	if err != nil {
		return err
	}

	err = node.accountManager.Registry().Flush(participationRegistryFlushMaxWaitDuration)
	if err != nil {
		return err
	}

	// Only after deleting and flushing do we want to remove the file
	_ = os.Remove(fullyQualifiedFilename)

	return nil
}

// AppendParticipationKeys given a participation id, remove the records from the node
func (node *AlgorandFullNode) AppendParticipationKeys(partKeyID account.ParticipationID, keys account.StateProofKeys) error {
	err := node.accountManager.Registry().AppendKeys(partKeyID, keys)
	if err != nil {
		return err
	}

	return node.accountManager.Registry().Flush(participationRegistryFlushMaxWaitDuration)
}

func createTemporaryParticipationKey(outDir string, partKeyBinary []byte) (string, error) {
	var sb strings.Builder

	// Create a temporary filename with a UUID so that we can call this function twice
	// in a row without worrying about collisions
	sb.WriteString("tempPartKeyBinary.")
	sb.WriteString(fmt.Sprintf("%d", crypto.RandUint64()))
	sb.WriteString(".bin")

	tempFile := filepath.Join(outDir, filepath.Base(sb.String()))

	file, err := os.Create(tempFile)

	if err != nil {
		return "", err
	}

	_, err = file.Write(partKeyBinary)

	file.Close()

	if err != nil {
		os.Remove(tempFile)
		return "", err
	}

	return tempFile, nil
}

// InstallParticipationKey Given a participation key binary stream install the participation key.
func (node *AlgorandFullNode) InstallParticipationKey(partKeyBinary []byte) (account.ParticipationID, error) {
	genID := node.GenesisID()

	outDir := filepath.Join(node.rootDir, genID)

	fullyQualifiedTempFile, err := createTemporaryParticipationKey(outDir, partKeyBinary)
	// We need to make sure no tempfile is created/remains if there is an error
	// However, we will eventually rename this file but if we fail in-between
	// this point and the rename we want to ensure that we remove the temporary file
	// After we rename, this will fail anyway since the file will not exist

	// Explicitly ignore the error with a closure
	defer func(name string) {
		_ = os.Remove(name)
	}(fullyQualifiedTempFile)

	if err != nil {
		return account.ParticipationID{}, err
	}

	inputdb, err := db.MakeErasableAccessor(fullyQualifiedTempFile)
	if err != nil {
		return account.ParticipationID{}, err
	}
	defer inputdb.Close()

	partkey, err := account.RestoreParticipationWithSecrets(inputdb)
	if err != nil {
		return account.ParticipationID{}, err
	}
	defer partkey.Close()

	if partkey.Parent == (basics.Address{}) {
		return account.ParticipationID{}, fmt.Errorf("cannot install partkey with missing (zero) parent address")
	}

	// Tell the AccountManager about the Participation (dupes don't matter) so we ignore the return value
	// This is ephemeral since we are deleting the file after this function is done
	added := node.accountManager.AddParticipation(partkey, true)
	if !added {
		return account.ParticipationID{}, fmt.Errorf("ParticipationRegistry: cannot register duplicate participation key")
	}

	err = insertStateProofToRegistry(partkey, node)
	if err != nil {
		return account.ParticipationID{}, err
	}

	err = node.accountManager.Registry().Flush(participationRegistryFlushMaxWaitDuration)
	if err != nil {
		return account.ParticipationID{}, err
	}

	return partkey.ID(), nil
}

func (node *AlgorandFullNode) loadParticipationKeys() error {
	// Generate a list of all potential participation key files
	genesisDir := filepath.Join(node.rootDir, node.genesisID)
	files, err := os.ReadDir(genesisDir)
	if err != nil {
		return fmt.Errorf("AlgorandFullNode.loadPartitipationKeys: could not read directory %v: %v", genesisDir, err)
	}

	// For each of these files
	for _, info := range files {
		// If it can't be a participation key database, skip it
		if !config.IsPartKeyFilename(info.Name()) {
			continue
		}
		filename := info.Name()

		// Fetch a handle to this database
		handle, err := node.getExistingPartHandle(filename)
		if err != nil {
			if db.IsErrBusy(err) {
				// this is a special case:
				// we might get "database is locked" when we attempt to access a database that is concurrently updating its participation keys.
				// that database is clearly already on the account manager, and doesn't need to be processed through this logic, and therefore
				// we can safely ignore that fail case.
				continue
			}
			return fmt.Errorf("AlgorandFullNode.loadParticipationKeys: cannot load db %v: %v", filename, err)
		}

		// Fetch an account.Participation from the database
		// currently, we load all stateproof secrets to memory which is not ideal .
		// as part of the participation interface changes , secrets will no longer
		// be loaded like this.
		part, err := account.RestoreParticipationWithSecrets(handle)
		if err != nil {
			handle.Close()
			if err == account.ErrUnsupportedSchema {
				node.log.Infof("Loaded participation keys from storage: %s %s", part.Address(), info.Name())
				node.log.Warnf("loadParticipationKeys: not loading unsupported participation key: %s; renaming to *.old", info.Name())
				fullname := filepath.Join(genesisDir, info.Name())
				renamedFileName := filepath.Join(fullname, ".old")
				err = os.Rename(fullname, renamedFileName)
				if err != nil {
					node.log.Warnf("loadParticipationKeys: failed to rename unsupported participation key file '%s' to '%s': %v", fullname, renamedFileName, err)
				}
			} else {
				return fmt.Errorf("AlgorandFullNode.loadParticipationKeys: cannot load account at %v: %v", info.Name(), err)
			}
		} else {
			// Tell the AccountManager about the Participation (dupes don't matter)
			// make sure that all stateproof data (with are not the keys per round)
			// are being store to the registry in that point
			// These files are not ephemeral and must be deleted eventually since
			// this function is called to load files located in the node on startup
			added := node.accountManager.AddParticipation(part, false)
			if added {
				node.log.Infof("Loaded participation keys from storage: %s %s", part.Address(), info.Name())
			} else {
				part.Close()
				continue
			}
			err = insertStateProofToRegistry(part, node)
			if err != nil {
				return err
			}
		}
	}

	return nil
}

func insertStateProofToRegistry(part account.PersistedParticipation, node *AlgorandFullNode) error {
	partID := part.ID()
	// in case there are no state proof keys for that participant
	if part.StateProofSecrets == nil {
		return nil
	}
	keys := part.StateProofSecrets.GetAllKeys()
	keysSigner := make(account.StateProofKeys, len(keys))
	for i := uint64(0); i < uint64(len(keys)); i++ {
		keysSigner[i] = keys[i]
	}
	return node.accountManager.Registry().AppendKeys(partID, keysSigner)

}

var txPoolGauge = metrics.MakeGauge(metrics.MetricName{Name: "algod_tx_pool_count", Description: "current number of available transactions in pool"})

func (node *AlgorandFullNode) txPoolGaugeThread(done <-chan struct{}) {
	defer node.monitoringRoutinesWaitGroup.Done()
	ticker := time.NewTicker(10 * time.Second)
	defer ticker.Stop()
	for true {
		select {
		case <-ticker.C:
			txPoolGauge.Set(float64(node.transactionPool.PendingCount()))
		case <-done:
			return
		}
	}
}

// IsArchival returns true the node is an archival node, false otherwise
func (node *AlgorandFullNode) IsArchival() bool {
	return node.config.Archival
}

// OnNewBlock implements the BlockListener interface so we're notified after each block is written to the ledger
func (node *AlgorandFullNode) OnNewBlock(block bookkeeping.Block, delta ledgercore.StateDelta) {
	if node.ledger.Latest() > block.Round() {
		return
	}
	node.syncStatusMu.Lock()
	node.lastRoundTimestamp = time.Now()
	node.hasSyncedSinceStartup = true
	node.syncStatusMu.Unlock()

	// Wake up oldKeyDeletionThread(), non-blocking.
	select {
	case node.oldKeyDeletionNotify <- struct{}{}:
	default:
	}
}

// oldKeyDeletionThread keeps deleting old participation keys.
// It runs in a separate thread so that, during catchup, we
// don't have to delete key for each block we received.
func (node *AlgorandFullNode) oldKeyDeletionThread(done <-chan struct{}) {
	defer node.monitoringRoutinesWaitGroup.Done()
	for {
		select {
		case <-done:
			return
		case <-node.oldKeyDeletionNotify:
		}

		r := node.ledger.Latest()

		latestHdr, err := node.ledger.BlockHdr(r)
		if err != nil {
			switch err.(type) {
			case ledgercore.ErrNoEntry:
				// No need to warn; expected during catchup.
			default:
				node.log.Warnf("Cannot look up latest block %d for deleting ephemeral keys: %v", r, err)
			}
			continue
		}

		// We need to find the consensus protocol used to agree on block r,
		// since that determines the params used for ephemeral keys in block
		// r.  The params come from agreement.ParamsRound(r), which is r-2.
		hdr, err := node.ledger.BlockHdr(agreement.ParamsRound(r))
		if err != nil {
			switch err.(type) {
			case ledgercore.ErrNoEntry:
				// No need to warn; expected during catchup.
			default:
				node.log.Warnf("Cannot look up params block %d for deleting ephemeral keys: %v", agreement.ParamsRound(r), err)
			}
			continue
		}

		agreementProto := config.Consensus[hdr.CurrentProtocol]

		node.mu.Lock()
		node.accountManager.DeleteOldKeys(latestHdr, agreementProto)
		node.mu.Unlock()

		// Persist participation registry updates to last-used round and voting key changes.
		err = node.accountManager.Registry().Flush(participationRegistryFlushMaxWaitDuration)
		if err != nil {
			node.log.Warnf("error while flushing the registry: %v", err)
		}
	}
}

// Uint64 implements the randomness by calling the crypto library.
func (node *AlgorandFullNode) Uint64() uint64 {
	return crypto.RandUint64()
}

// Indexer returns a pointer to nodes indexer
func (node *AlgorandFullNode) Indexer() (*indexer.Indexer, error) {
	if node.indexer != nil && node.config.IsIndexerActive {
		return node.indexer, nil
	}
	return nil, fmt.Errorf("indexer is not active")
}

// GetTransactionByID gets transaction by ID
// this function is intended to be called externally via the REST api interface.
func (node *AlgorandFullNode) GetTransactionByID(txid transactions.Txid, rnd basics.Round) (TxnWithStatus, error) {
	stx, _, err := node.ledger.LookupTxid(txid, rnd)
	if err != nil {
		return TxnWithStatus{}, err
	}
	return TxnWithStatus{
		Txn:            stx.SignedTxn,
		ConfirmedRound: rnd,
		ApplyData:      stx.ApplyData,
	}, nil
}

// StartCatchup starts the catchpoint mode and attempt to get to the provided catchpoint
// this function is intended to be called externally via the REST api interface.
func (node *AlgorandFullNode) StartCatchup(catchpoint string) error {
	node.mu.Lock()
	defer node.mu.Unlock()
	if node.indexer != nil {
		return fmt.Errorf("catching up using a catchpoint is not supported on indexer-enabled nodes")
	}
	if node.catchpointCatchupService != nil {
		stats := node.catchpointCatchupService.GetStatistics()
		// No need to return an error
		if catchpoint == stats.CatchpointLabel {
			return MakeCatchpointAlreadyInProgressError(catchpoint)
		}
		return MakeCatchpointUnableToStartError(stats.CatchpointLabel, catchpoint)
	}
	var err error
	accessor := ledger.MakeCatchpointCatchupAccessor(node.ledger.Ledger, node.log)
	node.catchpointCatchupService, err = catchup.MakeNewCatchpointCatchupService(catchpoint, node, node.log, node.net, accessor, node.config)
	if err != nil {
		node.log.Warnf("unable to create catchpoint catchup service : %v", err)
		return err
	}
	node.catchpointCatchupService.Start(node.ctx)
	node.log.Infof("starting catching up toward catchpoint %s", catchpoint)
	return nil
}

// AbortCatchup aborts the given catchpoint
// this function is intended to be called externally via the REST api interface.
func (node *AlgorandFullNode) AbortCatchup(catchpoint string) error {
	node.mu.Lock()
	defer node.mu.Unlock()
	if node.catchpointCatchupService == nil {
		return nil
	}
	stats := node.catchpointCatchupService.GetStatistics()
	if stats.CatchpointLabel != catchpoint {
		return fmt.Errorf("unable to abort catchpoint catchup for '%s' - already catching up '%s'", catchpoint, stats.CatchpointLabel)
	}
	node.catchpointCatchupService.Abort()
	return nil
}

// SetCatchpointCatchupMode change the node's operational mode from catchpoint catchup mode and back, it returns a
// channel which contains the updated node context. This function need to work asynchronously so that the caller could
// detect and handle the use case where the node is being shut down while we're switching to/from catchup mode without
// deadlocking on the shared node mutex.
func (node *AlgorandFullNode) SetCatchpointCatchupMode(catchpointCatchupMode bool) (outCtxCh <-chan context.Context) {
	// create a non-buffered channel to return the newly created context. The fact that it's non-buffered here
	// is important, as it allows us to synchronize the "receiving" of the new context before canceling of the previous
	// one.
	ctxCh := make(chan context.Context)
	outCtxCh = ctxCh
	go func() {
		node.mu.Lock()
		// check that the node wasn't canceled. If it have been canceled, it means that the node.Stop() was called, in which case
		// we should close the channel.
		if node.ctx.Err() == context.Canceled {
			close(ctxCh)
			node.mu.Unlock()
			return
		}
		if catchpointCatchupMode {
			// stop..
			defer func() {
				node.mu.Unlock()
				node.waitMonitoringRoutines()
			}()
			node.net.ClearHandlers()
			node.txHandler.Stop()
			node.agreementService.Shutdown()
			node.catchupService.Stop()
			node.txPoolSyncerService.Stop()
			node.blockService.Stop()
			node.ledgerService.Stop()

			prevNodeCancelFunc := node.cancelCtx

			// Set up a context we can use to cancel goroutines on Stop()
			node.ctx, node.cancelCtx = context.WithCancel(context.Background())
			ctxCh <- node.ctx

			prevNodeCancelFunc()
			return
		}
		defer node.mu.Unlock()
		// start
		node.transactionPool.Reset()
		node.catchupService.Start()
		node.agreementService.Start()
		node.txPoolSyncerService.Start(node.catchupService.InitialSyncDone)
		node.blockService.Start()
		node.ledgerService.Start()
		node.txHandler.Start()

		// start indexer
		if idx, err := node.Indexer(); err == nil {
			err := idx.Start()
			if err != nil {
				node.log.Errorf("indexer failed to start, turning it off - %v", err)
				node.config.IsIndexerActive = false
			} else {
				node.log.Info("Indexer was started successfully")
			}
		} else {
			node.log.Infof("Indexer is not available - %v", err)
		}

		// Set up a context we can use to cancel goroutines on Stop()
		node.ctx, node.cancelCtx = context.WithCancel(context.Background())

		node.startMonitoringRoutines()

		// at this point, the catchpoint catchup is done ( either successfully or not.. )
		node.catchpointCatchupService = nil

		ctxCh <- node.ctx
	}()
	return

}

// validatedBlock satisfies agreement.ValidatedBlock
type validatedBlock struct {
	vb *ledgercore.ValidatedBlock
}

// WithSeed satisfies the agreement.ValidatedBlock interface.
func (vb validatedBlock) WithSeed(s committee.Seed) agreement.ValidatedBlock {
	lvb := vb.vb.WithSeed(s)
	return validatedBlock{vb: &lvb}
}

// Block satisfies the agreement.ValidatedBlock interface.
func (vb validatedBlock) Block() bookkeeping.Block {
	blk := vb.vb.Block()
	return blk
}

// AssembleBlock implements Ledger.AssembleBlock.
func (node *AlgorandFullNode) AssembleBlock(round basics.Round) (agreement.ValidatedBlock, error) {
	deadline := time.Now().Add(node.config.ProposalAssemblyTime)
	lvb, err := node.transactionPool.AssembleBlock(round, deadline)
	if err != nil {
		if errors.Is(err, pools.ErrStaleBlockAssemblyRequest) {
			// convert specific error to one that would have special handling in the agreement code.
			err = agreement.ErrAssembleBlockRoundStale

			ledgerNextRound := node.ledger.NextRound()
			if ledgerNextRound == round {
				// we've asked for the right round.. and the ledger doesn't think it's stale.
				node.log.Errorf("AlgorandFullNode.AssembleBlock: could not generate a proposal for round %d, ledger and proposal generation are synced: %v", round, err)
			} else if ledgerNextRound < round {
				// from some reason, the ledger is behind the round that we're asking. That shouldn't happen, but error if it does.
				node.log.Errorf("AlgorandFullNode.AssembleBlock: could not generate a proposal for round %d, ledger next round is %d: %v", round, ledgerNextRound, err)
			}
			// the case where ledgerNextRound > round was not implemented here on purpose. This is the "normal case" where the
			// ledger was advancing faster then the agreement by the catchup.
		}
		return nil, err
	}
	return validatedBlock{vb: lvb}, nil
}

// getOfflineClosedStatus will return an int with the appropriate bit(s) set if it is offline and/or online
func getOfflineClosedStatus(acctData basics.OnlineAccountData) int {
	rval := 0
	isOffline := acctData.VoteFirstValid == 0 && acctData.VoteLastValid == 0

	if isOffline {
		rval = rval | bitAccountOffline
	}

	isClosed := isOffline && acctData.MicroAlgosWithRewards.Raw == 0
	if isClosed {
		rval = rval | bitAccountIsClosed
	}

	return rval
}

// VotingKeys implements the key manager's VotingKeys method, and provides additional validation with the ledger.
// that allows us to load multiple overlapping keys for the same account, and filter these per-round basis.
func (node *AlgorandFullNode) VotingKeys(votingRound, keysRound basics.Round) []account.ParticipationRecordForRound {
	// on devmode, we don't need any voting keys for the agreement, since the agreement doesn't vote.
	if node.devMode {
		return []account.ParticipationRecordForRound{}
	}

	parts := node.accountManager.Keys(votingRound)
	participations := make([]account.ParticipationRecordForRound, 0, len(parts))
	accountsData := make(map[basics.Address]basics.OnlineAccountData, len(parts))
	matchingAccountsKeys := make(map[basics.Address]bool)
	mismatchingAccountsKeys := make(map[basics.Address]int)

	for _, p := range parts {
		acctData, hasAccountData := accountsData[p.Account]
		if !hasAccountData {
			var err error
			// LookupAgreement is used to look at the past ~320 rounds of account state
			// It provides a fast lookup method for online account information
			acctData, err = node.ledger.LookupAgreement(keysRound, p.Account)
			if err != nil {
				node.log.Warnf("node.VotingKeys: Account %v not participating: cannot locate account for round %d : %v", p.Account, keysRound, err)
				continue
			}
			accountsData[p.Account] = acctData
		}

		mismatchingAccountsKeys[p.Account] = mismatchingAccountsKeys[p.Account] | getOfflineClosedStatus(acctData)

		if acctData.VoteID != p.Voting.OneTimeSignatureVerifier {
			mismatchingAccountsKeys[p.Account] = mismatchingAccountsKeys[p.Account] | bitMismatchingVotingKey
			continue
		}
		if acctData.SelectionID != p.VRF.PK {
			mismatchingAccountsKeys[p.Account] = mismatchingAccountsKeys[p.Account] | bitMismatchingSelectionKey
			continue
		}
		participations = append(participations, p)
		matchingAccountsKeys[p.Account] = true

		// Make sure the key is registered.
		err := node.accountManager.Registry().Register(p.ParticipationID, votingRound)
		if err != nil {
			node.log.Warnf("Failed to register participation key (%s) with participation registry: %v\n", p.ParticipationID, err)
		}
	}
	// write the warnings per account only if we couldn't find a single valid key for that account.
	for mismatchingAddr, warningFlags := range mismatchingAccountsKeys {
		if matchingAccountsKeys[mismatchingAddr] {
			continue
		}
		if warningFlags&bitMismatchingVotingKey != 0 || warningFlags&bitMismatchingSelectionKey != 0 {
			// If we are closed, upgrade this to info so we don't spam telemetry reporting
			if warningFlags&bitAccountIsClosed != 0 {
				node.log.Infof("node.VotingKeys: Address: %v - Account was closed but still has a participation key active.", mismatchingAddr)
			} else if warningFlags&bitAccountOffline != 0 {
				// If account is offline, then warn that no registration transaction has been issued or that previous registration transaction is expired.
				node.log.Warnf("node.VotingKeys: Address: %v - Account is offline.  No registration transaction has been issued or a previous registration transaction has expired", mismatchingAddr)
			} else {
				// If the account isn't closed/offline and has a valid participation key, then this key may have been generated
				// on a different node.
				node.log.Warnf("node.VotingKeys: Account %v not participating on round %d: on chain voting key differ from participation voting key for round %d. Consider regenerating the participation key for this node.", mismatchingAddr, votingRound, keysRound)
			}

			continue
		}

	}
	return participations
}

// Record forwards participation record calls to the participation registry.
func (node *AlgorandFullNode) Record(account basics.Address, round basics.Round, participationType account.ParticipationAction) {
	node.accountManager.Record(account, round, participationType)
}

// IsParticipating implements network.NodeInfo
//
// This function is not fully precise. node.ledger and
// node.accountManager might move relative to each other and there is
// no synchronization. This is good-enough for current uses of
// IsParticipating() which is used in networking code to determine if
// the node should ask for transaction gossip (or skip it to save
// bandwidth). The current transaction pool size is about 3
// rounds. Starting to receive transaction gossip 10 rounds in the
// future when we might propose or vote on blocks in that future is a
// little extra buffer but seems reasonable at this time. -- bolson
// 2022-05-18
func (node *AlgorandFullNode) IsParticipating() bool {
	round := node.ledger.Latest() + 1
	return node.accountManager.HasLiveKeys(round, round+10)
}

// SetSyncRound sets the minimum sync round on the catchup service
func (node *AlgorandFullNode) SetSyncRound(rnd uint64) error {
	// Calculate the first round for which we want to disable catchup from the network.
	// This is based on the size of the cache used in the ledger.
	disableSyncRound := rnd + node.Config().MaxAcctLookback
	return node.catchupService.SetDisableSyncRound(disableSyncRound)
}

// GetSyncRound retrieves the sync round, removes cache offset used during SetSyncRound
func (node *AlgorandFullNode) GetSyncRound() uint64 {
	return node.catchupService.GetDisableSyncRound() - node.Config().MaxAcctLookback
}

// UnsetSyncRound removes the sync round constraint on the catchup service
func (node *AlgorandFullNode) UnsetSyncRound() {
	node.catchupService.UnsetDisableSyncRound()
}<|MERGE_RESOLUTION|>--- conflicted
+++ resolved
@@ -230,9 +230,6 @@
 		blockListeners = append(blockListeners, &accountListener)
 	}
 	node.ledger.RegisterBlockListeners(blockListeners)
-<<<<<<< HEAD
-	node.txHandler = data.MakeTxHandler(node.transactionPool, node.ledger, node.net, node.genesisID, node.genesisHash, node.lowPriorityCryptoVerificationPool, cfg)
-=======
 	txHandlerOpts := data.TxHandlerOpts{
 		TxPool:        node.transactionPool,
 		ExecutionPool: node.lowPriorityCryptoVerificationPool,
@@ -243,7 +240,6 @@
 		Config:        cfg,
 	}
 	node.txHandler = data.MakeTxHandler(txHandlerOpts)
->>>>>>> b0ee6bea
 
 	// Indexer setup
 	if cfg.IsIndexerActive && cfg.Archival {
