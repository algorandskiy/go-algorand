--- conflicted
+++ resolved
@@ -1156,7 +1156,58 @@
 	}
 }
 
-<<<<<<< HEAD
+// TestP2PwsStreamHandlerDedup checks that the wsStreamHandler detects duplicate connections
+// and does not add a new wePeer for it.
+func TestP2PwsStreamHandlerDedup(t *testing.T) {
+	partitiontest.PartitionTest(t)
+
+	cfg := config.GetDefaultLocal()
+	cfg.DNSBootstrapID = "" // disable DNS lookups since the test uses phonebook addresses
+	cfg.NetAddress = "127.0.0.1:0"
+	log := logging.TestingLog(t)
+	netA, err := NewP2PNetwork(log, cfg, "", nil, genesisID, config.Devtestnet, &nopeNodeInfo{}, &identityOpts{tracker: NewIdentityTracker()})
+	require.NoError(t, err)
+	err = netA.Start()
+	require.NoError(t, err)
+	defer netA.Stop()
+
+	peerInfoA := netA.service.AddrInfo()
+	addrsA, err := peer.AddrInfoToP2pAddrs(&peerInfoA)
+	require.NoError(t, err)
+	require.NotZero(t, addrsA[0])
+
+	multiAddrStr := addrsA[0].String()
+	phoneBookAddresses := []string{multiAddrStr}
+	netB, err := NewP2PNetwork(log, cfg, "", phoneBookAddresses, genesisID, config.Devtestnet, &nopeNodeInfo{}, &identityOpts{tracker: NewIdentityTracker()})
+	require.NoError(t, err)
+
+	// now say netA's identity tracker knows about netB's peerID
+	var netIdentPeerID algocrypto.PublicKey
+	p2pPeerPubKey, err := netB.service.ID().ExtractPublicKey()
+	require.NoError(t, err)
+
+	b, err := p2pPeerPubKey.Raw()
+	require.NoError(t, err)
+	netIdentPeerID = algocrypto.PublicKey(b)
+	wsp := &wsPeer{
+		identity: netIdentPeerID,
+	}
+	netA.identityTracker.setIdentity(wsp)
+	networkPeerIdentityDisconnectInitial := networkPeerIdentityDisconnect.GetUint64Value()
+
+	// start network and ensure dedup happens
+	err = netB.Start()
+	require.NoError(t, err)
+	defer netB.Stop()
+
+	require.Eventually(t, func() bool {
+		return networkPeerIdentityDisconnect.GetUint64Value() == networkPeerIdentityDisconnectInitial+1
+	}, 2*time.Second, 50*time.Millisecond)
+
+	require.False(t, netA.hasPeers())
+	require.False(t, netB.hasPeers())
+}
+
 // TestP2PEnableGossipService_NodeDisable ensures that a node with EnableGossipService=false
 // still can participate in the network by sending and receiving messages.
 func TestP2PEnableGossipService_NodeDisable(t *testing.T) {
@@ -1270,28 +1321,12 @@
 	netA, err := NewP2PNetwork(log.With("net", "netA"), relayCfg, "", nil, genesisID, config.Devtestnet, &nopeNodeInfo{}, nil)
 	require.NoError(t, err)
 	netA.Start()
-=======
-// TestP2PwsStreamHandlerDedup checks that the wsStreamHandler detects duplicate connections
-// and does not add a new wePeer for it.
-func TestP2PwsStreamHandlerDedup(t *testing.T) {
-	partitiontest.PartitionTest(t)
-
-	cfg := config.GetDefaultLocal()
-	cfg.DNSBootstrapID = "" // disable DNS lookups since the test uses phonebook addresses
-	cfg.NetAddress = "127.0.0.1:0"
-	log := logging.TestingLog(t)
-	netA, err := NewP2PNetwork(log, cfg, "", nil, genesisID, config.Devtestnet, &nopeNodeInfo{}, &identityOpts{tracker: NewIdentityTracker()})
-	require.NoError(t, err)
-	err = netA.Start()
-	require.NoError(t, err)
->>>>>>> 8ed60e2c
 	defer netA.Stop()
 
 	peerInfoA := netA.service.AddrInfo()
 	addrsA, err := peer.AddrInfoToP2pAddrs(&peerInfoA)
 	require.NoError(t, err)
 	require.NotZero(t, addrsA[0])
-<<<<<<< HEAD
 	multiAddrStr := addrsA[0].String()
 	phoneBookAddresses := []string{multiAddrStr}
 
@@ -1306,36 +1341,6 @@
 	require.Eventually(t, func() bool {
 		return len(netA.service.Conns()) > 0 && len(netB.service.Conns()) > 0
 	}, 1*time.Second, 50*time.Millisecond)
-=======
-
-	multiAddrStr := addrsA[0].String()
-	phoneBookAddresses := []string{multiAddrStr}
-	netB, err := NewP2PNetwork(log, cfg, "", phoneBookAddresses, genesisID, config.Devtestnet, &nopeNodeInfo{}, &identityOpts{tracker: NewIdentityTracker()})
-	require.NoError(t, err)
-
-	// now say netA's identity tracker knows about netB's peerID
-	var netIdentPeerID algocrypto.PublicKey
-	p2pPeerPubKey, err := netB.service.ID().ExtractPublicKey()
-	require.NoError(t, err)
-
-	b, err := p2pPeerPubKey.Raw()
-	require.NoError(t, err)
-	netIdentPeerID = algocrypto.PublicKey(b)
-	wsp := &wsPeer{
-		identity: netIdentPeerID,
-	}
-	netA.identityTracker.setIdentity(wsp)
-	networkPeerIdentityDisconnectInitial := networkPeerIdentityDisconnect.GetUint64Value()
-
-	// start network and ensure dedup happens
-	err = netB.Start()
-	require.NoError(t, err)
-	defer netB.Stop()
-
-	require.Eventually(t, func() bool {
-		return networkPeerIdentityDisconnect.GetUint64Value() == networkPeerIdentityDisconnectInitial+1
-	}, 2*time.Second, 50*time.Millisecond)
->>>>>>> 8ed60e2c
 
 	require.False(t, netA.hasPeers())
 	require.False(t, netB.hasPeers())
