{
<<<<<<< HEAD
   "info" : {
      "description" : "API endpoint for algod operations.",
      "title" : "Algod REST API.",
      "contact" : {
         "url" : "https://www.algorand.com/get-in-touch/contact",
         "name" : "algorand",
         "email" : "contact@algorand.com"
      },
      "version" : "0.0.1"
   },
   "components" : {
      "securitySchemes" : {
         "api_key" : {
            "name" : "X-Algo-API-Token",
            "description" : "Generated header parameter. This token can be generated using the Goal command line tool. Example value ='b7e384d0317b8050ce45900a94a1931e28540e1f69b2d242b424659c341b4697'",
            "type" : "apiKey",
            "in" : "header"
         }
      },
      "schemas" : {
         "AssetParams" : {
            "properties" : {
               "unit-name" : {
                  "type" : "string",
                  "description" : "\\[un\\] Name of a unit of this asset, as supplied by the creator."
               },
               "default-frozen" : {
                  "type" : "boolean",
                  "description" : "\\[df\\] Whether holdings of this asset are frozen by default."
               },
               "reserve" : {
                  "description" : "\\[r\\] Address of account holding reserve (non-minted) units of this asset.",
                  "type" : "string"
               },
               "name" : {
                  "description" : "\\[an\\] Name of this asset, as supplied by the creator.",
                  "type" : "string"
               },
               "freeze" : {
                  "type" : "string",
                  "description" : "\\[f\\] Address of account used to freeze holdings of this asset.  If empty, freezing is not permitted."
               },
               "decimals" : {
                  "minimum" : 0,
                  "maximum" : 19,
                  "description" : "\\[dc\\] The number of digits to use after the decimal point when displaying this asset. If 0, the asset is not divisible. If 1, the base unit of the asset is in tenths. If 2, the base unit of the asset is in hundredths, and so on. This value must be between 0 and 19 (inclusive).",
                  "type" : "integer"
               },
               "clawback" : {
                  "type" : "string",
                  "description" : "\\[c\\] Address of account used to clawback holdings of this asset.  If empty, clawback is not permitted."
               },
               "manager" : {
                  "description" : "\\[m\\] Address of account used to manage the keys of this asset and to destroy it.",
                  "type" : "string"
               },
               "creator" : {
                  "type" : "string",
                  "description" : "The address that created this asset. This is the address where the parameters for this asset can be found, and also the address where unwanted asset units can be sent in the worst case."
               },
               "url" : {
                  "type" : "string",
                  "description" : "\\[au\\] URL where more information about the asset can be retrieved."
               },
               "total" : {
                  "x-algorand-format" : "uint64",
                  "description" : "\\[t\\] The total number of units of this asset.",
                  "type" : "integer"
               },
               "metadata-hash" : {
                  "format" : "byte",
                  "pattern" : "^(?:[A-Za-z0-9+/]{4})*(?:[A-Za-z0-9+/]{2}==|[A-Za-z0-9+/]{3}=)?$",
                  "description" : "\\[am\\] A commitment to some unspecified asset metadata. The format of this metadata is up to the application.",
                  "type" : "string"
               }
            },
            "description" : "AssetParams specifies the parameters for an asset.\n\n\\[apar\\] when part of an AssetConfig transaction.\n\nDefinition:\ndata/transactions/asset.go : AssetParams",
            "type" : "object",
            "required" : [
               "creator",
               "decimals",
               "total"
            ]
         },
         "AccountParticipation" : {
            "description" : "AccountParticipation describes the parameters used by this account in consensus protocol.",
            "type" : "object",
            "required" : [
               "selection-participation-key",
               "vote-first-valid",
               "vote-key-dilution",
               "vote-last-valid",
               "vote-participation-key"
            ],
            "properties" : {
               "vote-participation-key" : {
                  "pattern" : "^(?:[A-Za-z0-9+/]{4})*(?:[A-Za-z0-9+/]{2}==|[A-Za-z0-9+/]{3}=)?$",
                  "format" : "byte",
                  "type" : "string",
                  "description" : "\\[vote\\] root participation public key (if any) currently registered for this round."
               },
               "vote-first-valid" : {
                  "type" : "integer",
                  "description" : "\\[voteFst\\] First round for which this participation is valid."
               },
               "selection-participation-key" : {
                  "format" : "byte",
                  "pattern" : "^(?:[A-Za-z0-9+/]{4})*(?:[A-Za-z0-9+/]{2}==|[A-Za-z0-9+/]{3}=)?$",
                  "type" : "string",
                  "description" : "\\[sel\\] Selection public key (if any) currently registered for this round."
               },
               "vote-last-valid" : {
                  "type" : "integer",
                  "description" : "\\[voteLst\\] Last round for which this participation is valid."
               },
               "vote-key-dilution" : {
                  "type" : "integer",
                  "description" : "\\[voteKD\\] Number of subkeys in each batch of participation keys."
               }
            }
         },
         "Asset" : {
            "description" : "Specifies both the unique identifier and the parameters for an asset",
            "type" : "object",
            "required" : [
               "index",
               "params"
            ],
            "properties" : {
               "params" : {
                  "$ref" : "#/components/schemas/AssetParams"
               },
               "index" : {
                  "description" : "unique asset identifier",
                  "type" : "integer"
               }
            }
         },
         "Version" : {
            "properties" : {
               "genesis-hash" : {
                  "type" : "string",
                  "pattern" : "^(?:[A-Za-z0-9+/]{4})*(?:[A-Za-z0-9+/]{2}==|[A-Za-z0-9+/]{3}=)?$",
                  "format" : "byte"
               },
               "build" : {
                  "$ref" : "#/components/schemas/VersionBuild"
               },
               "genesis-id" : {
                  "type" : "string"
               },
               "versions" : {
                  "type" : "array",
                  "items" : {
                     "type" : "string"
                  }
               }
            },
            "type" : "object",
            "description" : "Note that we annotate this as a model so that legacy clients\ncan directly import a swagger generated Version model.",
            "required" : [
               "build",
               "genesis-hash",
               "genesis-id",
               "versions"
            ],
            "x-go-package" : "github.com/algorand/go-algorand/daemon/algod/api/spec/common"
         },
         "AssetHolding" : {
            "required" : [
               "amount",
               "asset-id",
               "creator",
               "is-frozen"
            ],
            "description" : "Describes an asset held by an account.\n\nDefinition:\ndata/basics/userBalance.go : AssetHolding",
            "type" : "object",
            "properties" : {
               "asset-id" : {
                  "type" : "integer",
                  "x-go-name" : "AssetID",
                  "description" : "Asset ID of the holding."
               },
               "amount" : {
                  "type" : "integer",
                  "description" : "\\[a\\] number of units held."
               },
               "creator" : {
                  "type" : "string",
                  "description" : "Address that created this asset. This is the address where the parameters for this asset can be found, and also the address where unwanted asset units can be sent in the worst case."
               },
               "is-frozen" : {
                  "type" : "boolean",
                  "description" : "\\[f\\] whether or not the holding is frozen."
               }
            }
         },
         "ErrorResponse" : {
            "properties" : {
               "data" : {
                  "type" : "string"
               },
               "message" : {
                  "type" : "string"
               }
            },
            "description" : "An error response with optional data field.",
            "type" : "object",
            "required" : [
               "message"
            ]
         },
         "VersionBuild" : {
            "properties" : {
               "build-number" : {
                  "type" : "integer"
               },
               "major" : {
                  "type" : "integer"
               },
               "channel" : {
                  "type" : "string"
               },
               "minor" : {
                  "type" : "integer"
               },
               "branch" : {
                  "type" : "string"
               },
               "commit-hash" : {
                  "pattern" : "^(?:[A-Za-z0-9+/]{4})*(?:[A-Za-z0-9+/]{2}==|[A-Za-z0-9+/]{3}=)?$",
                  "format" : "byte",
                  "type" : "string"
               }
            },
            "description" : "the current algod build version information.",
            "type" : "object",
            "required" : [
               "branch",
               "build-number",
               "channel",
               "commit-hash",
               "major",
               "minor"
            ]
         },
         "Account" : {
            "properties" : {
               "type" : {
                  "type" : "string",
                  "description" : "Indicates what type of signature is used by this account, must be one of:\n* sig\n* msig\n* lsig",
                  "enum" : [
                     "sig",
                     "msig",
                     "lsig"
                  ]
               },
               "created-assets" : {
                  "items" : {
                     "$ref" : "#/components/schemas/Asset"
                  },
                  "type" : "array",
                  "description" : "\\[apar\\] parameters of assets created by this account.\n\nNote: the raw account uses `map[int] -> Asset` for this type."
               },
               "reward-base" : {
                  "description" : "\\[ebase\\] used as part of the rewards computation. Only applicable to accounts which are participating.",
                  "type" : "integer"
               },
               "participation" : {
                  "$ref" : "#/components/schemas/AccountParticipation"
               },
               "round" : {
                  "type" : "integer",
                  "description" : "The round for which this information is relevant."
               },
               "amount" : {
                  "type" : "integer",
                  "description" : "\\[algo\\] total number of MicroAlgos in the account"
               },
               "pending-rewards" : {
                  "description" : "amount of MicroAlgos of pending rewards in this account.",
                  "type" : "integer"
               },
               "assets" : {
                  "description" : "\\[asset\\] assets held by this account.\n\nNote the raw object uses `map[int] -> AssetHolding` for this type.",
                  "type" : "array",
                  "items" : {
                     "$ref" : "#/components/schemas/AssetHolding"
                  }
               },
               "status" : {
                  "type" : "string",
                  "description" : "\\[onl\\] delegation status of the account's MicroAlgos\n* Offline - indicates that the associated account is delegated.\n*  Online  - indicates that the associated account used as part of the delegation pool.\n*   NotParticipating - indicates that the associated account is neither a delegator nor a delegate."
               },
               "amount-without-pending-rewards" : {
                  "description" : "specifies the amount of MicroAlgos in the account, without the pending rewards.",
                  "type" : "integer"
               },
               "address" : {
                  "description" : "the account public key",
                  "type" : "string"
               },
               "rewards" : {
                  "type" : "integer",
                  "description" : "\\[ern\\] total rewards of MicroAlgos the account has received, including pending rewards."
               }
            },
            "required" : [
               "address",
               "amount",
               "amount-without-pending-rewards",
               "pending-rewards",
               "rewards",
               "round",
               "status"
            ],
            "description" : "Account information at a given round.\n\nDefinition:\ndata/basics/userBalance.go : AccountData\n",
            "type" : "object"
         }
      },
      "responses" : {
         "PostTransactionsResponse" : {
            "content" : {
               "application/json" : {
                  "schema" : {
                     "properties" : {
                        "txId" : {
                           "description" : "encoding of the transaction hash.",
                           "type" : "string"
                        }
                     },
                     "type" : "object",
                     "required" : [
                        "txId"
                     ]
                  }
               }
            },
            "description" : "Transaction ID of the submission."
         },
         "BlockResponse" : {
            "description" : "Encoded block object.",
            "content" : {
               "application/json" : {
                  "schema" : {
                     "properties" : {
                        "cert" : {
                           "description" : "Optional certificate object. This is only included when the format is set to message pack.",
                           "type" : "object",
                           "properties" : {},
                           "x-algorand-format" : "BlockCertificate"
                        },
                        "block" : {
                           "x-algorand-format" : "BlockHeader",
                           "properties" : {},
                           "type" : "object",
                           "description" : "Block header data."
                        }
                     },
                     "required" : [
                        "block"
                     ],
                     "type" : "object"
                  }
               }
            }
         },
         "AccountResponse" : {
            "content" : {
               "application/json" : {
                  "schema" : {
                     "$ref" : "#/components/schemas/Account"
                  }
               }
            },
            "description" : "(empty)"
         },
         "NodeStatusResponse" : {
            "content" : {
               "application/json" : {
                  "schema" : {
                     "required" : [
                        "catchup-time",
                        "last-round",
                        "last-version",
                        "next-version",
                        "next-version-round",
                        "next-version-supported",
                        "stopped-at-unsupported-round",
                        "time-since-last-round"
                     ],
                     "description" : "NodeStatus contains the information about a node status",
                     "type" : "object",
                     "properties" : {
                        "next-version" : {
                           "description" : "NextVersion of consensus protocol to use",
                           "type" : "string"
                        },
                        "next-version-supported" : {
                           "type" : "boolean",
                           "description" : "NextVersionSupported indicates whether the next consensus version is supported by this node"
                        },
                        "catchup-time" : {
                           "description" : "CatchupTime in nanoseconds",
                           "type" : "integer"
                        },
                        "next-version-round" : {
                           "description" : "NextVersionRound is the round at which the next consensus version will apply",
                           "type" : "integer"
                        },
                        "last-version" : {
                           "type" : "string",
                           "description" : "LastVersion indicates the last consensus version supported"
                        },
                        "stopped-at-unsupported-round" : {
                           "type" : "boolean",
                           "description" : "StoppedAtUnsupportedRound indicates that the node does not support the new rounds and has stopped making progress"
                        },
                        "last-round" : {
                           "type" : "integer",
                           "description" : "LastRound indicates the last round seen"
                        },
                        "time-since-last-round" : {
                           "description" : "TimeSinceLastRound in nanoseconds",
                           "type" : "integer"
                        }
                     }
                  }
               }
            },
            "description" : "(empty)"
         },
         "PendingTransactionResponse" : {
            "content" : {
               "application/json" : {
                  "schema" : {
                     "properties" : {
                        "close-rewards" : {
                           "type" : "integer",
                           "description" : "Rewards in microalgos applied to the close remainder to account."
                        },
                        "receiver-rewards" : {
                           "type" : "integer",
                           "description" : "Rewards in microalgos applied to the receiver account."
                        },
                        "asset-index" : {
                           "type" : "integer",
                           "description" : "The asset index if the transaction was found and it created an asset."
                        },
                        "pool-error" : {
                           "description" : "Indicates that the transaction was kicked out of this node's transaction pool (and specifies why that happened).  An empty string indicates the transaction wasn't kicked out of this node's txpool due to an error.\n",
                           "type" : "string"
                        },
                        "sender-rewards" : {
                           "type" : "integer",
                           "description" : "Rewards in microalgos applied to the sender account."
                        },
                        "closing-amount" : {
                           "type" : "integer",
                           "description" : "Closing amount for the transaction."
                        },
                        "txn" : {
                           "type" : "object",
                           "description" : "The raw signed transaction.",
                           "x-algorand-format" : "SignedTransaction",
                           "properties" : {}
                        },
                        "confirmed-round" : {
                           "type" : "integer",
                           "description" : "The round where this transaction was confirmed, if present."
                        }
                     },
                     "required" : [
                        "pool-error",
                        "txn"
                     ],
                     "type" : "object",
                     "description" : "Details about a pending transaction. If the transaction was recently confirmed, includes confirmation details like the round and reward details."
                  }
               }
            },
            "description" : "Given a transaction id of a recently submitted transaction, it returns information about it.  There are several cases when this might succeed:\n- transaction committed (committed round > 0)\n- transaction still in the pool (committed round = 0, pool error = \"\")\n- transaction removed from pool due to error (committed round = 0, pool error != \"\")\n\nOr the transaction may have happened sufficiently long ago that the node no longer remembers it, and this will return an error."
         },
         "PendingTransactionsResponse" : {
            "description" : "A potentially truncated list of transactions currently in the node's transaction pool. You can compute whether or not the list is truncated if the number of elements in the **top-transactions** array is fewer than **total-transactions**.",
            "content" : {
               "application/json" : {
                  "schema" : {
                     "required" : [
                        "top-transactions",
                        "total-transactions"
                     ],
                     "type" : "object",
                     "description" : "PendingTransactions is an array of signed transactions exactly as they were submitted.",
                     "properties" : {
                        "top-transactions" : {
                           "items" : {
                              "properties" : {},
                              "x-algorand-format" : "SignedTransaction",
                              "type" : "object"
                           },
                           "type" : "array",
                           "description" : "An array of signed transaction objects."
                        },
                        "total-transactions" : {
                           "description" : "Total number of transactions in the pool.",
                           "type" : "integer"
                        }
                     }
                  }
               }
            }
         },
         "PostCompileResponse" : {
            "description" : "Teal compile Result",
            "content" : {
               "application/json" : {
                  "schema" : {
                     "required" : [
                        "hash",
                        "result"
                     ],
                     "type" : "object",
                     "properties" : {
                        "result" : {
                           "description" : "base64 encoded program bytes",
                           "type" : "string"
                        },
                        "hash" : {
                           "type" : "string",
                           "description" : "base32 SHA512_256 of program bytes (Address style)"
                        }
                     }
                  }
               }
            }
         },
         "SupplyResponse" : {
            "content" : {
               "application/json" : {
                  "schema" : {
                     "required" : [
                        "current_round",
                        "online-money",
                        "total-money"
                     ],
                     "description" : "Supply represents the current supply of MicroAlgos in the system",
                     "type" : "object",
                     "properties" : {
                        "online-money" : {
                           "type" : "integer",
                           "description" : "OnlineMoney"
                        },
                        "current_round" : {
                           "description" : "Round",
                           "type" : "integer"
                        },
                        "total-money" : {
                           "description" : "TotalMoney",
                           "type" : "integer"
                        }
                     }
                  }
               }
            },
            "description" : "Supply represents the current supply of MicroAlgos in the system."
         },
         "TransactionParametersResponse" : {
            "description" : "TransactionParams contains the parameters that help a client construct a new transaction.",
            "content" : {
               "application/json" : {
                  "schema" : {
                     "x-go-package" : "github.com/algorand/go-algorand/daemon/algod/api/spec/v1",
                     "required" : [
                        "consensus-version",
                        "fee",
                        "genesis-hash",
                        "genesis-id",
                        "last-round",
                        "min-fee"
                     ],
                     "description" : "TransactionParams contains the parameters that help a client construct\na new transaction.",
                     "type" : "object",
                     "properties" : {
                        "min-fee" : {
                           "type" : "integer",
                           "description" : "The minimum transaction fee (not per byte) required for the\ntxn to validate for the current network protocol."
                        },
                        "genesis-hash" : {
                           "pattern" : "^(?:[A-Za-z0-9+/]{4})*(?:[A-Za-z0-9+/]{2}==|[A-Za-z0-9+/]{3}=)?$",
                           "format" : "byte",
                           "type" : "string",
                           "description" : "GenesisHash is the hash of the genesis block."
                        },
                        "last-round" : {
                           "type" : "integer",
                           "description" : "LastRound indicates the last round seen"
                        },
                        "fee" : {
                           "type" : "integer",
                           "description" : "Fee is the suggested transaction fee\nFee is in units of micro-Algos per byte.\nFee may fall to zero but transactions must still have a fee of\nat least MinTxnFee for the current network protocol."
                        },
                        "genesis-id" : {
                           "description" : "GenesisID is an ID listed in the genesis block.",
                           "type" : "string"
                        },
                        "consensus-version" : {
                           "description" : "ConsensusVersion indicates the consensus protocol version\nas of LastRound.",
                           "type" : "string"
                        }
                     }
                  }
               }
            }
         }
      },
      "parameters" : {
         "currency-less-than" : {
            "in" : "query",
            "schema" : {
               "type" : "integer"
            },
            "description" : "Results should have an amount less than this value. MicroAlgos are the default currency unless an asset-id is provided, in which case the asset will be used.",
            "name" : "currency-less-than"
         },
         "account-id" : {
            "x-go-name" : "AccountID",
            "description" : "account string",
            "name" : "account-id",
            "schema" : {
               "type" : "string",
               "x-go-name" : "AccountID"
            },
            "in" : "path",
            "required" : true
         },
         "before-time" : {
            "x-algorand-format" : "RFC3339 String",
            "in" : "query",
            "schema" : {
               "x-algorand-format" : "RFC3339 String",
               "format" : "date-time",
               "type" : "string"
            },
            "name" : "before-time",
            "description" : "Include results before the given time. Must be an RFC 3339 formatted string."
         },
         "next" : {
            "name" : "next",
            "description" : "The next page of results. Use the next token provided by the previous results.",
            "schema" : {
               "type" : "string"
            },
            "in" : "query"
         },
         "format" : {
            "in" : "query",
            "schema" : {
               "enum" : [
                  "json",
                  "msgpack"
               ],
               "type" : "string"
            },
            "name" : "format",
            "description" : "Configures whether the response object is JSON or MessagePack encoded."
         },
         "round-number" : {
            "name" : "round-number",
            "description" : "Round number",
            "required" : true,
            "in" : "path",
            "schema" : {
               "type" : "integer"
            }
         },
         "sig-type" : {
            "name" : "sig-type",
            "description" : "SigType filters just results using the specified type of signature:\n* sig - Standard\n* msig - MultiSig\n* lsig - LogicSig",
            "in" : "query",
            "schema" : {
               "type" : "string",
               "enum" : [
                  "sig",
                  "msig",
                  "lsig"
               ]
            }
         },
         "after-time" : {
            "x-algorand-format" : "RFC3339 String",
            "name" : "after-time",
            "description" : "Include results after the given time. Must be an RFC 3339 formatted string.",
            "schema" : {
               "format" : "date-time",
               "x-algorand-format" : "RFC3339 String",
               "type" : "string"
            },
            "in" : "query"
         },
         "max-round" : {
            "schema" : {
               "type" : "integer"
            },
            "in" : "query",
            "name" : "max-round",
            "description" : "Include results at or before the specified max-round."
         },
         "currency-greater-than" : {
            "schema" : {
               "type" : "integer"
            },
            "in" : "query",
            "description" : "Results should have an amount greater than this value. MicroAlgos are the default currency unless an asset-id is provided, in which case the asset will be used.",
            "name" : "currency-greater-than"
         },
         "limit" : {
            "in" : "query",
            "schema" : {
               "type" : "integer"
            },
            "name" : "limit",
            "description" : "Maximum number of results to return."
         },
         "tx-id" : {
            "x-algorand-format" : "Address",
            "schema" : {
               "type" : "string",
               "x-go-name" : "TxID",
               "x-algorand-format" : "Address"
            },
            "in" : "query",
            "x-go-name" : "TxID",
            "description" : "Lookup the specific transaction by ID.",
            "name" : "tx-id"
         },
         "tx-type" : {
            "in" : "query",
            "schema" : {
               "type" : "string",
               "enum" : [
                  "pay",
                  "keyreg",
                  "acfg",
                  "axfer",
                  "afrz"
               ]
            },
            "name" : "tx-type"
         },
         "max" : {
            "description" : "Truncated number of transactions to display. If max=0, returns all pending txns.",
            "name" : "max",
            "in" : "query",
            "schema" : {
               "type" : "integer"
            }
         },
         "address" : {
            "x-algorand-format" : "RFC3339 String",
            "schema" : {
               "type" : "string",
               "x-algorand-format" : "RFC3339 String"
            },
            "in" : "query",
            "description" : "Only include transactions with this address in one of the transaction fields.",
            "name" : "address"
         },
         "asset-id" : {
            "x-go-name" : "AssetID",
            "description" : "Asset ID",
            "name" : "asset-id",
            "schema" : {
               "x-go-name" : "AssetID",
               "type" : "integer"
            },
            "in" : "query"
         },
         "exclude-close-to" : {
            "in" : "query",
            "schema" : {
               "type" : "boolean"
            },
            "description" : "Combine with address and address-role parameters to define what type of address to search for. The close to fields are normally treated as a receiver, if you would like to exclude them set this parameter to true.",
            "name" : "exclude-close-to"
         },
         "min-round" : {
            "in" : "query",
            "schema" : {
               "type" : "integer"
            },
            "name" : "min-round",
            "description" : "Include results at or after the specified min-round."
         },
         "address-role" : {
            "in" : "query",
            "schema" : {
               "enum" : [
                  "sender",
                  "receiver",
                  "freeze-target"
               ],
               "type" : "string"
            },
            "name" : "address-role",
            "description" : "Combine with the address parameter to define what type of address to search for."
         },
         "note-prefix" : {
            "in" : "query",
            "schema" : {
               "type" : "string"
            },
            "name" : "note-prefix",
            "description" : "Specifies a prefix which must be contained in the note field."
         },
         "round" : {
            "in" : "query",
            "schema" : {
               "type" : "integer"
            },
            "name" : "round",
            "description" : "Include results for the specified round."
         }
      }
   },
   "openapi" : "3.0.1",
   "tags" : [
      {
         "name" : "private"
      }
   ],
   "paths" : {
      "/v2/register-participation-keys/{address}" : {
         "post" : {
            "tags" : [
               "private"
            ],
            "responses" : {
               "200" : {
                  "content" : {
                     "application/json" : {
                        "schema" : {
                           "type" : "object",
                           "required" : [
                              "txId"
                           ],
                           "properties" : {
                              "txId" : {
                                 "type" : "string",
                                 "description" : "encoding of the transaction hash."
                              }
                           }
                        }
                     }
                  },
                  "description" : "Transaction ID of the submission."
               }
            },
            "parameters" : [
               {
                  "in" : "path",
                  "schema" : {
                     "type" : "string"
                  },
                  "required" : true,
                  "name" : "address",
                  "description" : "The `account-id` to update, or `all` to update all accounts."
               },
               {
                  "in" : "query",
                  "schema" : {
                     "default" : 1000,
                     "type" : "integer"
                  },
                  "description" : "The fee to use when submitting key registration transactions. Defaults to the suggested fee.",
                  "name" : "fee"
               },
               {
                  "description" : "value to use for two-level participation key.",
                  "name" : "key-dilution",
                  "in" : "query",
                  "schema" : {
                     "type" : "integer"
                  }
               },
               {
                  "in" : "query",
                  "schema" : {
                     "type" : "integer"
                  },
                  "name" : "round-last-valid",
                  "description" : "The last round for which the generated participation keys will be valid."
               },
               {
                  "name" : "no-wait",
                  "description" : "Don't wait for transaction to commit before returning response.",
                  "in" : "query",
                  "schema" : {
                     "type" : "boolean"
                  }
               }
            ],
            "operationId" : "RegisterParticipationKeys",
            "description" : "Generate (or renew) and register participation keys on the node for a given account address."
         }
      },
      "/v2/teal/compile" : {
         "post" : {
            "summary" : "Compile TEAL source code to binary, produce its hash",
            "x-codegen-request-body-name" : "source",
            "responses" : {
               "500" : {
                  "content" : {
                     "application/json" : {
                        "schema" : {
                           "$ref" : "#/components/schemas/ErrorResponse"
                        }
                     }
                  },
                  "description" : "Internal Error"
               },
               "200" : {
                  "content" : {
                     "application/json" : {
                        "schema" : {
                           "required" : [
                              "hash",
                              "result"
                           ],
                           "type" : "object",
                           "properties" : {
                              "result" : {
                                 "description" : "base64 encoded program bytes",
                                 "type" : "string"
                              },
                              "hash" : {
                                 "type" : "string",
                                 "description" : "base32 SHA512_256 of program bytes (Address style)"
                              }
                           }
                        }
                     }
                  },
                  "description" : "Teal compile Result"
               },
               "400" : {
                  "description" : "Bad Request - Teal Compile Error",
                  "content" : {
                     "application/json" : {
                        "schema" : {
                           "$ref" : "#/components/schemas/ErrorResponse"
                        }
                     }
                  }
               },
               "401" : {
                  "description" : "Invalid API Token",
                  "content" : {
                     "application/json" : {
                        "schema" : {
                           "$ref" : "#/components/schemas/ErrorResponse"
                        }
                     }
                  }
               },
               "default" : {
                  "content" : {},
                  "description" : "Unknown Error"
               }
            },
            "requestBody" : {
               "required" : true,
               "description" : "TEAL source code to be compiled",
               "content" : {
                  "text/plain" : {
                     "schema" : {
                        "type" : "string"
                     }
                  }
               }
            },
            "description" : "Given TEAL source code in plain text, return base64 encoded program bytes and base32 SHA512_256 hash of program bytes (Address style).",
            "operationId" : "TealCompile"
         }
      },
      "/v2/shutdown" : {
         "post" : {
            "description" : "Special management endpoint to shutdown the node. Optionally provide a timeout parameter to indicate that the node should begin shutting down after a number of seconds.",
            "operationId" : "ShutdownNode",
            "responses" : {
               "200" : {
                  "content" : {
                     "application/json" : {
                        "schema" : {
                           "type" : "object"
                        }
                     }
                  },
                  "description" : "(empty)"
               }
            },
            "tags" : [
               "private"
            ],
            "parameters" : [
               {
                  "schema" : {
                     "default" : 0,
                     "type" : "integer"
                  },
                  "in" : "query",
                  "name" : "timeout"
               }
            ]
         }
      },
      "/v2/accounts/{address}" : {
         "get" : {
            "operationId" : "AccountInformation",
            "description" : "Given a specific account public key, this call returns the accounts status, balance and spendable amounts",
            "responses" : {
               "500" : {
                  "content" : {
                     "application/json" : {
                        "schema" : {
                           "$ref" : "#/components/schemas/ErrorResponse"
                        }
                     }
                  },
                  "description" : "Internal Error"
               },
               "default" : {
                  "description" : "Unknown Error",
                  "content" : {}
               },
               "400" : {
                  "content" : {
                     "application/json" : {
                        "schema" : {
                           "$ref" : "#/components/schemas/ErrorResponse"
                        }
                     }
                  },
                  "description" : "Malformed address"
               },
               "200" : {
                  "description" : "(empty)",
                  "content" : {
                     "application/json" : {
                        "schema" : {
                           "$ref" : "#/components/schemas/Account"
                        }
                     }
                  }
               },
               "401" : {
                  "description" : "Invalid API Token",
                  "content" : {
                     "application/json" : {
                        "schema" : {
                           "$ref" : "#/components/schemas/ErrorResponse"
                        }
                     }
                  }
               }
            },
            "parameters" : [
               {
                  "schema" : {
                     "type" : "string",
                     "pattern" : "[A-Z0-9]{58}"
                  },
                  "in" : "path",
                  "required" : true,
                  "name" : "address",
                  "description" : "An account public key"
               }
            ],
            "summary" : "Get account information."
         }
      },
      "/v2/accounts/{address}/transactions/pending" : {
         "get" : {
            "operationId" : "GetPendingTransactionsByAddress",
            "description" : "Get the list of pending transactions by address, sorted by priority, in decreasing order, truncated at the end at MAX. If MAX = 0, returns all pending transactions.\n",
            "responses" : {
               "200" : {
                  "description" : "A potentially truncated list of transactions currently in the node's transaction pool. You can compute whether or not the list is truncated if the number of elements in the **top-transactions** array is fewer than **total-transactions**.",
                  "content" : {
                     "application/json" : {
                        "schema" : {
                           "type" : "object",
                           "description" : "PendingTransactions is an array of signed transactions exactly as they were submitted.",
                           "required" : [
                              "top-transactions",
                              "total-transactions"
                           ],
                           "properties" : {
                              "top-transactions" : {
                                 "description" : "An array of signed transaction objects.",
                                 "type" : "array",
                                 "items" : {
                                    "type" : "object",
                                    "x-algorand-format" : "SignedTransaction",
                                    "properties" : {}
                                 }
                              },
                              "total-transactions" : {
                                 "type" : "integer",
                                 "description" : "Total number of transactions in the pool."
                              }
                           }
                        }
                     }
                  }
               },
               "400" : {
                  "content" : {
                     "application/json" : {
                        "schema" : {
                           "$ref" : "#/components/schemas/ErrorResponse"
                        }
                     }
                  },
                  "description" : "Max must be a non-negative integer"
               },
               "401" : {
                  "content" : {
                     "application/json" : {
                        "schema" : {
                           "$ref" : "#/components/schemas/ErrorResponse"
                        }
                     }
                  },
                  "description" : "Invalid API Token"
               },
               "default" : {
                  "description" : "Unknown Error",
                  "content" : {}
               },
               "500" : {
                  "description" : "Internal Error",
                  "content" : {
                     "application/json" : {
                        "schema" : {
                           "$ref" : "#/components/schemas/ErrorResponse"
                        }
                     }
                  }
               }
            },
            "parameters" : [
               {
                  "name" : "address",
                  "description" : "An account public key",
                  "required" : true,
                  "schema" : {
                     "pattern" : "[A-Z0-9]{58}",
                     "type" : "string"
                  },
                  "in" : "path"
               },
               {
                  "description" : "Truncated number of transactions to display. If max=0, returns all pending txns.",
                  "name" : "max",
                  "schema" : {
                     "type" : "integer"
                  },
                  "in" : "query"
               },
               {
                  "in" : "query",
                  "schema" : {
                     "type" : "string",
                     "enum" : [
                        "json",
                        "msgpack"
                     ]
                  },
                  "name" : "format",
                  "description" : "Configures whether the response object is JSON or MessagePack encoded."
               }
            ],
            "summary" : "Get a list of unconfirmed transactions currently in the transaction pool by address."
         }
      },
      "/v2/ledger/supply" : {
         "get" : {
            "summary" : "Get the current supply reported by the ledger.",
            "responses" : {
               "401" : {
                  "description" : "Invalid API Token",
                  "content" : {
                     "application/json" : {
                        "schema" : {
                           "$ref" : "#/components/schemas/ErrorResponse"
                        }
                     }
                  }
               },
               "200" : {
                  "content" : {
                     "application/json" : {
                        "schema" : {
                           "description" : "Supply represents the current supply of MicroAlgos in the system",
                           "type" : "object",
                           "required" : [
                              "current_round",
                              "online-money",
                              "total-money"
                           ],
                           "properties" : {
                              "total-money" : {
                                 "description" : "TotalMoney",
                                 "type" : "integer"
                              },
                              "online-money" : {
                                 "type" : "integer",
                                 "description" : "OnlineMoney"
                              },
                              "current_round" : {
                                 "type" : "integer",
                                 "description" : "Round"
                              }
                           }
                        }
                     }
                  },
                  "description" : "Supply represents the current supply of MicroAlgos in the system."
               },
               "default" : {
                  "content" : {},
                  "description" : "Unknown Error"
               }
            },
            "operationId" : "GetSupply"
         }
      },
      "/v2/blocks/{round}" : {
         "get" : {
            "summary" : "Get the block for the given round.",
            "parameters" : [
               {
                  "schema" : {
                     "type" : "string",
                     "enum" : [
                        "json",
                        "msgpack"
                     ]
                  },
                  "in" : "query",
                  "description" : "Configures whether the response object is JSON or MessagePack encoded.",
                  "name" : "format"
               },
               {
                  "required" : true,
                  "in" : "path",
                  "schema" : {
                     "minimum" : 0,
                     "type" : "integer"
                  },
                  "name" : "round",
                  "description" : "The round from which to fetch block information."
               }
            ],
            "responses" : {
               "default" : {
                  "content" : {},
                  "description" : "Unknown Error"
               },
               "401" : {
                  "content" : {
                     "application/json" : {
                        "schema" : {
                           "$ref" : "#/components/schemas/ErrorResponse"
                        }
                     },
                     "application/msgpack" : {
                        "schema" : {
                           "$ref" : "#/components/schemas/ErrorResponse"
                        }
                     }
                  },
                  "description" : "Invalid API Token"
               },
               "200" : {
                  "description" : "Encoded block object.",
                  "content" : {
                     "application/msgpack" : {
                        "schema" : {
                           "type" : "object",
                           "required" : [
                              "block"
                           ],
                           "properties" : {
                              "cert" : {
                                 "description" : "Optional certificate object. This is only included when the format is set to message pack.",
                                 "type" : "object",
                                 "properties" : {},
                                 "x-algorand-format" : "BlockCertificate"
                              },
                              "block" : {
                                 "description" : "Block header data.",
                                 "type" : "object",
                                 "properties" : {},
                                 "x-algorand-format" : "BlockHeader"
                              }
                           }
                        }
                     },
                     "application/json" : {
                        "schema" : {
                           "required" : [
                              "block"
                           ],
                           "type" : "object",
                           "properties" : {
                              "block" : {
                                 "description" : "Block header data.",
                                 "type" : "object",
                                 "x-algorand-format" : "BlockHeader",
                                 "properties" : {}
                              },
                              "cert" : {
                                 "x-algorand-format" : "BlockCertificate",
                                 "properties" : {},
                                 "type" : "object",
                                 "description" : "Optional certificate object. This is only included when the format is set to message pack."
                              }
                           }
                        }
                     }
                  }
               },
               "400" : {
                  "content" : {
                     "application/msgpack" : {
                        "schema" : {
                           "$ref" : "#/components/schemas/ErrorResponse"
                        }
                     },
                     "application/json" : {
                        "schema" : {
                           "$ref" : "#/components/schemas/ErrorResponse"
                        }
                     }
                  },
                  "description" : "Bad Request - Non integer number"
               },
               "404" : {
                  "description" : "None existing block ",
                  "content" : {
                     "application/msgpack" : {
                        "schema" : {
                           "$ref" : "#/components/schemas/ErrorResponse"
                        }
                     },
                     "application/json" : {
                        "schema" : {
                           "$ref" : "#/components/schemas/ErrorResponse"
                        }
                     }
                  }
               },
               "500" : {
                  "description" : "Internal Error",
                  "content" : {
                     "application/msgpack" : {
                        "schema" : {
                           "$ref" : "#/components/schemas/ErrorResponse"
                        }
                     },
                     "application/json" : {
                        "schema" : {
                           "$ref" : "#/components/schemas/ErrorResponse"
                        }
                     }
                  }
               }
            },
            "operationId" : "GetBlock"
         }
      },
      "/v2/status" : {
         "get" : {
            "operationId" : "GetStatus",
            "summary" : "Gets the current node status.",
            "responses" : {
               "default" : {
                  "content" : {},
                  "description" : "Unknown Error"
               },
               "200" : {
                  "content" : {
                     "application/json" : {
                        "schema" : {
                           "properties" : {
                              "next-version-supported" : {
                                 "description" : "NextVersionSupported indicates whether the next consensus version is supported by this node",
                                 "type" : "boolean"
                              },
                              "catchup-time" : {
                                 "description" : "CatchupTime in nanoseconds",
                                 "type" : "integer"
                              },
                              "next-version-round" : {
                                 "type" : "integer",
                                 "description" : "NextVersionRound is the round at which the next consensus version will apply"
                              },
                              "next-version" : {
                                 "description" : "NextVersion of consensus protocol to use",
                                 "type" : "string"
                              },
                              "time-since-last-round" : {
                                 "description" : "TimeSinceLastRound in nanoseconds",
                                 "type" : "integer"
                              },
                              "last-round" : {
                                 "type" : "integer",
                                 "description" : "LastRound indicates the last round seen"
                              },
                              "last-version" : {
                                 "type" : "string",
                                 "description" : "LastVersion indicates the last consensus version supported"
                              },
                              "stopped-at-unsupported-round" : {
                                 "type" : "boolean",
                                 "description" : "StoppedAtUnsupportedRound indicates that the node does not support the new rounds and has stopped making progress"
                              }
                           },
                           "required" : [
                              "catchup-time",
                              "last-round",
                              "last-version",
                              "next-version",
                              "next-version-round",
                              "next-version-supported",
                              "stopped-at-unsupported-round",
                              "time-since-last-round"
                           ],
                           "type" : "object",
                           "description" : "NodeStatus contains the information about a node status"
                        }
                     }
                  },
                  "description" : "(empty)"
               },
               "401" : {
                  "description" : "Invalid API Token",
                  "content" : {
                     "application/json" : {
                        "schema" : {
                           "$ref" : "#/components/schemas/ErrorResponse"
                        }
                     }
                  }
               },
               "500" : {
                  "content" : {
                     "application/json" : {
                        "schema" : {
                           "type" : "string"
                        }
                     }
                  },
                  "description" : "Internal Error"
               }
            }
         }
      },
      "/v2/transactions/params" : {
         "get" : {
            "operationId" : "TransactionParams",
            "responses" : {
               "default" : {
                  "description" : "Unknown Error",
                  "content" : {}
               },
               "401" : {
                  "content" : {
                     "application/json" : {
                        "schema" : {
                           "$ref" : "#/components/schemas/ErrorResponse"
                        }
                     }
                  },
                  "description" : "Invalid API Token"
               },
               "200" : {
                  "content" : {
                     "application/json" : {
                        "schema" : {
                           "required" : [
                              "consensus-version",
                              "fee",
                              "genesis-hash",
                              "genesis-id",
                              "last-round",
                              "min-fee"
                           ],
                           "x-go-package" : "github.com/algorand/go-algorand/daemon/algod/api/spec/v1",
                           "description" : "TransactionParams contains the parameters that help a client construct\na new transaction.",
                           "type" : "object",
                           "properties" : {
                              "genesis-hash" : {
                                 "description" : "GenesisHash is the hash of the genesis block.",
                                 "type" : "string",
                                 "pattern" : "^(?:[A-Za-z0-9+/]{4})*(?:[A-Za-z0-9+/]{2}==|[A-Za-z0-9+/]{3}=)?$",
                                 "format" : "byte"
                              },
                              "min-fee" : {
                                 "description" : "The minimum transaction fee (not per byte) required for the\ntxn to validate for the current network protocol.",
                                 "type" : "integer"
                              },
                              "genesis-id" : {
                                 "type" : "string",
                                 "description" : "GenesisID is an ID listed in the genesis block."
                              },
                              "consensus-version" : {
                                 "description" : "ConsensusVersion indicates the consensus protocol version\nas of LastRound.",
                                 "type" : "string"
                              },
                              "last-round" : {
                                 "description" : "LastRound indicates the last round seen",
                                 "type" : "integer"
                              },
                              "fee" : {
                                 "type" : "integer",
                                 "description" : "Fee is the suggested transaction fee\nFee is in units of micro-Algos per byte.\nFee may fall to zero but transactions must still have a fee of\nat least MinTxnFee for the current network protocol."
                              }
                           }
                        }
                     }
                  },
                  "description" : "TransactionParams contains the parameters that help a client construct a new transaction."
               }
            },
            "summary" : "Get parameters for constructing a new transaction"
         }
      },
      "/v2/status/wait-for-block-after/{round}/" : {
         "get" : {
            "description" : "Waits for a block to appear after round {round} and returns the node's status at the time.",
            "operationId" : "WaitForBlock",
            "summary" : "Gets the node status after waiting for the given round.",
            "responses" : {
               "500" : {
                  "content" : {
                     "application/json" : {
                        "schema" : {
                           "$ref" : "#/components/schemas/ErrorResponse"
                        }
                     }
                  },
                  "description" : "Internal Error"
               },
               "default" : {
                  "content" : {},
                  "description" : "Unknown Error"
               },
               "200" : {
                  "description" : "(empty)",
                  "content" : {
                     "application/json" : {
                        "schema" : {
                           "properties" : {
                              "last-round" : {
                                 "description" : "LastRound indicates the last round seen",
                                 "type" : "integer"
                              },
                              "time-since-last-round" : {
                                 "type" : "integer",
                                 "description" : "TimeSinceLastRound in nanoseconds"
                              },
                              "stopped-at-unsupported-round" : {
                                 "description" : "StoppedAtUnsupportedRound indicates that the node does not support the new rounds and has stopped making progress",
                                 "type" : "boolean"
                              },
                              "last-version" : {
                                 "description" : "LastVersion indicates the last consensus version supported",
                                 "type" : "string"
                              },
                              "next-version-round" : {
                                 "type" : "integer",
                                 "description" : "NextVersionRound is the round at which the next consensus version will apply"
                              },
                              "catchup-time" : {
                                 "type" : "integer",
                                 "description" : "CatchupTime in nanoseconds"
                              },
                              "next-version-supported" : {
                                 "description" : "NextVersionSupported indicates whether the next consensus version is supported by this node",
                                 "type" : "boolean"
                              },
                              "next-version" : {
                                 "description" : "NextVersion of consensus protocol to use",
                                 "type" : "string"
                              }
                           },
                           "required" : [
                              "catchup-time",
                              "last-round",
                              "last-version",
                              "next-version",
                              "next-version-round",
                              "next-version-supported",
                              "stopped-at-unsupported-round",
                              "time-since-last-round"
                           ],
                           "type" : "object",
                           "description" : "NodeStatus contains the information about a node status"
                        }
                     }
                  }
               },
               "400" : {
                  "content" : {
                     "application/json" : {
                        "schema" : {
                           "$ref" : "#/components/schemas/ErrorResponse"
                        }
                     }
                  },
                  "description" : "Bad Request -- number must be non-negative integer "
               },
               "401" : {
                  "description" : "Invalid API Token",
                  "content" : {
                     "application/json" : {
                        "schema" : {
                           "$ref" : "#/components/schemas/ErrorResponse"
                        }
                     }
                  }
               }
            },
            "parameters" : [
               {
                  "name" : "round",
                  "description" : "The round to wait until returning status",
                  "required" : true,
                  "schema" : {
                     "minimum" : 0,
                     "type" : "integer"
                  },
                  "in" : "path"
               }
            ]
         }
      },
      "/v2/transactions" : {
         "post" : {
            "summary" : "Broadcasts a raw transaction to the network.",
            "x-codegen-request-body-name" : "rawtxn",
            "requestBody" : {
               "required" : true,
               "content" : {
                  "application/x-binary" : {
                     "schema" : {
                        "type" : "string",
                        "format" : "binary"
                     }
                  }
               },
               "description" : "The byte encoded signed transaction to broadcast to network"
            },
            "responses" : {
               "default" : {
                  "content" : {},
                  "description" : "Unknown Error"
               },
               "200" : {
                  "description" : "Transaction ID of the submission.",
                  "content" : {
                     "application/json" : {
                        "schema" : {
                           "type" : "object",
                           "required" : [
                              "txId"
                           ],
                           "properties" : {
                              "txId" : {
                                 "description" : "encoding of the transaction hash.",
                                 "type" : "string"
                              }
                           }
                        }
                     }
                  }
               },
               "400" : {
                  "description" : "Bad Request - Malformed Algorand transaction ",
                  "content" : {
                     "application/json" : {
                        "schema" : {
                           "$ref" : "#/components/schemas/ErrorResponse"
                        }
                     }
                  }
               },
               "401" : {
                  "content" : {
                     "application/json" : {
                        "schema" : {
                           "$ref" : "#/components/schemas/ErrorResponse"
                        }
                     }
                  },
                  "description" : "Invalid API Token"
               },
               "500" : {
                  "description" : "Internal Error",
                  "content" : {
                     "application/json" : {
                        "schema" : {
                           "$ref" : "#/components/schemas/ErrorResponse"
                        }
                     }
                  }
               }
            },
            "operationId" : "RawTransaction"
         }
      },
      "/v2/transactions/pending/{txid}" : {
         "get" : {
            "summary" : "Get a specific pending transaction.",
            "parameters" : [
               {
                  "required" : true,
                  "in" : "path",
                  "schema" : {
                     "type" : "string",
                     "pattern" : "[A-Z0-9]+"
                  },
                  "description" : "A transaction id",
                  "name" : "txid"
               },
               {
                  "name" : "format",
                  "description" : "Configures whether the response object is JSON or MessagePack encoded.",
                  "schema" : {
                     "type" : "string",
                     "enum" : [
                        "json",
                        "msgpack"
                     ]
                  },
                  "in" : "query"
               }
            ],
            "responses" : {
               "default" : {
                  "content" : {},
                  "description" : "Unknown Error"
               },
               "400" : {
                  "description" : "Bad Request",
                  "content" : {
                     "application/json" : {
                        "schema" : {
                           "$ref" : "#/components/schemas/ErrorResponse"
                        }
                     }
                  }
               },
               "200" : {
                  "content" : {
                     "application/json" : {
                        "schema" : {
                           "required" : [
                              "pool-error",
                              "txn"
                           ],
                           "type" : "object",
                           "description" : "Details about a pending transaction. If the transaction was recently confirmed, includes confirmation details like the round and reward details.",
                           "properties" : {
                              "close-rewards" : {
                                 "type" : "integer",
                                 "description" : "Rewards in microalgos applied to the close remainder to account."
                              },
                              "pool-error" : {
                                 "type" : "string",
                                 "description" : "Indicates that the transaction was kicked out of this node's transaction pool (and specifies why that happened).  An empty string indicates the transaction wasn't kicked out of this node's txpool due to an error.\n"
                              },
                              "asset-index" : {
                                 "description" : "The asset index if the transaction was found and it created an asset.",
                                 "type" : "integer"
                              },
                              "receiver-rewards" : {
                                 "type" : "integer",
                                 "description" : "Rewards in microalgos applied to the receiver account."
                              },
                              "sender-rewards" : {
                                 "type" : "integer",
                                 "description" : "Rewards in microalgos applied to the sender account."
                              },
                              "closing-amount" : {
                                 "description" : "Closing amount for the transaction.",
                                 "type" : "integer"
                              },
                              "confirmed-round" : {
                                 "description" : "The round where this transaction was confirmed, if present.",
                                 "type" : "integer"
                              },
                              "txn" : {
                                 "properties" : {},
                                 "x-algorand-format" : "SignedTransaction",
                                 "description" : "The raw signed transaction.",
                                 "type" : "object"
                              }
                           }
                        }
                     }
                  },
                  "description" : "Given a transaction id of a recently submitted transaction, it returns information about it.  There are several cases when this might succeed:\n- transaction committed (committed round > 0)\n- transaction still in the pool (committed round = 0, pool error = \"\")\n- transaction removed from pool due to error (committed round = 0, pool error != \"\")\n\nOr the transaction may have happened sufficiently long ago that the node no longer remembers it, and this will return an error."
               },
               "401" : {
                  "description" : "Invalid API Token",
                  "content" : {
                     "application/json" : {
                        "schema" : {
                           "$ref" : "#/components/schemas/ErrorResponse"
                        }
                     }
                  }
               },
               "404" : {
                  "description" : "Transaction Not Found",
                  "content" : {
                     "application/json" : {
                        "schema" : {
                           "$ref" : "#/components/schemas/ErrorResponse"
                        }
                     }
                  }
               }
            },
            "description" : "Given a transaction id of a recently submitted transaction, it returns information about it.  There are several cases when this might succeed:\n- transaction committed (committed round > 0) - transaction still in the pool (committed round = 0, pool error = \"\") - transaction removed from pool due to error (committed round = 0, pool error != \"\")\nOr the transaction may have happened sufficiently long ago that the node no longer remembers it, and this will return an error.\n",
            "operationId" : "PendingTransactionInformation"
         }
      },
      "/v2/transactions/pending" : {
         "get" : {
            "operationId" : "GetPendingTransactions",
            "description" : "Get the list of pending transactions, sorted by priority, in decreasing order, truncated at the end at MAX. If MAX = 0, returns all pending transactions.\n",
            "responses" : {
               "500" : {
                  "content" : {
                     "application/msgpack" : {
                        "schema" : {
                           "$ref" : "#/components/schemas/ErrorResponse"
                        }
                     },
                     "application/json" : {
                        "schema" : {
                           "$ref" : "#/components/schemas/ErrorResponse"
                        }
                     }
                  },
                  "description" : "Internal Error"
               },
               "default" : {
                  "description" : "Unknown Error",
                  "content" : {}
               },
               "200" : {
                  "content" : {
                     "application/json" : {
                        "schema" : {
                           "properties" : {
                              "total-transactions" : {
                                 "type" : "integer",
                                 "description" : "Total number of transactions in the pool."
                              },
                              "top-transactions" : {
                                 "description" : "An array of signed transaction objects.",
                                 "type" : "array",
                                 "items" : {
                                    "type" : "object",
                                    "properties" : {},
                                    "x-algorand-format" : "SignedTransaction"
                                 }
                              }
                           },
                           "required" : [
                              "top-transactions",
                              "total-transactions"
                           ],
                           "type" : "object",
                           "description" : "PendingTransactions is an array of signed transactions exactly as they were submitted."
                        }
                     },
                     "application/msgpack" : {
                        "schema" : {
                           "type" : "object",
                           "description" : "PendingTransactions is an array of signed transactions exactly as they were submitted.",
                           "required" : [
                              "top-transactions",
                              "total-transactions"
                           ],
                           "properties" : {
                              "total-transactions" : {
                                 "description" : "Total number of transactions in the pool.",
                                 "type" : "integer"
                              },
                              "top-transactions" : {
                                 "items" : {
                                    "type" : "object",
                                    "x-algorand-format" : "SignedTransaction",
                                    "properties" : {}
                                 },
                                 "type" : "array",
                                 "description" : "An array of signed transaction objects."
                              }
                           }
                        }
                     }
                  },
                  "description" : "A potentially truncated list of transactions currently in the node's transaction pool. You can compute whether or not the list is truncated if the number of elements in the **top-transactions** array is fewer than **total-transactions**."
               },
               "401" : {
                  "content" : {
                     "application/msgpack" : {
                        "schema" : {
                           "$ref" : "#/components/schemas/ErrorResponse"
                        }
                     },
                     "application/json" : {
                        "schema" : {
                           "$ref" : "#/components/schemas/ErrorResponse"
                        }
                     }
                  },
                  "description" : "Invalid API Token"
               }
            },
            "parameters" : [
               {
                  "in" : "query",
                  "schema" : {
                     "type" : "integer"
                  },
                  "description" : "Truncated number of transactions to display. If max=0, returns all pending txns.",
                  "name" : "max"
               },
               {
                  "description" : "Configures whether the response object is JSON or MessagePack encoded.",
                  "name" : "format",
                  "schema" : {
                     "type" : "string",
                     "enum" : [
                        "json",
                        "msgpack"
                     ]
                  },
                  "in" : "query"
               }
            ],
            "summary" : "Get a list of unconfirmed transactions currently in the transaction pool."
         }
      }
   },
   "security" : [
      {
         "api_key" : []
      }
   ],
   "servers" : [
      {
         "url" : "http://localhost/"
      },
      {
         "url" : "https://localhost/"
      }
   ]
=======
  "components": {
    "parameters": {
      "account-id": {
        "description": "account string",
        "in": "path",
        "name": "account-id",
        "required": true,
        "schema": {
          "type": "string",
          "x-go-name": "AccountID"
        },
        "x-go-name": "AccountID"
      },
      "address": {
        "description": "Only include transactions with this address in one of the transaction fields.",
        "in": "query",
        "name": "address",
        "schema": {
          "type": "string",
          "x-algorand-format": "RFC3339 String"
        },
        "x-algorand-format": "RFC3339 String"
      },
      "address-role": {
        "description": "Combine with the address parameter to define what type of address to search for.",
        "in": "query",
        "name": "address-role",
        "schema": {
          "enum": [
            "sender",
            "receiver",
            "freeze-target"
          ],
          "type": "string"
        }
      },
      "after-time": {
        "description": "Include results after the given time. Must be an RFC 3339 formatted string.",
        "in": "query",
        "name": "after-time",
        "schema": {
          "format": "date-time",
          "type": "string",
          "x-algorand-format": "RFC3339 String"
        },
        "x-algorand-format": "RFC3339 String"
      },
      "asset-id": {
        "description": "Asset ID",
        "in": "query",
        "name": "asset-id",
        "schema": {
          "type": "integer",
          "x-go-name": "AssetID"
        },
        "x-go-name": "AssetID"
      },
      "before-time": {
        "description": "Include results before the given time. Must be an RFC 3339 formatted string.",
        "in": "query",
        "name": "before-time",
        "schema": {
          "format": "date-time",
          "type": "string",
          "x-algorand-format": "RFC3339 String"
        },
        "x-algorand-format": "RFC3339 String"
      },
      "currency-greater-than": {
        "description": "Results should have an amount greater than this value. MicroAlgos are the default currency unless an asset-id is provided, in which case the asset will be used.",
        "in": "query",
        "name": "currency-greater-than",
        "schema": {
          "type": "integer"
        }
      },
      "currency-less-than": {
        "description": "Results should have an amount less than this value. MicroAlgos are the default currency unless an asset-id is provided, in which case the asset will be used.",
        "in": "query",
        "name": "currency-less-than",
        "schema": {
          "type": "integer"
        }
      },
      "exclude-close-to": {
        "description": "Combine with address and address-role parameters to define what type of address to search for. The close to fields are normally treated as a receiver, if you would like to exclude them set this parameter to true.",
        "in": "query",
        "name": "exclude-close-to",
        "schema": {
          "type": "boolean"
        }
      },
      "format": {
        "description": "Configures whether the response object is JSON or MessagePack encoded.",
        "in": "query",
        "name": "format",
        "schema": {
          "enum": [
            "json",
            "msgpack"
          ],
          "type": "string"
        }
      },
      "limit": {
        "description": "Maximum number of results to return.",
        "in": "query",
        "name": "limit",
        "schema": {
          "type": "integer"
        }
      },
      "max": {
        "description": "Truncated number of transactions to display. If max=0, returns all pending txns.",
        "in": "query",
        "name": "max",
        "schema": {
          "type": "integer"
        }
      },
      "max-round": {
        "description": "Include results at or before the specified max-round.",
        "in": "query",
        "name": "max-round",
        "schema": {
          "type": "integer"
        }
      },
      "min-round": {
        "description": "Include results at or after the specified min-round.",
        "in": "query",
        "name": "min-round",
        "schema": {
          "type": "integer"
        }
      },
      "next": {
        "description": "The next page of results. Use the next token provided by the previous results.",
        "in": "query",
        "name": "next",
        "schema": {
          "type": "string"
        }
      },
      "note-prefix": {
        "description": "Specifies a prefix which must be contained in the note field.",
        "in": "query",
        "name": "note-prefix",
        "schema": {
          "type": "string"
        }
      },
      "round": {
        "description": "Include results for the specified round.",
        "in": "query",
        "name": "round",
        "schema": {
          "type": "integer"
        }
      },
      "round-number": {
        "description": "Round number",
        "in": "path",
        "name": "round-number",
        "required": true,
        "schema": {
          "type": "integer"
        }
      },
      "sig-type": {
        "description": "SigType filters just results using the specified type of signature:\n* sig - Standard\n* msig - MultiSig\n* lsig - LogicSig",
        "in": "query",
        "name": "sig-type",
        "schema": {
          "enum": [
            "sig",
            "msig",
            "lsig"
          ],
          "type": "string"
        }
      },
      "tx-id": {
        "description": "Lookup the specific transaction by ID.",
        "in": "query",
        "name": "tx-id",
        "schema": {
          "type": "string",
          "x-algorand-format": "Address",
          "x-go-name": "TxID"
        },
        "x-algorand-format": "Address",
        "x-go-name": "TxID"
      },
      "tx-type": {
        "in": "query",
        "name": "tx-type",
        "schema": {
          "enum": [
            "pay",
            "keyreg",
            "acfg",
            "axfer",
            "afrz"
          ],
          "type": "string"
        }
      }
    },
    "responses": {
      "AccountResponse": {
        "content": {
          "application/json": {
            "schema": {
              "$ref": "#/components/schemas/Account"
            }
          }
        },
        "description": "(empty)"
      },
      "BlockResponse": {
        "content": {
          "application/json": {
            "schema": {
              "properties": {
                "block": {
                  "description": "Block header data.",
                  "properties": {},
                  "type": "object",
                  "x-algorand-format": "BlockHeader"
                },
                "cert": {
                  "description": "Optional certificate object. This is only included when the format is set to message pack.",
                  "properties": {},
                  "type": "object",
                  "x-algorand-format": "BlockCertificate"
                }
              },
              "required": [
                "block"
              ],
              "type": "object"
            }
          }
        },
        "description": "Encoded block object."
      },
      "NodeStatusResponse": {
        "content": {
          "application/json": {
            "schema": {
              "description": "NodeStatus contains the information about a node status",
              "properties": {
                "catchup-time": {
                  "description": "CatchupTime in nanoseconds",
                  "type": "integer"
                },
                "last-round": {
                  "description": "LastRound indicates the last round seen",
                  "type": "integer"
                },
                "last-version": {
                  "description": "LastVersion indicates the last consensus version supported",
                  "type": "string"
                },
                "next-version": {
                  "description": "NextVersion of consensus protocol to use",
                  "type": "string"
                },
                "next-version-round": {
                  "description": "NextVersionRound is the round at which the next consensus version will apply",
                  "type": "integer"
                },
                "next-version-supported": {
                  "description": "NextVersionSupported indicates whether the next consensus version is supported by this node",
                  "type": "boolean"
                },
                "stopped-at-unsupported-round": {
                  "description": "StoppedAtUnsupportedRound indicates that the node does not support the new rounds and has stopped making progress",
                  "type": "boolean"
                },
                "time-since-last-round": {
                  "description": "TimeSinceLastRound in nanoseconds",
                  "type": "integer"
                }
              },
              "required": [
                "catchup-time",
                "last-round",
                "last-version",
                "next-version",
                "next-version-round",
                "next-version-supported",
                "stopped-at-unsupported-round",
                "time-since-last-round"
              ],
              "type": "object"
            }
          }
        },
        "description": "(empty)"
      },
      "PendingTransactionResponse": {
        "content": {
          "application/json": {
            "schema": {
              "description": "Details about a pending transaction. If the transaction was recently confirmed, includes confirmation details like the round and reward details.",
              "properties": {
                "asset-index": {
                  "description": "The asset index if the transaction was found and it created an asset.",
                  "type": "integer"
                },
                "close-rewards": {
                  "description": "Rewards in microalgos applied to the close remainder to account.",
                  "type": "integer"
                },
                "closing-amount": {
                  "description": "Closing amount for the transaction.",
                  "type": "integer"
                },
                "confirmed-round": {
                  "description": "The round where this transaction was confirmed, if present.",
                  "type": "integer"
                },
                "pool-error": {
                  "description": "Indicates that the transaction was kicked out of this node's transaction pool (and specifies why that happened).  An empty string indicates the transaction wasn't kicked out of this node's txpool due to an error.\n",
                  "type": "string"
                },
                "receiver-rewards": {
                  "description": "Rewards in microalgos applied to the receiver account.",
                  "type": "integer"
                },
                "sender-rewards": {
                  "description": "Rewards in microalgos applied to the sender account.",
                  "type": "integer"
                },
                "txn": {
                  "description": "The raw signed transaction.",
                  "properties": {},
                  "type": "object",
                  "x-algorand-format": "SignedTransaction"
                }
              },
              "required": [
                "pool-error",
                "txn"
              ],
              "type": "object"
            }
          }
        },
        "description": "Given a transaction id of a recently submitted transaction, it returns information about it.  There are several cases when this might succeed:\n- transaction committed (committed round > 0)\n- transaction still in the pool (committed round = 0, pool error = \"\")\n- transaction removed from pool due to error (committed round = 0, pool error != \"\")\n\nOr the transaction may have happened sufficiently long ago that the node no longer remembers it, and this will return an error."
      },
      "PendingTransactionsResponse": {
        "content": {
          "application/json": {
            "schema": {
              "description": "PendingTransactions is an array of signed transactions exactly as they were submitted.",
              "properties": {
                "top-transactions": {
                  "description": "An array of signed transaction objects.",
                  "items": {
                    "properties": {},
                    "type": "object",
                    "x-algorand-format": "SignedTransaction"
                  },
                  "type": "array"
                },
                "total-transactions": {
                  "description": "Total number of transactions in the pool.",
                  "type": "integer"
                }
              },
              "required": [
                "top-transactions",
                "total-transactions"
              ],
              "type": "object"
            }
          }
        },
        "description": "A potentially truncated list of transactions currently in the node's transaction pool. You can compute whether or not the list is truncated if the number of elements in the **top-transactions** array is fewer than **total-transactions**."
      },
      "PostTransactionsResponse": {
        "content": {
          "application/json": {
            "schema": {
              "properties": {
                "txId": {
                  "description": "encoding of the transaction hash.",
                  "type": "string"
                }
              },
              "required": [
                "txId"
              ],
              "type": "object"
            }
          }
        },
        "description": "Transaction ID of the submission."
      },
      "SupplyResponse": {
        "content": {
          "application/json": {
            "schema": {
              "description": "Supply represents the current supply of MicroAlgos in the system",
              "properties": {
                "current_round": {
                  "description": "Round",
                  "type": "integer"
                },
                "online-money": {
                  "description": "OnlineMoney",
                  "type": "integer"
                },
                "total-money": {
                  "description": "TotalMoney",
                  "type": "integer"
                }
              },
              "required": [
                "current_round",
                "online-money",
                "total-money"
              ],
              "type": "object"
            }
          }
        },
        "description": "Supply represents the current supply of MicroAlgos in the system."
      },
      "TransactionParametersResponse": {
        "content": {
          "application/json": {
            "schema": {
              "description": "TransactionParams contains the parameters that help a client construct\na new transaction.",
              "properties": {
                "consensus-version": {
                  "description": "ConsensusVersion indicates the consensus protocol version\nas of LastRound.",
                  "type": "string"
                },
                "fee": {
                  "description": "Fee is the suggested transaction fee\nFee is in units of micro-Algos per byte.\nFee may fall to zero but transactions must still have a fee of\nat least MinTxnFee for the current network protocol.",
                  "type": "integer"
                },
                "genesis-hash": {
                  "description": "GenesisHash is the hash of the genesis block.",
                  "format": "byte",
                  "pattern": "^(?:[A-Za-z0-9+/]{4})*(?:[A-Za-z0-9+/]{2}==|[A-Za-z0-9+/]{3}=)?$",
                  "type": "string"
                },
                "genesis-id": {
                  "description": "GenesisID is an ID listed in the genesis block.",
                  "type": "string"
                },
                "last-round": {
                  "description": "LastRound indicates the last round seen",
                  "type": "integer"
                },
                "min-fee": {
                  "description": "The minimum transaction fee (not per byte) required for the\ntxn to validate for the current network protocol.",
                  "type": "integer"
                }
              },
              "required": [
                "consensus-version",
                "fee",
                "genesis-hash",
                "genesis-id",
                "last-round",
                "min-fee"
              ],
              "type": "object",
              "x-go-package": "github.com/algorand/go-algorand/daemon/algod/api/spec/v1"
            }
          }
        },
        "description": "TransactionParams contains the parameters that help a client construct a new transaction."
      }
    },
    "schemas": {
      "Account": {
        "description": "Account information at a given round.\n\nDefinition:\ndata/basics/userBalance.go : AccountData\n",
        "properties": {
          "address": {
            "description": "the account public key",
            "type": "string"
          },
          "amount": {
            "description": "\\[algo\\] total number of MicroAlgos in the account",
            "type": "integer"
          },
          "amount-without-pending-rewards": {
            "description": "specifies the amount of MicroAlgos in the account, without the pending rewards.",
            "type": "integer"
          },
          "assets": {
            "description": "\\[asset\\] assets held by this account.\n\nNote the raw object uses `map[int] -> AssetHolding` for this type.",
            "items": {
              "$ref": "#/components/schemas/AssetHolding"
            },
            "type": "array"
          },
          "created-assets": {
            "description": "\\[apar\\] parameters of assets created by this account.\n\nNote: the raw account uses `map[int] -> Asset` for this type.",
            "items": {
              "$ref": "#/components/schemas/Asset"
            },
            "type": "array"
          },
          "participation": {
            "$ref": "#/components/schemas/AccountParticipation"
          },
          "pending-rewards": {
            "description": "amount of MicroAlgos of pending rewards in this account.",
            "type": "integer"
          },
          "reward-base": {
            "description": "\\[ebase\\] used as part of the rewards computation. Only applicable to accounts which are participating.",
            "type": "integer"
          },
          "rewards": {
            "description": "\\[ern\\] total rewards of MicroAlgos the account has received, including pending rewards.",
            "type": "integer"
          },
          "round": {
            "description": "The round for which this information is relevant.",
            "type": "integer"
          },
          "status": {
            "description": "\\[onl\\] delegation status of the account's MicroAlgos\n* Offline - indicates that the associated account is delegated.\n*  Online  - indicates that the associated account used as part of the delegation pool.\n*   NotParticipating - indicates that the associated account is neither a delegator nor a delegate.",
            "type": "string"
          },
          "type": {
            "description": "Indicates what type of signature is used by this account, must be one of:\n* sig\n* msig\n* lsig",
            "enum": [
              "sig",
              "msig",
              "lsig"
            ],
            "type": "string"
          }
        },
        "required": [
          "address",
          "amount",
          "amount-without-pending-rewards",
          "pending-rewards",
          "rewards",
          "round",
          "status"
        ],
        "type": "object"
      },
      "AccountParticipation": {
        "description": "AccountParticipation describes the parameters used by this account in consensus protocol.",
        "properties": {
          "selection-participation-key": {
            "description": "\\[sel\\] Selection public key (if any) currently registered for this round.",
            "format": "byte",
            "pattern": "^(?:[A-Za-z0-9+/]{4})*(?:[A-Za-z0-9+/]{2}==|[A-Za-z0-9+/]{3}=)?$",
            "type": "string"
          },
          "vote-first-valid": {
            "description": "\\[voteFst\\] First round for which this participation is valid.",
            "type": "integer"
          },
          "vote-key-dilution": {
            "description": "\\[voteKD\\] Number of subkeys in each batch of participation keys.",
            "type": "integer"
          },
          "vote-last-valid": {
            "description": "\\[voteLst\\] Last round for which this participation is valid.",
            "type": "integer"
          },
          "vote-participation-key": {
            "description": "\\[vote\\] root participation public key (if any) currently registered for this round.",
            "format": "byte",
            "pattern": "^(?:[A-Za-z0-9+/]{4})*(?:[A-Za-z0-9+/]{2}==|[A-Za-z0-9+/]{3}=)?$",
            "type": "string"
          }
        },
        "required": [
          "selection-participation-key",
          "vote-first-valid",
          "vote-key-dilution",
          "vote-last-valid",
          "vote-participation-key"
        ],
        "type": "object"
      },
      "Asset": {
        "description": "Specifies both the unique identifier and the parameters for an asset",
        "properties": {
          "index": {
            "description": "unique asset identifier",
            "type": "integer"
          },
          "params": {
            "$ref": "#/components/schemas/AssetParams"
          }
        },
        "required": [
          "index",
          "params"
        ],
        "type": "object"
      },
      "AssetHolding": {
        "description": "Describes an asset held by an account.\n\nDefinition:\ndata/basics/userBalance.go : AssetHolding",
        "properties": {
          "amount": {
            "description": "\\[a\\] number of units held.",
            "type": "integer"
          },
          "asset-id": {
            "description": "Asset ID of the holding.",
            "type": "integer",
            "x-go-name": "AssetID"
          },
          "creator": {
            "description": "Address that created this asset. This is the address where the parameters for this asset can be found, and also the address where unwanted asset units can be sent in the worst case.",
            "type": "string"
          },
          "is-frozen": {
            "description": "\\[f\\] whether or not the holding is frozen.",
            "type": "boolean"
          }
        },
        "required": [
          "amount",
          "asset-id",
          "creator",
          "is-frozen"
        ],
        "type": "object"
      },
      "AssetParams": {
        "description": "AssetParams specifies the parameters for an asset.\n\n\\[apar\\] when part of an AssetConfig transaction.\n\nDefinition:\ndata/transactions/asset.go : AssetParams",
        "properties": {
          "clawback": {
            "description": "\\[c\\] Address of account used to clawback holdings of this asset.  If empty, clawback is not permitted.",
            "type": "string"
          },
          "creator": {
            "description": "The address that created this asset. This is the address where the parameters for this asset can be found, and also the address where unwanted asset units can be sent in the worst case.",
            "type": "string"
          },
          "decimals": {
            "description": "\\[dc\\] The number of digits to use after the decimal point when displaying this asset. If 0, the asset is not divisible. If 1, the base unit of the asset is in tenths. If 2, the base unit of the asset is in hundredths, and so on. This value must be between 0 and 19 (inclusive).",
            "maximum": 19,
            "minimum": 0,
            "type": "integer"
          },
          "default-frozen": {
            "description": "\\[df\\] Whether holdings of this asset are frozen by default.",
            "type": "boolean"
          },
          "freeze": {
            "description": "\\[f\\] Address of account used to freeze holdings of this asset.  If empty, freezing is not permitted.",
            "type": "string"
          },
          "manager": {
            "description": "\\[m\\] Address of account used to manage the keys of this asset and to destroy it.",
            "type": "string"
          },
          "metadata-hash": {
            "description": "\\[am\\] A commitment to some unspecified asset metadata. The format of this metadata is up to the application.",
            "format": "byte",
            "pattern": "^(?:[A-Za-z0-9+/]{4})*(?:[A-Za-z0-9+/]{2}==|[A-Za-z0-9+/]{3}=)?$",
            "type": "string"
          },
          "name": {
            "description": "\\[an\\] Name of this asset, as supplied by the creator.",
            "type": "string"
          },
          "reserve": {
            "description": "\\[r\\] Address of account holding reserve (non-minted) units of this asset.",
            "type": "string"
          },
          "total": {
            "description": "\\[t\\] The total number of units of this asset.",
            "type": "integer",
            "x-algorand-format": "uint64"
          },
          "unit-name": {
            "description": "\\[un\\] Name of a unit of this asset, as supplied by the creator.",
            "type": "string"
          },
          "url": {
            "description": "\\[au\\] URL where more information about the asset can be retrieved.",
            "type": "string"
          }
        },
        "required": [
          "creator",
          "decimals",
          "total"
        ],
        "type": "object"
      },
      "ErrorResponse": {
        "description": "An error response with optional data field.",
        "properties": {
          "data": {
            "type": "string"
          },
          "message": {
            "type": "string"
          }
        },
        "required": [
          "message"
        ],
        "type": "object"
      },
      "Version": {
        "description": "Note that we annotate this as a model so that legacy clients\ncan directly import a swagger generated Version model.",
        "properties": {
          "build": {
            "$ref": "#/components/schemas/VersionBuild"
          },
          "genesis-hash": {
            "format": "byte",
            "pattern": "^(?:[A-Za-z0-9+/]{4})*(?:[A-Za-z0-9+/]{2}==|[A-Za-z0-9+/]{3}=)?$",
            "type": "string"
          },
          "genesis-id": {
            "type": "string"
          },
          "versions": {
            "items": {
              "type": "string"
            },
            "type": "array"
          }
        },
        "required": [
          "build",
          "genesis-hash",
          "genesis-id",
          "versions"
        ],
        "type": "object",
        "x-go-package": "github.com/algorand/go-algorand/daemon/algod/api/spec/common"
      },
      "VersionBuild": {
        "description": "the current algod build version information.",
        "properties": {
          "branch": {
            "type": "string"
          },
          "build-number": {
            "type": "integer"
          },
          "channel": {
            "type": "string"
          },
          "commit-hash": {
            "format": "byte",
            "pattern": "^(?:[A-Za-z0-9+/]{4})*(?:[A-Za-z0-9+/]{2}==|[A-Za-z0-9+/]{3}=)?$",
            "type": "string"
          },
          "major": {
            "type": "integer"
          },
          "minor": {
            "type": "integer"
          }
        },
        "required": [
          "branch",
          "build-number",
          "channel",
          "commit-hash",
          "major",
          "minor"
        ],
        "type": "object"
      }
    },
    "securitySchemes": {
      "api_key": {
        "description": "Generated header parameter. This token can be generated using the Goal command line tool. Example value ='b7e384d0317b8050ce45900a94a1931e28540e1f69b2d242b424659c341b4697'",
        "in": "header",
        "name": "X-Algo-API-Token",
        "type": "apiKey"
      }
    }
  },
  "info": {
    "contact": {
      "email": "contact@algorand.com",
      "name": "algorand",
      "url": "https://www.algorand.com/get-in-touch/contact"
    },
    "description": "API endpoint for algod operations.",
    "title": "Algod REST API.",
    "version": "0.0.1"
  },
  "openapi": "3.0.1",
  "paths": {
    "/health": {
      "get": {
        "operationId": "HealthCheck",
        "responses": {
          "200": {
            "content": {},
            "description": "OK."
          },
          "default": {
            "content": {},
            "description": "Unknown Error"
          }
        },
        "summary": "Returns OK if healthy.",
        "tags": [
          "common"
        ]
      }
    },
    "/metrics": {
      "get": {
        "operationId": "Metrics",
        "responses": {
          "200": {
            "content": {},
            "description": "text with \\#-comments and key:value lines"
          },
          "404": {
            "content": {},
            "description": "metrics were compiled out"
          }
        },
        "summary": "Return metrics about algod functioning.",
        "tags": [
          "common"
        ]
      }
    },
    "/swagger.json": {
      "get": {
        "description": "Returns the entire swagger spec in json.",
        "operationId": "SwaggerJSON",
        "responses": {
          "200": {
            "content": {
              "application/json": {
                "schema": {
                  "type": "string"
                }
              }
            },
            "description": "The current swagger spec"
          },
          "default": {
            "content": {},
            "description": "Unknown Error"
          }
        },
        "summary": "Gets the current swagger spec.",
        "tags": [
          "common"
        ]
      }
    },
    "/v2/accounts/{address}": {
      "get": {
        "description": "Given a specific account public key, this call returns the accounts status, balance and spendable amounts",
        "operationId": "AccountInformation",
        "parameters": [
          {
            "description": "An account public key",
            "in": "path",
            "name": "address",
            "required": true,
            "schema": {
              "pattern": "[A-Z0-9]{58}",
              "type": "string"
            }
          }
        ],
        "responses": {
          "200": {
            "content": {
              "application/json": {
                "schema": {
                  "$ref": "#/components/schemas/Account"
                }
              }
            },
            "description": "(empty)"
          },
          "400": {
            "content": {
              "application/json": {
                "schema": {
                  "$ref": "#/components/schemas/ErrorResponse"
                }
              }
            },
            "description": "Malformed address"
          },
          "401": {
            "content": {
              "application/json": {
                "schema": {
                  "$ref": "#/components/schemas/ErrorResponse"
                }
              }
            },
            "description": "Invalid API Token"
          },
          "500": {
            "content": {
              "application/json": {
                "schema": {
                  "$ref": "#/components/schemas/ErrorResponse"
                }
              }
            },
            "description": "Internal Error"
          },
          "default": {
            "content": {},
            "description": "Unknown Error"
          }
        },
        "summary": "Get account information."
      }
    },
    "/v2/accounts/{address}/transactions/pending": {
      "get": {
        "description": "Get the list of pending transactions by address, sorted by priority, in decreasing order, truncated at the end at MAX. If MAX = 0, returns all pending transactions.\n",
        "operationId": "GetPendingTransactionsByAddress",
        "parameters": [
          {
            "description": "An account public key",
            "in": "path",
            "name": "address",
            "required": true,
            "schema": {
              "pattern": "[A-Z0-9]{58}",
              "type": "string"
            }
          },
          {
            "description": "Truncated number of transactions to display. If max=0, returns all pending txns.",
            "in": "query",
            "name": "max",
            "schema": {
              "type": "integer"
            }
          },
          {
            "description": "Configures whether the response object is JSON or MessagePack encoded.",
            "in": "query",
            "name": "format",
            "schema": {
              "enum": [
                "json",
                "msgpack"
              ],
              "type": "string"
            }
          }
        ],
        "responses": {
          "200": {
            "content": {
              "application/json": {
                "schema": {
                  "description": "PendingTransactions is an array of signed transactions exactly as they were submitted.",
                  "properties": {
                    "top-transactions": {
                      "description": "An array of signed transaction objects.",
                      "items": {
                        "properties": {},
                        "type": "object",
                        "x-algorand-format": "SignedTransaction"
                      },
                      "type": "array"
                    },
                    "total-transactions": {
                      "description": "Total number of transactions in the pool.",
                      "type": "integer"
                    }
                  },
                  "required": [
                    "top-transactions",
                    "total-transactions"
                  ],
                  "type": "object"
                }
              }
            },
            "description": "A potentially truncated list of transactions currently in the node's transaction pool. You can compute whether or not the list is truncated if the number of elements in the **top-transactions** array is fewer than **total-transactions**."
          },
          "400": {
            "content": {
              "application/json": {
                "schema": {
                  "$ref": "#/components/schemas/ErrorResponse"
                }
              }
            },
            "description": "Max must be a non-negative integer"
          },
          "401": {
            "content": {
              "application/json": {
                "schema": {
                  "$ref": "#/components/schemas/ErrorResponse"
                }
              }
            },
            "description": "Invalid API Token"
          },
          "500": {
            "content": {
              "application/json": {
                "schema": {
                  "$ref": "#/components/schemas/ErrorResponse"
                }
              }
            },
            "description": "Internal Error"
          },
          "default": {
            "content": {},
            "description": "Unknown Error"
          }
        },
        "summary": "Get a list of unconfirmed transactions currently in the transaction pool by address."
      }
    },
    "/v2/blocks/{round}": {
      "get": {
        "operationId": "GetBlock",
        "parameters": [
          {
            "description": "Configures whether the response object is JSON or MessagePack encoded.",
            "in": "query",
            "name": "format",
            "schema": {
              "enum": [
                "json",
                "msgpack"
              ],
              "type": "string"
            }
          },
          {
            "description": "The round from which to fetch block information.",
            "in": "path",
            "name": "round",
            "required": true,
            "schema": {
              "minimum": 0,
              "type": "integer"
            }
          }
        ],
        "responses": {
          "200": {
            "content": {
              "application/json": {
                "schema": {
                  "properties": {
                    "block": {
                      "description": "Block header data.",
                      "properties": {},
                      "type": "object",
                      "x-algorand-format": "BlockHeader"
                    },
                    "cert": {
                      "description": "Optional certificate object. This is only included when the format is set to message pack.",
                      "properties": {},
                      "type": "object",
                      "x-algorand-format": "BlockCertificate"
                    }
                  },
                  "required": [
                    "block"
                  ],
                  "type": "object"
                }
              },
              "application/msgpack": {
                "schema": {
                  "properties": {
                    "block": {
                      "description": "Block header data.",
                      "properties": {},
                      "type": "object",
                      "x-algorand-format": "BlockHeader"
                    },
                    "cert": {
                      "description": "Optional certificate object. This is only included when the format is set to message pack.",
                      "properties": {},
                      "type": "object",
                      "x-algorand-format": "BlockCertificate"
                    }
                  },
                  "required": [
                    "block"
                  ],
                  "type": "object"
                }
              }
            },
            "description": "Encoded block object."
          },
          "400": {
            "content": {
              "application/json": {
                "schema": {
                  "$ref": "#/components/schemas/ErrorResponse"
                }
              },
              "application/msgpack": {
                "schema": {
                  "$ref": "#/components/schemas/ErrorResponse"
                }
              }
            },
            "description": "Bad Request - Non integer number"
          },
          "401": {
            "content": {
              "application/json": {
                "schema": {
                  "$ref": "#/components/schemas/ErrorResponse"
                }
              },
              "application/msgpack": {
                "schema": {
                  "$ref": "#/components/schemas/ErrorResponse"
                }
              }
            },
            "description": "Invalid API Token"
          },
          "404": {
            "content": {
              "application/json": {
                "schema": {
                  "$ref": "#/components/schemas/ErrorResponse"
                }
              },
              "application/msgpack": {
                "schema": {
                  "$ref": "#/components/schemas/ErrorResponse"
                }
              }
            },
            "description": "None existing block "
          },
          "500": {
            "content": {
              "application/json": {
                "schema": {
                  "$ref": "#/components/schemas/ErrorResponse"
                }
              },
              "application/msgpack": {
                "schema": {
                  "$ref": "#/components/schemas/ErrorResponse"
                }
              }
            },
            "description": "Internal Error"
          },
          "default": {
            "content": {},
            "description": "Unknown Error"
          }
        },
        "summary": "Get the block for the given round."
      }
    },
    "/v2/ledger/supply": {
      "get": {
        "operationId": "GetSupply",
        "responses": {
          "200": {
            "content": {
              "application/json": {
                "schema": {
                  "description": "Supply represents the current supply of MicroAlgos in the system",
                  "properties": {
                    "current_round": {
                      "description": "Round",
                      "type": "integer"
                    },
                    "online-money": {
                      "description": "OnlineMoney",
                      "type": "integer"
                    },
                    "total-money": {
                      "description": "TotalMoney",
                      "type": "integer"
                    }
                  },
                  "required": [
                    "current_round",
                    "online-money",
                    "total-money"
                  ],
                  "type": "object"
                }
              }
            },
            "description": "Supply represents the current supply of MicroAlgos in the system."
          },
          "401": {
            "content": {
              "application/json": {
                "schema": {
                  "$ref": "#/components/schemas/ErrorResponse"
                }
              }
            },
            "description": "Invalid API Token"
          },
          "default": {
            "content": {},
            "description": "Unknown Error"
          }
        },
        "summary": "Get the current supply reported by the ledger."
      }
    },
    "/v2/register-participation-keys/{address}": {
      "post": {
        "description": "Generate (or renew) and register participation keys on the node for a given account address.",
        "operationId": "RegisterParticipationKeys",
        "parameters": [
          {
            "description": "The `account-id` to update, or `all` to update all accounts.",
            "in": "path",
            "name": "address",
            "required": true,
            "schema": {
              "type": "string"
            }
          },
          {
            "description": "The fee to use when submitting key registration transactions. Defaults to the suggested fee.",
            "in": "query",
            "name": "fee",
            "schema": {
              "default": 1000,
              "type": "integer"
            }
          },
          {
            "description": "value to use for two-level participation key.",
            "in": "query",
            "name": "key-dilution",
            "schema": {
              "type": "integer"
            }
          },
          {
            "description": "The last round for which the generated participation keys will be valid.",
            "in": "query",
            "name": "round-last-valid",
            "schema": {
              "type": "integer"
            }
          },
          {
            "description": "Don't wait for transaction to commit before returning response.",
            "in": "query",
            "name": "no-wait",
            "schema": {
              "type": "boolean"
            }
          }
        ],
        "responses": {
          "200": {
            "content": {
              "application/json": {
                "schema": {
                  "properties": {
                    "txId": {
                      "description": "encoding of the transaction hash.",
                      "type": "string"
                    }
                  },
                  "required": [
                    "txId"
                  ],
                  "type": "object"
                }
              }
            },
            "description": "Transaction ID of the submission."
          }
        },
        "tags": [
          "private"
        ]
      }
    },
    "/v2/shutdown": {
      "post": {
        "description": "Special management endpoint to shutdown the node. Optionally provide a timeout parameter to indicate that the node should begin shutting down after a number of seconds.",
        "operationId": "ShutdownNode",
        "parameters": [
          {
            "in": "query",
            "name": "timeout",
            "schema": {
              "default": 0,
              "type": "integer"
            }
          }
        ],
        "responses": {
          "200": {
            "content": {
              "application/json": {
                "schema": {
                  "type": "object"
                }
              }
            },
            "description": "(empty)"
          }
        },
        "tags": [
          "private"
        ]
      }
    },
    "/v2/status": {
      "get": {
        "operationId": "GetStatus",
        "responses": {
          "200": {
            "content": {
              "application/json": {
                "schema": {
                  "description": "NodeStatus contains the information about a node status",
                  "properties": {
                    "catchup-time": {
                      "description": "CatchupTime in nanoseconds",
                      "type": "integer"
                    },
                    "last-round": {
                      "description": "LastRound indicates the last round seen",
                      "type": "integer"
                    },
                    "last-version": {
                      "description": "LastVersion indicates the last consensus version supported",
                      "type": "string"
                    },
                    "next-version": {
                      "description": "NextVersion of consensus protocol to use",
                      "type": "string"
                    },
                    "next-version-round": {
                      "description": "NextVersionRound is the round at which the next consensus version will apply",
                      "type": "integer"
                    },
                    "next-version-supported": {
                      "description": "NextVersionSupported indicates whether the next consensus version is supported by this node",
                      "type": "boolean"
                    },
                    "stopped-at-unsupported-round": {
                      "description": "StoppedAtUnsupportedRound indicates that the node does not support the new rounds and has stopped making progress",
                      "type": "boolean"
                    },
                    "time-since-last-round": {
                      "description": "TimeSinceLastRound in nanoseconds",
                      "type": "integer"
                    }
                  },
                  "required": [
                    "catchup-time",
                    "last-round",
                    "last-version",
                    "next-version",
                    "next-version-round",
                    "next-version-supported",
                    "stopped-at-unsupported-round",
                    "time-since-last-round"
                  ],
                  "type": "object"
                }
              }
            },
            "description": "(empty)"
          },
          "401": {
            "content": {
              "application/json": {
                "schema": {
                  "$ref": "#/components/schemas/ErrorResponse"
                }
              }
            },
            "description": "Invalid API Token"
          },
          "500": {
            "content": {
              "application/json": {
                "schema": {
                  "type": "string"
                }
              }
            },
            "description": "Internal Error"
          },
          "default": {
            "content": {},
            "description": "Unknown Error"
          }
        },
        "summary": "Gets the current node status."
      }
    },
    "/v2/status/wait-for-block-after/{round}": {
      "get": {
        "description": "Waits for a block to appear after round {round} and returns the node's status at the time.",
        "operationId": "WaitForBlock",
        "parameters": [
          {
            "description": "The round to wait until returning status",
            "in": "path",
            "name": "round",
            "required": true,
            "schema": {
              "minimum": 0,
              "type": "integer"
            }
          }
        ],
        "responses": {
          "200": {
            "content": {
              "application/json": {
                "schema": {
                  "description": "NodeStatus contains the information about a node status",
                  "properties": {
                    "catchup-time": {
                      "description": "CatchupTime in nanoseconds",
                      "type": "integer"
                    },
                    "last-round": {
                      "description": "LastRound indicates the last round seen",
                      "type": "integer"
                    },
                    "last-version": {
                      "description": "LastVersion indicates the last consensus version supported",
                      "type": "string"
                    },
                    "next-version": {
                      "description": "NextVersion of consensus protocol to use",
                      "type": "string"
                    },
                    "next-version-round": {
                      "description": "NextVersionRound is the round at which the next consensus version will apply",
                      "type": "integer"
                    },
                    "next-version-supported": {
                      "description": "NextVersionSupported indicates whether the next consensus version is supported by this node",
                      "type": "boolean"
                    },
                    "stopped-at-unsupported-round": {
                      "description": "StoppedAtUnsupportedRound indicates that the node does not support the new rounds and has stopped making progress",
                      "type": "boolean"
                    },
                    "time-since-last-round": {
                      "description": "TimeSinceLastRound in nanoseconds",
                      "type": "integer"
                    }
                  },
                  "required": [
                    "catchup-time",
                    "last-round",
                    "last-version",
                    "next-version",
                    "next-version-round",
                    "next-version-supported",
                    "stopped-at-unsupported-round",
                    "time-since-last-round"
                  ],
                  "type": "object"
                }
              }
            },
            "description": "(empty)"
          },
          "400": {
            "content": {
              "application/json": {
                "schema": {
                  "$ref": "#/components/schemas/ErrorResponse"
                }
              }
            },
            "description": "Bad Request -- number must be non-negative integer "
          },
          "401": {
            "content": {
              "application/json": {
                "schema": {
                  "$ref": "#/components/schemas/ErrorResponse"
                }
              }
            },
            "description": "Invalid API Token"
          },
          "500": {
            "content": {
              "application/json": {
                "schema": {
                  "$ref": "#/components/schemas/ErrorResponse"
                }
              }
            },
            "description": "Internal Error"
          },
          "default": {
            "content": {},
            "description": "Unknown Error"
          }
        },
        "summary": "Gets the node status after waiting for the given round."
      }
    },
    "/v2/transactions": {
      "post": {
        "operationId": "RawTransaction",
        "requestBody": {
          "content": {
            "application/x-binary": {
              "schema": {
                "format": "binary",
                "type": "string"
              }
            }
          },
          "description": "The byte encoded signed transaction to broadcast to network",
          "required": true
        },
        "responses": {
          "200": {
            "content": {
              "application/json": {
                "schema": {
                  "properties": {
                    "txId": {
                      "description": "encoding of the transaction hash.",
                      "type": "string"
                    }
                  },
                  "required": [
                    "txId"
                  ],
                  "type": "object"
                }
              }
            },
            "description": "Transaction ID of the submission."
          },
          "400": {
            "content": {
              "application/json": {
                "schema": {
                  "$ref": "#/components/schemas/ErrorResponse"
                }
              }
            },
            "description": "Bad Request - Malformed Algorand transaction "
          },
          "401": {
            "content": {
              "application/json": {
                "schema": {
                  "$ref": "#/components/schemas/ErrorResponse"
                }
              }
            },
            "description": "Invalid API Token"
          },
          "500": {
            "content": {
              "application/json": {
                "schema": {
                  "$ref": "#/components/schemas/ErrorResponse"
                }
              }
            },
            "description": "Internal Error"
          },
          "default": {
            "content": {},
            "description": "Unknown Error"
          }
        },
        "summary": "Broadcasts a raw transaction to the network.",
        "x-codegen-request-body-name": "rawtxn"
      }
    },
    "/v2/transactions/params": {
      "get": {
        "operationId": "TransactionParams",
        "responses": {
          "200": {
            "content": {
              "application/json": {
                "schema": {
                  "description": "TransactionParams contains the parameters that help a client construct\na new transaction.",
                  "properties": {
                    "consensus-version": {
                      "description": "ConsensusVersion indicates the consensus protocol version\nas of LastRound.",
                      "type": "string"
                    },
                    "fee": {
                      "description": "Fee is the suggested transaction fee\nFee is in units of micro-Algos per byte.\nFee may fall to zero but transactions must still have a fee of\nat least MinTxnFee for the current network protocol.",
                      "type": "integer"
                    },
                    "genesis-hash": {
                      "description": "GenesisHash is the hash of the genesis block.",
                      "format": "byte",
                      "pattern": "^(?:[A-Za-z0-9+/]{4})*(?:[A-Za-z0-9+/]{2}==|[A-Za-z0-9+/]{3}=)?$",
                      "type": "string"
                    },
                    "genesis-id": {
                      "description": "GenesisID is an ID listed in the genesis block.",
                      "type": "string"
                    },
                    "last-round": {
                      "description": "LastRound indicates the last round seen",
                      "type": "integer"
                    },
                    "min-fee": {
                      "description": "The minimum transaction fee (not per byte) required for the\ntxn to validate for the current network protocol.",
                      "type": "integer"
                    }
                  },
                  "required": [
                    "consensus-version",
                    "fee",
                    "genesis-hash",
                    "genesis-id",
                    "last-round",
                    "min-fee"
                  ],
                  "type": "object",
                  "x-go-package": "github.com/algorand/go-algorand/daemon/algod/api/spec/v1"
                }
              }
            },
            "description": "TransactionParams contains the parameters that help a client construct a new transaction."
          },
          "401": {
            "content": {
              "application/json": {
                "schema": {
                  "$ref": "#/components/schemas/ErrorResponse"
                }
              }
            },
            "description": "Invalid API Token"
          },
          "default": {
            "content": {},
            "description": "Unknown Error"
          }
        },
        "summary": "Get parameters for constructing a new transaction"
      }
    },
    "/v2/transactions/pending": {
      "get": {
        "description": "Get the list of pending transactions, sorted by priority, in decreasing order, truncated at the end at MAX. If MAX = 0, returns all pending transactions.\n",
        "operationId": "GetPendingTransactions",
        "parameters": [
          {
            "description": "Truncated number of transactions to display. If max=0, returns all pending txns.",
            "in": "query",
            "name": "max",
            "schema": {
              "type": "integer"
            }
          },
          {
            "description": "Configures whether the response object is JSON or MessagePack encoded.",
            "in": "query",
            "name": "format",
            "schema": {
              "enum": [
                "json",
                "msgpack"
              ],
              "type": "string"
            }
          }
        ],
        "responses": {
          "200": {
            "content": {
              "application/json": {
                "schema": {
                  "description": "PendingTransactions is an array of signed transactions exactly as they were submitted.",
                  "properties": {
                    "top-transactions": {
                      "description": "An array of signed transaction objects.",
                      "items": {
                        "properties": {},
                        "type": "object",
                        "x-algorand-format": "SignedTransaction"
                      },
                      "type": "array"
                    },
                    "total-transactions": {
                      "description": "Total number of transactions in the pool.",
                      "type": "integer"
                    }
                  },
                  "required": [
                    "top-transactions",
                    "total-transactions"
                  ],
                  "type": "object"
                }
              },
              "application/msgpack": {
                "schema": {
                  "description": "PendingTransactions is an array of signed transactions exactly as they were submitted.",
                  "properties": {
                    "top-transactions": {
                      "description": "An array of signed transaction objects.",
                      "items": {
                        "properties": {},
                        "type": "object",
                        "x-algorand-format": "SignedTransaction"
                      },
                      "type": "array"
                    },
                    "total-transactions": {
                      "description": "Total number of transactions in the pool.",
                      "type": "integer"
                    }
                  },
                  "required": [
                    "top-transactions",
                    "total-transactions"
                  ],
                  "type": "object"
                }
              }
            },
            "description": "A potentially truncated list of transactions currently in the node's transaction pool. You can compute whether or not the list is truncated if the number of elements in the **top-transactions** array is fewer than **total-transactions**."
          },
          "401": {
            "content": {
              "application/json": {
                "schema": {
                  "$ref": "#/components/schemas/ErrorResponse"
                }
              },
              "application/msgpack": {
                "schema": {
                  "$ref": "#/components/schemas/ErrorResponse"
                }
              }
            },
            "description": "Invalid API Token"
          },
          "500": {
            "content": {
              "application/json": {
                "schema": {
                  "$ref": "#/components/schemas/ErrorResponse"
                }
              },
              "application/msgpack": {
                "schema": {
                  "$ref": "#/components/schemas/ErrorResponse"
                }
              }
            },
            "description": "Internal Error"
          },
          "default": {
            "content": {},
            "description": "Unknown Error"
          }
        },
        "summary": "Get a list of unconfirmed transactions currently in the transaction pool."
      }
    },
    "/v2/transactions/pending/{txid}": {
      "get": {
        "description": "Given a transaction id of a recently submitted transaction, it returns information about it.  There are several cases when this might succeed:\n- transaction committed (committed round > 0) - transaction still in the pool (committed round = 0, pool error = \"\") - transaction removed from pool due to error (committed round = 0, pool error != \"\")\nOr the transaction may have happened sufficiently long ago that the node no longer remembers it, and this will return an error.\n",
        "operationId": "PendingTransactionInformation",
        "parameters": [
          {
            "description": "A transaction id",
            "in": "path",
            "name": "txid",
            "required": true,
            "schema": {
              "pattern": "[A-Z0-9]+",
              "type": "string"
            }
          },
          {
            "description": "Configures whether the response object is JSON or MessagePack encoded.",
            "in": "query",
            "name": "format",
            "schema": {
              "enum": [
                "json",
                "msgpack"
              ],
              "type": "string"
            }
          }
        ],
        "responses": {
          "200": {
            "content": {
              "application/json": {
                "schema": {
                  "description": "Details about a pending transaction. If the transaction was recently confirmed, includes confirmation details like the round and reward details.",
                  "properties": {
                    "asset-index": {
                      "description": "The asset index if the transaction was found and it created an asset.",
                      "type": "integer"
                    },
                    "close-rewards": {
                      "description": "Rewards in microalgos applied to the close remainder to account.",
                      "type": "integer"
                    },
                    "closing-amount": {
                      "description": "Closing amount for the transaction.",
                      "type": "integer"
                    },
                    "confirmed-round": {
                      "description": "The round where this transaction was confirmed, if present.",
                      "type": "integer"
                    },
                    "pool-error": {
                      "description": "Indicates that the transaction was kicked out of this node's transaction pool (and specifies why that happened).  An empty string indicates the transaction wasn't kicked out of this node's txpool due to an error.\n",
                      "type": "string"
                    },
                    "receiver-rewards": {
                      "description": "Rewards in microalgos applied to the receiver account.",
                      "type": "integer"
                    },
                    "sender-rewards": {
                      "description": "Rewards in microalgos applied to the sender account.",
                      "type": "integer"
                    },
                    "txn": {
                      "description": "The raw signed transaction.",
                      "properties": {},
                      "type": "object",
                      "x-algorand-format": "SignedTransaction"
                    }
                  },
                  "required": [
                    "pool-error",
                    "txn"
                  ],
                  "type": "object"
                }
              }
            },
            "description": "Given a transaction id of a recently submitted transaction, it returns information about it.  There are several cases when this might succeed:\n- transaction committed (committed round > 0)\n- transaction still in the pool (committed round = 0, pool error = \"\")\n- transaction removed from pool due to error (committed round = 0, pool error != \"\")\n\nOr the transaction may have happened sufficiently long ago that the node no longer remembers it, and this will return an error."
          },
          "400": {
            "content": {
              "application/json": {
                "schema": {
                  "$ref": "#/components/schemas/ErrorResponse"
                }
              }
            },
            "description": "Bad Request"
          },
          "401": {
            "content": {
              "application/json": {
                "schema": {
                  "$ref": "#/components/schemas/ErrorResponse"
                }
              }
            },
            "description": "Invalid API Token"
          },
          "404": {
            "content": {
              "application/json": {
                "schema": {
                  "$ref": "#/components/schemas/ErrorResponse"
                }
              }
            },
            "description": "Transaction Not Found"
          },
          "default": {
            "content": {},
            "description": "Unknown Error"
          }
        },
        "summary": "Get a specific pending transaction."
      }
    }
  },
  "security": [
    {
      "api_key": []
    }
  ],
  "servers": [
    {
      "url": "http://localhost/"
    },
    {
      "url": "https://localhost/"
    }
  ],
  "tags": [
    {
      "name": "private"
    }
  ]
>>>>>>> 2a6badec
}<|MERGE_RESOLUTION|>--- conflicted
+++ resolved
@@ -1,1982 +1,4 @@
 {
-<<<<<<< HEAD
-   "info" : {
-      "description" : "API endpoint for algod operations.",
-      "title" : "Algod REST API.",
-      "contact" : {
-         "url" : "https://www.algorand.com/get-in-touch/contact",
-         "name" : "algorand",
-         "email" : "contact@algorand.com"
-      },
-      "version" : "0.0.1"
-   },
-   "components" : {
-      "securitySchemes" : {
-         "api_key" : {
-            "name" : "X-Algo-API-Token",
-            "description" : "Generated header parameter. This token can be generated using the Goal command line tool. Example value ='b7e384d0317b8050ce45900a94a1931e28540e1f69b2d242b424659c341b4697'",
-            "type" : "apiKey",
-            "in" : "header"
-         }
-      },
-      "schemas" : {
-         "AssetParams" : {
-            "properties" : {
-               "unit-name" : {
-                  "type" : "string",
-                  "description" : "\\[un\\] Name of a unit of this asset, as supplied by the creator."
-               },
-               "default-frozen" : {
-                  "type" : "boolean",
-                  "description" : "\\[df\\] Whether holdings of this asset are frozen by default."
-               },
-               "reserve" : {
-                  "description" : "\\[r\\] Address of account holding reserve (non-minted) units of this asset.",
-                  "type" : "string"
-               },
-               "name" : {
-                  "description" : "\\[an\\] Name of this asset, as supplied by the creator.",
-                  "type" : "string"
-               },
-               "freeze" : {
-                  "type" : "string",
-                  "description" : "\\[f\\] Address of account used to freeze holdings of this asset.  If empty, freezing is not permitted."
-               },
-               "decimals" : {
-                  "minimum" : 0,
-                  "maximum" : 19,
-                  "description" : "\\[dc\\] The number of digits to use after the decimal point when displaying this asset. If 0, the asset is not divisible. If 1, the base unit of the asset is in tenths. If 2, the base unit of the asset is in hundredths, and so on. This value must be between 0 and 19 (inclusive).",
-                  "type" : "integer"
-               },
-               "clawback" : {
-                  "type" : "string",
-                  "description" : "\\[c\\] Address of account used to clawback holdings of this asset.  If empty, clawback is not permitted."
-               },
-               "manager" : {
-                  "description" : "\\[m\\] Address of account used to manage the keys of this asset and to destroy it.",
-                  "type" : "string"
-               },
-               "creator" : {
-                  "type" : "string",
-                  "description" : "The address that created this asset. This is the address where the parameters for this asset can be found, and also the address where unwanted asset units can be sent in the worst case."
-               },
-               "url" : {
-                  "type" : "string",
-                  "description" : "\\[au\\] URL where more information about the asset can be retrieved."
-               },
-               "total" : {
-                  "x-algorand-format" : "uint64",
-                  "description" : "\\[t\\] The total number of units of this asset.",
-                  "type" : "integer"
-               },
-               "metadata-hash" : {
-                  "format" : "byte",
-                  "pattern" : "^(?:[A-Za-z0-9+/]{4})*(?:[A-Za-z0-9+/]{2}==|[A-Za-z0-9+/]{3}=)?$",
-                  "description" : "\\[am\\] A commitment to some unspecified asset metadata. The format of this metadata is up to the application.",
-                  "type" : "string"
-               }
-            },
-            "description" : "AssetParams specifies the parameters for an asset.\n\n\\[apar\\] when part of an AssetConfig transaction.\n\nDefinition:\ndata/transactions/asset.go : AssetParams",
-            "type" : "object",
-            "required" : [
-               "creator",
-               "decimals",
-               "total"
-            ]
-         },
-         "AccountParticipation" : {
-            "description" : "AccountParticipation describes the parameters used by this account in consensus protocol.",
-            "type" : "object",
-            "required" : [
-               "selection-participation-key",
-               "vote-first-valid",
-               "vote-key-dilution",
-               "vote-last-valid",
-               "vote-participation-key"
-            ],
-            "properties" : {
-               "vote-participation-key" : {
-                  "pattern" : "^(?:[A-Za-z0-9+/]{4})*(?:[A-Za-z0-9+/]{2}==|[A-Za-z0-9+/]{3}=)?$",
-                  "format" : "byte",
-                  "type" : "string",
-                  "description" : "\\[vote\\] root participation public key (if any) currently registered for this round."
-               },
-               "vote-first-valid" : {
-                  "type" : "integer",
-                  "description" : "\\[voteFst\\] First round for which this participation is valid."
-               },
-               "selection-participation-key" : {
-                  "format" : "byte",
-                  "pattern" : "^(?:[A-Za-z0-9+/]{4})*(?:[A-Za-z0-9+/]{2}==|[A-Za-z0-9+/]{3}=)?$",
-                  "type" : "string",
-                  "description" : "\\[sel\\] Selection public key (if any) currently registered for this round."
-               },
-               "vote-last-valid" : {
-                  "type" : "integer",
-                  "description" : "\\[voteLst\\] Last round for which this participation is valid."
-               },
-               "vote-key-dilution" : {
-                  "type" : "integer",
-                  "description" : "\\[voteKD\\] Number of subkeys in each batch of participation keys."
-               }
-            }
-         },
-         "Asset" : {
-            "description" : "Specifies both the unique identifier and the parameters for an asset",
-            "type" : "object",
-            "required" : [
-               "index",
-               "params"
-            ],
-            "properties" : {
-               "params" : {
-                  "$ref" : "#/components/schemas/AssetParams"
-               },
-               "index" : {
-                  "description" : "unique asset identifier",
-                  "type" : "integer"
-               }
-            }
-         },
-         "Version" : {
-            "properties" : {
-               "genesis-hash" : {
-                  "type" : "string",
-                  "pattern" : "^(?:[A-Za-z0-9+/]{4})*(?:[A-Za-z0-9+/]{2}==|[A-Za-z0-9+/]{3}=)?$",
-                  "format" : "byte"
-               },
-               "build" : {
-                  "$ref" : "#/components/schemas/VersionBuild"
-               },
-               "genesis-id" : {
-                  "type" : "string"
-               },
-               "versions" : {
-                  "type" : "array",
-                  "items" : {
-                     "type" : "string"
-                  }
-               }
-            },
-            "type" : "object",
-            "description" : "Note that we annotate this as a model so that legacy clients\ncan directly import a swagger generated Version model.",
-            "required" : [
-               "build",
-               "genesis-hash",
-               "genesis-id",
-               "versions"
-            ],
-            "x-go-package" : "github.com/algorand/go-algorand/daemon/algod/api/spec/common"
-         },
-         "AssetHolding" : {
-            "required" : [
-               "amount",
-               "asset-id",
-               "creator",
-               "is-frozen"
-            ],
-            "description" : "Describes an asset held by an account.\n\nDefinition:\ndata/basics/userBalance.go : AssetHolding",
-            "type" : "object",
-            "properties" : {
-               "asset-id" : {
-                  "type" : "integer",
-                  "x-go-name" : "AssetID",
-                  "description" : "Asset ID of the holding."
-               },
-               "amount" : {
-                  "type" : "integer",
-                  "description" : "\\[a\\] number of units held."
-               },
-               "creator" : {
-                  "type" : "string",
-                  "description" : "Address that created this asset. This is the address where the parameters for this asset can be found, and also the address where unwanted asset units can be sent in the worst case."
-               },
-               "is-frozen" : {
-                  "type" : "boolean",
-                  "description" : "\\[f\\] whether or not the holding is frozen."
-               }
-            }
-         },
-         "ErrorResponse" : {
-            "properties" : {
-               "data" : {
-                  "type" : "string"
-               },
-               "message" : {
-                  "type" : "string"
-               }
-            },
-            "description" : "An error response with optional data field.",
-            "type" : "object",
-            "required" : [
-               "message"
-            ]
-         },
-         "VersionBuild" : {
-            "properties" : {
-               "build-number" : {
-                  "type" : "integer"
-               },
-               "major" : {
-                  "type" : "integer"
-               },
-               "channel" : {
-                  "type" : "string"
-               },
-               "minor" : {
-                  "type" : "integer"
-               },
-               "branch" : {
-                  "type" : "string"
-               },
-               "commit-hash" : {
-                  "pattern" : "^(?:[A-Za-z0-9+/]{4})*(?:[A-Za-z0-9+/]{2}==|[A-Za-z0-9+/]{3}=)?$",
-                  "format" : "byte",
-                  "type" : "string"
-               }
-            },
-            "description" : "the current algod build version information.",
-            "type" : "object",
-            "required" : [
-               "branch",
-               "build-number",
-               "channel",
-               "commit-hash",
-               "major",
-               "minor"
-            ]
-         },
-         "Account" : {
-            "properties" : {
-               "type" : {
-                  "type" : "string",
-                  "description" : "Indicates what type of signature is used by this account, must be one of:\n* sig\n* msig\n* lsig",
-                  "enum" : [
-                     "sig",
-                     "msig",
-                     "lsig"
-                  ]
-               },
-               "created-assets" : {
-                  "items" : {
-                     "$ref" : "#/components/schemas/Asset"
-                  },
-                  "type" : "array",
-                  "description" : "\\[apar\\] parameters of assets created by this account.\n\nNote: the raw account uses `map[int] -> Asset` for this type."
-               },
-               "reward-base" : {
-                  "description" : "\\[ebase\\] used as part of the rewards computation. Only applicable to accounts which are participating.",
-                  "type" : "integer"
-               },
-               "participation" : {
-                  "$ref" : "#/components/schemas/AccountParticipation"
-               },
-               "round" : {
-                  "type" : "integer",
-                  "description" : "The round for which this information is relevant."
-               },
-               "amount" : {
-                  "type" : "integer",
-                  "description" : "\\[algo\\] total number of MicroAlgos in the account"
-               },
-               "pending-rewards" : {
-                  "description" : "amount of MicroAlgos of pending rewards in this account.",
-                  "type" : "integer"
-               },
-               "assets" : {
-                  "description" : "\\[asset\\] assets held by this account.\n\nNote the raw object uses `map[int] -> AssetHolding` for this type.",
-                  "type" : "array",
-                  "items" : {
-                     "$ref" : "#/components/schemas/AssetHolding"
-                  }
-               },
-               "status" : {
-                  "type" : "string",
-                  "description" : "\\[onl\\] delegation status of the account's MicroAlgos\n* Offline - indicates that the associated account is delegated.\n*  Online  - indicates that the associated account used as part of the delegation pool.\n*   NotParticipating - indicates that the associated account is neither a delegator nor a delegate."
-               },
-               "amount-without-pending-rewards" : {
-                  "description" : "specifies the amount of MicroAlgos in the account, without the pending rewards.",
-                  "type" : "integer"
-               },
-               "address" : {
-                  "description" : "the account public key",
-                  "type" : "string"
-               },
-               "rewards" : {
-                  "type" : "integer",
-                  "description" : "\\[ern\\] total rewards of MicroAlgos the account has received, including pending rewards."
-               }
-            },
-            "required" : [
-               "address",
-               "amount",
-               "amount-without-pending-rewards",
-               "pending-rewards",
-               "rewards",
-               "round",
-               "status"
-            ],
-            "description" : "Account information at a given round.\n\nDefinition:\ndata/basics/userBalance.go : AccountData\n",
-            "type" : "object"
-         }
-      },
-      "responses" : {
-         "PostTransactionsResponse" : {
-            "content" : {
-               "application/json" : {
-                  "schema" : {
-                     "properties" : {
-                        "txId" : {
-                           "description" : "encoding of the transaction hash.",
-                           "type" : "string"
-                        }
-                     },
-                     "type" : "object",
-                     "required" : [
-                        "txId"
-                     ]
-                  }
-               }
-            },
-            "description" : "Transaction ID of the submission."
-         },
-         "BlockResponse" : {
-            "description" : "Encoded block object.",
-            "content" : {
-               "application/json" : {
-                  "schema" : {
-                     "properties" : {
-                        "cert" : {
-                           "description" : "Optional certificate object. This is only included when the format is set to message pack.",
-                           "type" : "object",
-                           "properties" : {},
-                           "x-algorand-format" : "BlockCertificate"
-                        },
-                        "block" : {
-                           "x-algorand-format" : "BlockHeader",
-                           "properties" : {},
-                           "type" : "object",
-                           "description" : "Block header data."
-                        }
-                     },
-                     "required" : [
-                        "block"
-                     ],
-                     "type" : "object"
-                  }
-               }
-            }
-         },
-         "AccountResponse" : {
-            "content" : {
-               "application/json" : {
-                  "schema" : {
-                     "$ref" : "#/components/schemas/Account"
-                  }
-               }
-            },
-            "description" : "(empty)"
-         },
-         "NodeStatusResponse" : {
-            "content" : {
-               "application/json" : {
-                  "schema" : {
-                     "required" : [
-                        "catchup-time",
-                        "last-round",
-                        "last-version",
-                        "next-version",
-                        "next-version-round",
-                        "next-version-supported",
-                        "stopped-at-unsupported-round",
-                        "time-since-last-round"
-                     ],
-                     "description" : "NodeStatus contains the information about a node status",
-                     "type" : "object",
-                     "properties" : {
-                        "next-version" : {
-                           "description" : "NextVersion of consensus protocol to use",
-                           "type" : "string"
-                        },
-                        "next-version-supported" : {
-                           "type" : "boolean",
-                           "description" : "NextVersionSupported indicates whether the next consensus version is supported by this node"
-                        },
-                        "catchup-time" : {
-                           "description" : "CatchupTime in nanoseconds",
-                           "type" : "integer"
-                        },
-                        "next-version-round" : {
-                           "description" : "NextVersionRound is the round at which the next consensus version will apply",
-                           "type" : "integer"
-                        },
-                        "last-version" : {
-                           "type" : "string",
-                           "description" : "LastVersion indicates the last consensus version supported"
-                        },
-                        "stopped-at-unsupported-round" : {
-                           "type" : "boolean",
-                           "description" : "StoppedAtUnsupportedRound indicates that the node does not support the new rounds and has stopped making progress"
-                        },
-                        "last-round" : {
-                           "type" : "integer",
-                           "description" : "LastRound indicates the last round seen"
-                        },
-                        "time-since-last-round" : {
-                           "description" : "TimeSinceLastRound in nanoseconds",
-                           "type" : "integer"
-                        }
-                     }
-                  }
-               }
-            },
-            "description" : "(empty)"
-         },
-         "PendingTransactionResponse" : {
-            "content" : {
-               "application/json" : {
-                  "schema" : {
-                     "properties" : {
-                        "close-rewards" : {
-                           "type" : "integer",
-                           "description" : "Rewards in microalgos applied to the close remainder to account."
-                        },
-                        "receiver-rewards" : {
-                           "type" : "integer",
-                           "description" : "Rewards in microalgos applied to the receiver account."
-                        },
-                        "asset-index" : {
-                           "type" : "integer",
-                           "description" : "The asset index if the transaction was found and it created an asset."
-                        },
-                        "pool-error" : {
-                           "description" : "Indicates that the transaction was kicked out of this node's transaction pool (and specifies why that happened).  An empty string indicates the transaction wasn't kicked out of this node's txpool due to an error.\n",
-                           "type" : "string"
-                        },
-                        "sender-rewards" : {
-                           "type" : "integer",
-                           "description" : "Rewards in microalgos applied to the sender account."
-                        },
-                        "closing-amount" : {
-                           "type" : "integer",
-                           "description" : "Closing amount for the transaction."
-                        },
-                        "txn" : {
-                           "type" : "object",
-                           "description" : "The raw signed transaction.",
-                           "x-algorand-format" : "SignedTransaction",
-                           "properties" : {}
-                        },
-                        "confirmed-round" : {
-                           "type" : "integer",
-                           "description" : "The round where this transaction was confirmed, if present."
-                        }
-                     },
-                     "required" : [
-                        "pool-error",
-                        "txn"
-                     ],
-                     "type" : "object",
-                     "description" : "Details about a pending transaction. If the transaction was recently confirmed, includes confirmation details like the round and reward details."
-                  }
-               }
-            },
-            "description" : "Given a transaction id of a recently submitted transaction, it returns information about it.  There are several cases when this might succeed:\n- transaction committed (committed round > 0)\n- transaction still in the pool (committed round = 0, pool error = \"\")\n- transaction removed from pool due to error (committed round = 0, pool error != \"\")\n\nOr the transaction may have happened sufficiently long ago that the node no longer remembers it, and this will return an error."
-         },
-         "PendingTransactionsResponse" : {
-            "description" : "A potentially truncated list of transactions currently in the node's transaction pool. You can compute whether or not the list is truncated if the number of elements in the **top-transactions** array is fewer than **total-transactions**.",
-            "content" : {
-               "application/json" : {
-                  "schema" : {
-                     "required" : [
-                        "top-transactions",
-                        "total-transactions"
-                     ],
-                     "type" : "object",
-                     "description" : "PendingTransactions is an array of signed transactions exactly as they were submitted.",
-                     "properties" : {
-                        "top-transactions" : {
-                           "items" : {
-                              "properties" : {},
-                              "x-algorand-format" : "SignedTransaction",
-                              "type" : "object"
-                           },
-                           "type" : "array",
-                           "description" : "An array of signed transaction objects."
-                        },
-                        "total-transactions" : {
-                           "description" : "Total number of transactions in the pool.",
-                           "type" : "integer"
-                        }
-                     }
-                  }
-               }
-            }
-         },
-         "PostCompileResponse" : {
-            "description" : "Teal compile Result",
-            "content" : {
-               "application/json" : {
-                  "schema" : {
-                     "required" : [
-                        "hash",
-                        "result"
-                     ],
-                     "type" : "object",
-                     "properties" : {
-                        "result" : {
-                           "description" : "base64 encoded program bytes",
-                           "type" : "string"
-                        },
-                        "hash" : {
-                           "type" : "string",
-                           "description" : "base32 SHA512_256 of program bytes (Address style)"
-                        }
-                     }
-                  }
-               }
-            }
-         },
-         "SupplyResponse" : {
-            "content" : {
-               "application/json" : {
-                  "schema" : {
-                     "required" : [
-                        "current_round",
-                        "online-money",
-                        "total-money"
-                     ],
-                     "description" : "Supply represents the current supply of MicroAlgos in the system",
-                     "type" : "object",
-                     "properties" : {
-                        "online-money" : {
-                           "type" : "integer",
-                           "description" : "OnlineMoney"
-                        },
-                        "current_round" : {
-                           "description" : "Round",
-                           "type" : "integer"
-                        },
-                        "total-money" : {
-                           "description" : "TotalMoney",
-                           "type" : "integer"
-                        }
-                     }
-                  }
-               }
-            },
-            "description" : "Supply represents the current supply of MicroAlgos in the system."
-         },
-         "TransactionParametersResponse" : {
-            "description" : "TransactionParams contains the parameters that help a client construct a new transaction.",
-            "content" : {
-               "application/json" : {
-                  "schema" : {
-                     "x-go-package" : "github.com/algorand/go-algorand/daemon/algod/api/spec/v1",
-                     "required" : [
-                        "consensus-version",
-                        "fee",
-                        "genesis-hash",
-                        "genesis-id",
-                        "last-round",
-                        "min-fee"
-                     ],
-                     "description" : "TransactionParams contains the parameters that help a client construct\na new transaction.",
-                     "type" : "object",
-                     "properties" : {
-                        "min-fee" : {
-                           "type" : "integer",
-                           "description" : "The minimum transaction fee (not per byte) required for the\ntxn to validate for the current network protocol."
-                        },
-                        "genesis-hash" : {
-                           "pattern" : "^(?:[A-Za-z0-9+/]{4})*(?:[A-Za-z0-9+/]{2}==|[A-Za-z0-9+/]{3}=)?$",
-                           "format" : "byte",
-                           "type" : "string",
-                           "description" : "GenesisHash is the hash of the genesis block."
-                        },
-                        "last-round" : {
-                           "type" : "integer",
-                           "description" : "LastRound indicates the last round seen"
-                        },
-                        "fee" : {
-                           "type" : "integer",
-                           "description" : "Fee is the suggested transaction fee\nFee is in units of micro-Algos per byte.\nFee may fall to zero but transactions must still have a fee of\nat least MinTxnFee for the current network protocol."
-                        },
-                        "genesis-id" : {
-                           "description" : "GenesisID is an ID listed in the genesis block.",
-                           "type" : "string"
-                        },
-                        "consensus-version" : {
-                           "description" : "ConsensusVersion indicates the consensus protocol version\nas of LastRound.",
-                           "type" : "string"
-                        }
-                     }
-                  }
-               }
-            }
-         }
-      },
-      "parameters" : {
-         "currency-less-than" : {
-            "in" : "query",
-            "schema" : {
-               "type" : "integer"
-            },
-            "description" : "Results should have an amount less than this value. MicroAlgos are the default currency unless an asset-id is provided, in which case the asset will be used.",
-            "name" : "currency-less-than"
-         },
-         "account-id" : {
-            "x-go-name" : "AccountID",
-            "description" : "account string",
-            "name" : "account-id",
-            "schema" : {
-               "type" : "string",
-               "x-go-name" : "AccountID"
-            },
-            "in" : "path",
-            "required" : true
-         },
-         "before-time" : {
-            "x-algorand-format" : "RFC3339 String",
-            "in" : "query",
-            "schema" : {
-               "x-algorand-format" : "RFC3339 String",
-               "format" : "date-time",
-               "type" : "string"
-            },
-            "name" : "before-time",
-            "description" : "Include results before the given time. Must be an RFC 3339 formatted string."
-         },
-         "next" : {
-            "name" : "next",
-            "description" : "The next page of results. Use the next token provided by the previous results.",
-            "schema" : {
-               "type" : "string"
-            },
-            "in" : "query"
-         },
-         "format" : {
-            "in" : "query",
-            "schema" : {
-               "enum" : [
-                  "json",
-                  "msgpack"
-               ],
-               "type" : "string"
-            },
-            "name" : "format",
-            "description" : "Configures whether the response object is JSON or MessagePack encoded."
-         },
-         "round-number" : {
-            "name" : "round-number",
-            "description" : "Round number",
-            "required" : true,
-            "in" : "path",
-            "schema" : {
-               "type" : "integer"
-            }
-         },
-         "sig-type" : {
-            "name" : "sig-type",
-            "description" : "SigType filters just results using the specified type of signature:\n* sig - Standard\n* msig - MultiSig\n* lsig - LogicSig",
-            "in" : "query",
-            "schema" : {
-               "type" : "string",
-               "enum" : [
-                  "sig",
-                  "msig",
-                  "lsig"
-               ]
-            }
-         },
-         "after-time" : {
-            "x-algorand-format" : "RFC3339 String",
-            "name" : "after-time",
-            "description" : "Include results after the given time. Must be an RFC 3339 formatted string.",
-            "schema" : {
-               "format" : "date-time",
-               "x-algorand-format" : "RFC3339 String",
-               "type" : "string"
-            },
-            "in" : "query"
-         },
-         "max-round" : {
-            "schema" : {
-               "type" : "integer"
-            },
-            "in" : "query",
-            "name" : "max-round",
-            "description" : "Include results at or before the specified max-round."
-         },
-         "currency-greater-than" : {
-            "schema" : {
-               "type" : "integer"
-            },
-            "in" : "query",
-            "description" : "Results should have an amount greater than this value. MicroAlgos are the default currency unless an asset-id is provided, in which case the asset will be used.",
-            "name" : "currency-greater-than"
-         },
-         "limit" : {
-            "in" : "query",
-            "schema" : {
-               "type" : "integer"
-            },
-            "name" : "limit",
-            "description" : "Maximum number of results to return."
-         },
-         "tx-id" : {
-            "x-algorand-format" : "Address",
-            "schema" : {
-               "type" : "string",
-               "x-go-name" : "TxID",
-               "x-algorand-format" : "Address"
-            },
-            "in" : "query",
-            "x-go-name" : "TxID",
-            "description" : "Lookup the specific transaction by ID.",
-            "name" : "tx-id"
-         },
-         "tx-type" : {
-            "in" : "query",
-            "schema" : {
-               "type" : "string",
-               "enum" : [
-                  "pay",
-                  "keyreg",
-                  "acfg",
-                  "axfer",
-                  "afrz"
-               ]
-            },
-            "name" : "tx-type"
-         },
-         "max" : {
-            "description" : "Truncated number of transactions to display. If max=0, returns all pending txns.",
-            "name" : "max",
-            "in" : "query",
-            "schema" : {
-               "type" : "integer"
-            }
-         },
-         "address" : {
-            "x-algorand-format" : "RFC3339 String",
-            "schema" : {
-               "type" : "string",
-               "x-algorand-format" : "RFC3339 String"
-            },
-            "in" : "query",
-            "description" : "Only include transactions with this address in one of the transaction fields.",
-            "name" : "address"
-         },
-         "asset-id" : {
-            "x-go-name" : "AssetID",
-            "description" : "Asset ID",
-            "name" : "asset-id",
-            "schema" : {
-               "x-go-name" : "AssetID",
-               "type" : "integer"
-            },
-            "in" : "query"
-         },
-         "exclude-close-to" : {
-            "in" : "query",
-            "schema" : {
-               "type" : "boolean"
-            },
-            "description" : "Combine with address and address-role parameters to define what type of address to search for. The close to fields are normally treated as a receiver, if you would like to exclude them set this parameter to true.",
-            "name" : "exclude-close-to"
-         },
-         "min-round" : {
-            "in" : "query",
-            "schema" : {
-               "type" : "integer"
-            },
-            "name" : "min-round",
-            "description" : "Include results at or after the specified min-round."
-         },
-         "address-role" : {
-            "in" : "query",
-            "schema" : {
-               "enum" : [
-                  "sender",
-                  "receiver",
-                  "freeze-target"
-               ],
-               "type" : "string"
-            },
-            "name" : "address-role",
-            "description" : "Combine with the address parameter to define what type of address to search for."
-         },
-         "note-prefix" : {
-            "in" : "query",
-            "schema" : {
-               "type" : "string"
-            },
-            "name" : "note-prefix",
-            "description" : "Specifies a prefix which must be contained in the note field."
-         },
-         "round" : {
-            "in" : "query",
-            "schema" : {
-               "type" : "integer"
-            },
-            "name" : "round",
-            "description" : "Include results for the specified round."
-         }
-      }
-   },
-   "openapi" : "3.0.1",
-   "tags" : [
-      {
-         "name" : "private"
-      }
-   ],
-   "paths" : {
-      "/v2/register-participation-keys/{address}" : {
-         "post" : {
-            "tags" : [
-               "private"
-            ],
-            "responses" : {
-               "200" : {
-                  "content" : {
-                     "application/json" : {
-                        "schema" : {
-                           "type" : "object",
-                           "required" : [
-                              "txId"
-                           ],
-                           "properties" : {
-                              "txId" : {
-                                 "type" : "string",
-                                 "description" : "encoding of the transaction hash."
-                              }
-                           }
-                        }
-                     }
-                  },
-                  "description" : "Transaction ID of the submission."
-               }
-            },
-            "parameters" : [
-               {
-                  "in" : "path",
-                  "schema" : {
-                     "type" : "string"
-                  },
-                  "required" : true,
-                  "name" : "address",
-                  "description" : "The `account-id` to update, or `all` to update all accounts."
-               },
-               {
-                  "in" : "query",
-                  "schema" : {
-                     "default" : 1000,
-                     "type" : "integer"
-                  },
-                  "description" : "The fee to use when submitting key registration transactions. Defaults to the suggested fee.",
-                  "name" : "fee"
-               },
-               {
-                  "description" : "value to use for two-level participation key.",
-                  "name" : "key-dilution",
-                  "in" : "query",
-                  "schema" : {
-                     "type" : "integer"
-                  }
-               },
-               {
-                  "in" : "query",
-                  "schema" : {
-                     "type" : "integer"
-                  },
-                  "name" : "round-last-valid",
-                  "description" : "The last round for which the generated participation keys will be valid."
-               },
-               {
-                  "name" : "no-wait",
-                  "description" : "Don't wait for transaction to commit before returning response.",
-                  "in" : "query",
-                  "schema" : {
-                     "type" : "boolean"
-                  }
-               }
-            ],
-            "operationId" : "RegisterParticipationKeys",
-            "description" : "Generate (or renew) and register participation keys on the node for a given account address."
-         }
-      },
-      "/v2/teal/compile" : {
-         "post" : {
-            "summary" : "Compile TEAL source code to binary, produce its hash",
-            "x-codegen-request-body-name" : "source",
-            "responses" : {
-               "500" : {
-                  "content" : {
-                     "application/json" : {
-                        "schema" : {
-                           "$ref" : "#/components/schemas/ErrorResponse"
-                        }
-                     }
-                  },
-                  "description" : "Internal Error"
-               },
-               "200" : {
-                  "content" : {
-                     "application/json" : {
-                        "schema" : {
-                           "required" : [
-                              "hash",
-                              "result"
-                           ],
-                           "type" : "object",
-                           "properties" : {
-                              "result" : {
-                                 "description" : "base64 encoded program bytes",
-                                 "type" : "string"
-                              },
-                              "hash" : {
-                                 "type" : "string",
-                                 "description" : "base32 SHA512_256 of program bytes (Address style)"
-                              }
-                           }
-                        }
-                     }
-                  },
-                  "description" : "Teal compile Result"
-               },
-               "400" : {
-                  "description" : "Bad Request - Teal Compile Error",
-                  "content" : {
-                     "application/json" : {
-                        "schema" : {
-                           "$ref" : "#/components/schemas/ErrorResponse"
-                        }
-                     }
-                  }
-               },
-               "401" : {
-                  "description" : "Invalid API Token",
-                  "content" : {
-                     "application/json" : {
-                        "schema" : {
-                           "$ref" : "#/components/schemas/ErrorResponse"
-                        }
-                     }
-                  }
-               },
-               "default" : {
-                  "content" : {},
-                  "description" : "Unknown Error"
-               }
-            },
-            "requestBody" : {
-               "required" : true,
-               "description" : "TEAL source code to be compiled",
-               "content" : {
-                  "text/plain" : {
-                     "schema" : {
-                        "type" : "string"
-                     }
-                  }
-               }
-            },
-            "description" : "Given TEAL source code in plain text, return base64 encoded program bytes and base32 SHA512_256 hash of program bytes (Address style).",
-            "operationId" : "TealCompile"
-         }
-      },
-      "/v2/shutdown" : {
-         "post" : {
-            "description" : "Special management endpoint to shutdown the node. Optionally provide a timeout parameter to indicate that the node should begin shutting down after a number of seconds.",
-            "operationId" : "ShutdownNode",
-            "responses" : {
-               "200" : {
-                  "content" : {
-                     "application/json" : {
-                        "schema" : {
-                           "type" : "object"
-                        }
-                     }
-                  },
-                  "description" : "(empty)"
-               }
-            },
-            "tags" : [
-               "private"
-            ],
-            "parameters" : [
-               {
-                  "schema" : {
-                     "default" : 0,
-                     "type" : "integer"
-                  },
-                  "in" : "query",
-                  "name" : "timeout"
-               }
-            ]
-         }
-      },
-      "/v2/accounts/{address}" : {
-         "get" : {
-            "operationId" : "AccountInformation",
-            "description" : "Given a specific account public key, this call returns the accounts status, balance and spendable amounts",
-            "responses" : {
-               "500" : {
-                  "content" : {
-                     "application/json" : {
-                        "schema" : {
-                           "$ref" : "#/components/schemas/ErrorResponse"
-                        }
-                     }
-                  },
-                  "description" : "Internal Error"
-               },
-               "default" : {
-                  "description" : "Unknown Error",
-                  "content" : {}
-               },
-               "400" : {
-                  "content" : {
-                     "application/json" : {
-                        "schema" : {
-                           "$ref" : "#/components/schemas/ErrorResponse"
-                        }
-                     }
-                  },
-                  "description" : "Malformed address"
-               },
-               "200" : {
-                  "description" : "(empty)",
-                  "content" : {
-                     "application/json" : {
-                        "schema" : {
-                           "$ref" : "#/components/schemas/Account"
-                        }
-                     }
-                  }
-               },
-               "401" : {
-                  "description" : "Invalid API Token",
-                  "content" : {
-                     "application/json" : {
-                        "schema" : {
-                           "$ref" : "#/components/schemas/ErrorResponse"
-                        }
-                     }
-                  }
-               }
-            },
-            "parameters" : [
-               {
-                  "schema" : {
-                     "type" : "string",
-                     "pattern" : "[A-Z0-9]{58}"
-                  },
-                  "in" : "path",
-                  "required" : true,
-                  "name" : "address",
-                  "description" : "An account public key"
-               }
-            ],
-            "summary" : "Get account information."
-         }
-      },
-      "/v2/accounts/{address}/transactions/pending" : {
-         "get" : {
-            "operationId" : "GetPendingTransactionsByAddress",
-            "description" : "Get the list of pending transactions by address, sorted by priority, in decreasing order, truncated at the end at MAX. If MAX = 0, returns all pending transactions.\n",
-            "responses" : {
-               "200" : {
-                  "description" : "A potentially truncated list of transactions currently in the node's transaction pool. You can compute whether or not the list is truncated if the number of elements in the **top-transactions** array is fewer than **total-transactions**.",
-                  "content" : {
-                     "application/json" : {
-                        "schema" : {
-                           "type" : "object",
-                           "description" : "PendingTransactions is an array of signed transactions exactly as they were submitted.",
-                           "required" : [
-                              "top-transactions",
-                              "total-transactions"
-                           ],
-                           "properties" : {
-                              "top-transactions" : {
-                                 "description" : "An array of signed transaction objects.",
-                                 "type" : "array",
-                                 "items" : {
-                                    "type" : "object",
-                                    "x-algorand-format" : "SignedTransaction",
-                                    "properties" : {}
-                                 }
-                              },
-                              "total-transactions" : {
-                                 "type" : "integer",
-                                 "description" : "Total number of transactions in the pool."
-                              }
-                           }
-                        }
-                     }
-                  }
-               },
-               "400" : {
-                  "content" : {
-                     "application/json" : {
-                        "schema" : {
-                           "$ref" : "#/components/schemas/ErrorResponse"
-                        }
-                     }
-                  },
-                  "description" : "Max must be a non-negative integer"
-               },
-               "401" : {
-                  "content" : {
-                     "application/json" : {
-                        "schema" : {
-                           "$ref" : "#/components/schemas/ErrorResponse"
-                        }
-                     }
-                  },
-                  "description" : "Invalid API Token"
-               },
-               "default" : {
-                  "description" : "Unknown Error",
-                  "content" : {}
-               },
-               "500" : {
-                  "description" : "Internal Error",
-                  "content" : {
-                     "application/json" : {
-                        "schema" : {
-                           "$ref" : "#/components/schemas/ErrorResponse"
-                        }
-                     }
-                  }
-               }
-            },
-            "parameters" : [
-               {
-                  "name" : "address",
-                  "description" : "An account public key",
-                  "required" : true,
-                  "schema" : {
-                     "pattern" : "[A-Z0-9]{58}",
-                     "type" : "string"
-                  },
-                  "in" : "path"
-               },
-               {
-                  "description" : "Truncated number of transactions to display. If max=0, returns all pending txns.",
-                  "name" : "max",
-                  "schema" : {
-                     "type" : "integer"
-                  },
-                  "in" : "query"
-               },
-               {
-                  "in" : "query",
-                  "schema" : {
-                     "type" : "string",
-                     "enum" : [
-                        "json",
-                        "msgpack"
-                     ]
-                  },
-                  "name" : "format",
-                  "description" : "Configures whether the response object is JSON or MessagePack encoded."
-               }
-            ],
-            "summary" : "Get a list of unconfirmed transactions currently in the transaction pool by address."
-         }
-      },
-      "/v2/ledger/supply" : {
-         "get" : {
-            "summary" : "Get the current supply reported by the ledger.",
-            "responses" : {
-               "401" : {
-                  "description" : "Invalid API Token",
-                  "content" : {
-                     "application/json" : {
-                        "schema" : {
-                           "$ref" : "#/components/schemas/ErrorResponse"
-                        }
-                     }
-                  }
-               },
-               "200" : {
-                  "content" : {
-                     "application/json" : {
-                        "schema" : {
-                           "description" : "Supply represents the current supply of MicroAlgos in the system",
-                           "type" : "object",
-                           "required" : [
-                              "current_round",
-                              "online-money",
-                              "total-money"
-                           ],
-                           "properties" : {
-                              "total-money" : {
-                                 "description" : "TotalMoney",
-                                 "type" : "integer"
-                              },
-                              "online-money" : {
-                                 "type" : "integer",
-                                 "description" : "OnlineMoney"
-                              },
-                              "current_round" : {
-                                 "type" : "integer",
-                                 "description" : "Round"
-                              }
-                           }
-                        }
-                     }
-                  },
-                  "description" : "Supply represents the current supply of MicroAlgos in the system."
-               },
-               "default" : {
-                  "content" : {},
-                  "description" : "Unknown Error"
-               }
-            },
-            "operationId" : "GetSupply"
-         }
-      },
-      "/v2/blocks/{round}" : {
-         "get" : {
-            "summary" : "Get the block for the given round.",
-            "parameters" : [
-               {
-                  "schema" : {
-                     "type" : "string",
-                     "enum" : [
-                        "json",
-                        "msgpack"
-                     ]
-                  },
-                  "in" : "query",
-                  "description" : "Configures whether the response object is JSON or MessagePack encoded.",
-                  "name" : "format"
-               },
-               {
-                  "required" : true,
-                  "in" : "path",
-                  "schema" : {
-                     "minimum" : 0,
-                     "type" : "integer"
-                  },
-                  "name" : "round",
-                  "description" : "The round from which to fetch block information."
-               }
-            ],
-            "responses" : {
-               "default" : {
-                  "content" : {},
-                  "description" : "Unknown Error"
-               },
-               "401" : {
-                  "content" : {
-                     "application/json" : {
-                        "schema" : {
-                           "$ref" : "#/components/schemas/ErrorResponse"
-                        }
-                     },
-                     "application/msgpack" : {
-                        "schema" : {
-                           "$ref" : "#/components/schemas/ErrorResponse"
-                        }
-                     }
-                  },
-                  "description" : "Invalid API Token"
-               },
-               "200" : {
-                  "description" : "Encoded block object.",
-                  "content" : {
-                     "application/msgpack" : {
-                        "schema" : {
-                           "type" : "object",
-                           "required" : [
-                              "block"
-                           ],
-                           "properties" : {
-                              "cert" : {
-                                 "description" : "Optional certificate object. This is only included when the format is set to message pack.",
-                                 "type" : "object",
-                                 "properties" : {},
-                                 "x-algorand-format" : "BlockCertificate"
-                              },
-                              "block" : {
-                                 "description" : "Block header data.",
-                                 "type" : "object",
-                                 "properties" : {},
-                                 "x-algorand-format" : "BlockHeader"
-                              }
-                           }
-                        }
-                     },
-                     "application/json" : {
-                        "schema" : {
-                           "required" : [
-                              "block"
-                           ],
-                           "type" : "object",
-                           "properties" : {
-                              "block" : {
-                                 "description" : "Block header data.",
-                                 "type" : "object",
-                                 "x-algorand-format" : "BlockHeader",
-                                 "properties" : {}
-                              },
-                              "cert" : {
-                                 "x-algorand-format" : "BlockCertificate",
-                                 "properties" : {},
-                                 "type" : "object",
-                                 "description" : "Optional certificate object. This is only included when the format is set to message pack."
-                              }
-                           }
-                        }
-                     }
-                  }
-               },
-               "400" : {
-                  "content" : {
-                     "application/msgpack" : {
-                        "schema" : {
-                           "$ref" : "#/components/schemas/ErrorResponse"
-                        }
-                     },
-                     "application/json" : {
-                        "schema" : {
-                           "$ref" : "#/components/schemas/ErrorResponse"
-                        }
-                     }
-                  },
-                  "description" : "Bad Request - Non integer number"
-               },
-               "404" : {
-                  "description" : "None existing block ",
-                  "content" : {
-                     "application/msgpack" : {
-                        "schema" : {
-                           "$ref" : "#/components/schemas/ErrorResponse"
-                        }
-                     },
-                     "application/json" : {
-                        "schema" : {
-                           "$ref" : "#/components/schemas/ErrorResponse"
-                        }
-                     }
-                  }
-               },
-               "500" : {
-                  "description" : "Internal Error",
-                  "content" : {
-                     "application/msgpack" : {
-                        "schema" : {
-                           "$ref" : "#/components/schemas/ErrorResponse"
-                        }
-                     },
-                     "application/json" : {
-                        "schema" : {
-                           "$ref" : "#/components/schemas/ErrorResponse"
-                        }
-                     }
-                  }
-               }
-            },
-            "operationId" : "GetBlock"
-         }
-      },
-      "/v2/status" : {
-         "get" : {
-            "operationId" : "GetStatus",
-            "summary" : "Gets the current node status.",
-            "responses" : {
-               "default" : {
-                  "content" : {},
-                  "description" : "Unknown Error"
-               },
-               "200" : {
-                  "content" : {
-                     "application/json" : {
-                        "schema" : {
-                           "properties" : {
-                              "next-version-supported" : {
-                                 "description" : "NextVersionSupported indicates whether the next consensus version is supported by this node",
-                                 "type" : "boolean"
-                              },
-                              "catchup-time" : {
-                                 "description" : "CatchupTime in nanoseconds",
-                                 "type" : "integer"
-                              },
-                              "next-version-round" : {
-                                 "type" : "integer",
-                                 "description" : "NextVersionRound is the round at which the next consensus version will apply"
-                              },
-                              "next-version" : {
-                                 "description" : "NextVersion of consensus protocol to use",
-                                 "type" : "string"
-                              },
-                              "time-since-last-round" : {
-                                 "description" : "TimeSinceLastRound in nanoseconds",
-                                 "type" : "integer"
-                              },
-                              "last-round" : {
-                                 "type" : "integer",
-                                 "description" : "LastRound indicates the last round seen"
-                              },
-                              "last-version" : {
-                                 "type" : "string",
-                                 "description" : "LastVersion indicates the last consensus version supported"
-                              },
-                              "stopped-at-unsupported-round" : {
-                                 "type" : "boolean",
-                                 "description" : "StoppedAtUnsupportedRound indicates that the node does not support the new rounds and has stopped making progress"
-                              }
-                           },
-                           "required" : [
-                              "catchup-time",
-                              "last-round",
-                              "last-version",
-                              "next-version",
-                              "next-version-round",
-                              "next-version-supported",
-                              "stopped-at-unsupported-round",
-                              "time-since-last-round"
-                           ],
-                           "type" : "object",
-                           "description" : "NodeStatus contains the information about a node status"
-                        }
-                     }
-                  },
-                  "description" : "(empty)"
-               },
-               "401" : {
-                  "description" : "Invalid API Token",
-                  "content" : {
-                     "application/json" : {
-                        "schema" : {
-                           "$ref" : "#/components/schemas/ErrorResponse"
-                        }
-                     }
-                  }
-               },
-               "500" : {
-                  "content" : {
-                     "application/json" : {
-                        "schema" : {
-                           "type" : "string"
-                        }
-                     }
-                  },
-                  "description" : "Internal Error"
-               }
-            }
-         }
-      },
-      "/v2/transactions/params" : {
-         "get" : {
-            "operationId" : "TransactionParams",
-            "responses" : {
-               "default" : {
-                  "description" : "Unknown Error",
-                  "content" : {}
-               },
-               "401" : {
-                  "content" : {
-                     "application/json" : {
-                        "schema" : {
-                           "$ref" : "#/components/schemas/ErrorResponse"
-                        }
-                     }
-                  },
-                  "description" : "Invalid API Token"
-               },
-               "200" : {
-                  "content" : {
-                     "application/json" : {
-                        "schema" : {
-                           "required" : [
-                              "consensus-version",
-                              "fee",
-                              "genesis-hash",
-                              "genesis-id",
-                              "last-round",
-                              "min-fee"
-                           ],
-                           "x-go-package" : "github.com/algorand/go-algorand/daemon/algod/api/spec/v1",
-                           "description" : "TransactionParams contains the parameters that help a client construct\na new transaction.",
-                           "type" : "object",
-                           "properties" : {
-                              "genesis-hash" : {
-                                 "description" : "GenesisHash is the hash of the genesis block.",
-                                 "type" : "string",
-                                 "pattern" : "^(?:[A-Za-z0-9+/]{4})*(?:[A-Za-z0-9+/]{2}==|[A-Za-z0-9+/]{3}=)?$",
-                                 "format" : "byte"
-                              },
-                              "min-fee" : {
-                                 "description" : "The minimum transaction fee (not per byte) required for the\ntxn to validate for the current network protocol.",
-                                 "type" : "integer"
-                              },
-                              "genesis-id" : {
-                                 "type" : "string",
-                                 "description" : "GenesisID is an ID listed in the genesis block."
-                              },
-                              "consensus-version" : {
-                                 "description" : "ConsensusVersion indicates the consensus protocol version\nas of LastRound.",
-                                 "type" : "string"
-                              },
-                              "last-round" : {
-                                 "description" : "LastRound indicates the last round seen",
-                                 "type" : "integer"
-                              },
-                              "fee" : {
-                                 "type" : "integer",
-                                 "description" : "Fee is the suggested transaction fee\nFee is in units of micro-Algos per byte.\nFee may fall to zero but transactions must still have a fee of\nat least MinTxnFee for the current network protocol."
-                              }
-                           }
-                        }
-                     }
-                  },
-                  "description" : "TransactionParams contains the parameters that help a client construct a new transaction."
-               }
-            },
-            "summary" : "Get parameters for constructing a new transaction"
-         }
-      },
-      "/v2/status/wait-for-block-after/{round}/" : {
-         "get" : {
-            "description" : "Waits for a block to appear after round {round} and returns the node's status at the time.",
-            "operationId" : "WaitForBlock",
-            "summary" : "Gets the node status after waiting for the given round.",
-            "responses" : {
-               "500" : {
-                  "content" : {
-                     "application/json" : {
-                        "schema" : {
-                           "$ref" : "#/components/schemas/ErrorResponse"
-                        }
-                     }
-                  },
-                  "description" : "Internal Error"
-               },
-               "default" : {
-                  "content" : {},
-                  "description" : "Unknown Error"
-               },
-               "200" : {
-                  "description" : "(empty)",
-                  "content" : {
-                     "application/json" : {
-                        "schema" : {
-                           "properties" : {
-                              "last-round" : {
-                                 "description" : "LastRound indicates the last round seen",
-                                 "type" : "integer"
-                              },
-                              "time-since-last-round" : {
-                                 "type" : "integer",
-                                 "description" : "TimeSinceLastRound in nanoseconds"
-                              },
-                              "stopped-at-unsupported-round" : {
-                                 "description" : "StoppedAtUnsupportedRound indicates that the node does not support the new rounds and has stopped making progress",
-                                 "type" : "boolean"
-                              },
-                              "last-version" : {
-                                 "description" : "LastVersion indicates the last consensus version supported",
-                                 "type" : "string"
-                              },
-                              "next-version-round" : {
-                                 "type" : "integer",
-                                 "description" : "NextVersionRound is the round at which the next consensus version will apply"
-                              },
-                              "catchup-time" : {
-                                 "type" : "integer",
-                                 "description" : "CatchupTime in nanoseconds"
-                              },
-                              "next-version-supported" : {
-                                 "description" : "NextVersionSupported indicates whether the next consensus version is supported by this node",
-                                 "type" : "boolean"
-                              },
-                              "next-version" : {
-                                 "description" : "NextVersion of consensus protocol to use",
-                                 "type" : "string"
-                              }
-                           },
-                           "required" : [
-                              "catchup-time",
-                              "last-round",
-                              "last-version",
-                              "next-version",
-                              "next-version-round",
-                              "next-version-supported",
-                              "stopped-at-unsupported-round",
-                              "time-since-last-round"
-                           ],
-                           "type" : "object",
-                           "description" : "NodeStatus contains the information about a node status"
-                        }
-                     }
-                  }
-               },
-               "400" : {
-                  "content" : {
-                     "application/json" : {
-                        "schema" : {
-                           "$ref" : "#/components/schemas/ErrorResponse"
-                        }
-                     }
-                  },
-                  "description" : "Bad Request -- number must be non-negative integer "
-               },
-               "401" : {
-                  "description" : "Invalid API Token",
-                  "content" : {
-                     "application/json" : {
-                        "schema" : {
-                           "$ref" : "#/components/schemas/ErrorResponse"
-                        }
-                     }
-                  }
-               }
-            },
-            "parameters" : [
-               {
-                  "name" : "round",
-                  "description" : "The round to wait until returning status",
-                  "required" : true,
-                  "schema" : {
-                     "minimum" : 0,
-                     "type" : "integer"
-                  },
-                  "in" : "path"
-               }
-            ]
-         }
-      },
-      "/v2/transactions" : {
-         "post" : {
-            "summary" : "Broadcasts a raw transaction to the network.",
-            "x-codegen-request-body-name" : "rawtxn",
-            "requestBody" : {
-               "required" : true,
-               "content" : {
-                  "application/x-binary" : {
-                     "schema" : {
-                        "type" : "string",
-                        "format" : "binary"
-                     }
-                  }
-               },
-               "description" : "The byte encoded signed transaction to broadcast to network"
-            },
-            "responses" : {
-               "default" : {
-                  "content" : {},
-                  "description" : "Unknown Error"
-               },
-               "200" : {
-                  "description" : "Transaction ID of the submission.",
-                  "content" : {
-                     "application/json" : {
-                        "schema" : {
-                           "type" : "object",
-                           "required" : [
-                              "txId"
-                           ],
-                           "properties" : {
-                              "txId" : {
-                                 "description" : "encoding of the transaction hash.",
-                                 "type" : "string"
-                              }
-                           }
-                        }
-                     }
-                  }
-               },
-               "400" : {
-                  "description" : "Bad Request - Malformed Algorand transaction ",
-                  "content" : {
-                     "application/json" : {
-                        "schema" : {
-                           "$ref" : "#/components/schemas/ErrorResponse"
-                        }
-                     }
-                  }
-               },
-               "401" : {
-                  "content" : {
-                     "application/json" : {
-                        "schema" : {
-                           "$ref" : "#/components/schemas/ErrorResponse"
-                        }
-                     }
-                  },
-                  "description" : "Invalid API Token"
-               },
-               "500" : {
-                  "description" : "Internal Error",
-                  "content" : {
-                     "application/json" : {
-                        "schema" : {
-                           "$ref" : "#/components/schemas/ErrorResponse"
-                        }
-                     }
-                  }
-               }
-            },
-            "operationId" : "RawTransaction"
-         }
-      },
-      "/v2/transactions/pending/{txid}" : {
-         "get" : {
-            "summary" : "Get a specific pending transaction.",
-            "parameters" : [
-               {
-                  "required" : true,
-                  "in" : "path",
-                  "schema" : {
-                     "type" : "string",
-                     "pattern" : "[A-Z0-9]+"
-                  },
-                  "description" : "A transaction id",
-                  "name" : "txid"
-               },
-               {
-                  "name" : "format",
-                  "description" : "Configures whether the response object is JSON or MessagePack encoded.",
-                  "schema" : {
-                     "type" : "string",
-                     "enum" : [
-                        "json",
-                        "msgpack"
-                     ]
-                  },
-                  "in" : "query"
-               }
-            ],
-            "responses" : {
-               "default" : {
-                  "content" : {},
-                  "description" : "Unknown Error"
-               },
-               "400" : {
-                  "description" : "Bad Request",
-                  "content" : {
-                     "application/json" : {
-                        "schema" : {
-                           "$ref" : "#/components/schemas/ErrorResponse"
-                        }
-                     }
-                  }
-               },
-               "200" : {
-                  "content" : {
-                     "application/json" : {
-                        "schema" : {
-                           "required" : [
-                              "pool-error",
-                              "txn"
-                           ],
-                           "type" : "object",
-                           "description" : "Details about a pending transaction. If the transaction was recently confirmed, includes confirmation details like the round and reward details.",
-                           "properties" : {
-                              "close-rewards" : {
-                                 "type" : "integer",
-                                 "description" : "Rewards in microalgos applied to the close remainder to account."
-                              },
-                              "pool-error" : {
-                                 "type" : "string",
-                                 "description" : "Indicates that the transaction was kicked out of this node's transaction pool (and specifies why that happened).  An empty string indicates the transaction wasn't kicked out of this node's txpool due to an error.\n"
-                              },
-                              "asset-index" : {
-                                 "description" : "The asset index if the transaction was found and it created an asset.",
-                                 "type" : "integer"
-                              },
-                              "receiver-rewards" : {
-                                 "type" : "integer",
-                                 "description" : "Rewards in microalgos applied to the receiver account."
-                              },
-                              "sender-rewards" : {
-                                 "type" : "integer",
-                                 "description" : "Rewards in microalgos applied to the sender account."
-                              },
-                              "closing-amount" : {
-                                 "description" : "Closing amount for the transaction.",
-                                 "type" : "integer"
-                              },
-                              "confirmed-round" : {
-                                 "description" : "The round where this transaction was confirmed, if present.",
-                                 "type" : "integer"
-                              },
-                              "txn" : {
-                                 "properties" : {},
-                                 "x-algorand-format" : "SignedTransaction",
-                                 "description" : "The raw signed transaction.",
-                                 "type" : "object"
-                              }
-                           }
-                        }
-                     }
-                  },
-                  "description" : "Given a transaction id of a recently submitted transaction, it returns information about it.  There are several cases when this might succeed:\n- transaction committed (committed round > 0)\n- transaction still in the pool (committed round = 0, pool error = \"\")\n- transaction removed from pool due to error (committed round = 0, pool error != \"\")\n\nOr the transaction may have happened sufficiently long ago that the node no longer remembers it, and this will return an error."
-               },
-               "401" : {
-                  "description" : "Invalid API Token",
-                  "content" : {
-                     "application/json" : {
-                        "schema" : {
-                           "$ref" : "#/components/schemas/ErrorResponse"
-                        }
-                     }
-                  }
-               },
-               "404" : {
-                  "description" : "Transaction Not Found",
-                  "content" : {
-                     "application/json" : {
-                        "schema" : {
-                           "$ref" : "#/components/schemas/ErrorResponse"
-                        }
-                     }
-                  }
-               }
-            },
-            "description" : "Given a transaction id of a recently submitted transaction, it returns information about it.  There are several cases when this might succeed:\n- transaction committed (committed round > 0) - transaction still in the pool (committed round = 0, pool error = \"\") - transaction removed from pool due to error (committed round = 0, pool error != \"\")\nOr the transaction may have happened sufficiently long ago that the node no longer remembers it, and this will return an error.\n",
-            "operationId" : "PendingTransactionInformation"
-         }
-      },
-      "/v2/transactions/pending" : {
-         "get" : {
-            "operationId" : "GetPendingTransactions",
-            "description" : "Get the list of pending transactions, sorted by priority, in decreasing order, truncated at the end at MAX. If MAX = 0, returns all pending transactions.\n",
-            "responses" : {
-               "500" : {
-                  "content" : {
-                     "application/msgpack" : {
-                        "schema" : {
-                           "$ref" : "#/components/schemas/ErrorResponse"
-                        }
-                     },
-                     "application/json" : {
-                        "schema" : {
-                           "$ref" : "#/components/schemas/ErrorResponse"
-                        }
-                     }
-                  },
-                  "description" : "Internal Error"
-               },
-               "default" : {
-                  "description" : "Unknown Error",
-                  "content" : {}
-               },
-               "200" : {
-                  "content" : {
-                     "application/json" : {
-                        "schema" : {
-                           "properties" : {
-                              "total-transactions" : {
-                                 "type" : "integer",
-                                 "description" : "Total number of transactions in the pool."
-                              },
-                              "top-transactions" : {
-                                 "description" : "An array of signed transaction objects.",
-                                 "type" : "array",
-                                 "items" : {
-                                    "type" : "object",
-                                    "properties" : {},
-                                    "x-algorand-format" : "SignedTransaction"
-                                 }
-                              }
-                           },
-                           "required" : [
-                              "top-transactions",
-                              "total-transactions"
-                           ],
-                           "type" : "object",
-                           "description" : "PendingTransactions is an array of signed transactions exactly as they were submitted."
-                        }
-                     },
-                     "application/msgpack" : {
-                        "schema" : {
-                           "type" : "object",
-                           "description" : "PendingTransactions is an array of signed transactions exactly as they were submitted.",
-                           "required" : [
-                              "top-transactions",
-                              "total-transactions"
-                           ],
-                           "properties" : {
-                              "total-transactions" : {
-                                 "description" : "Total number of transactions in the pool.",
-                                 "type" : "integer"
-                              },
-                              "top-transactions" : {
-                                 "items" : {
-                                    "type" : "object",
-                                    "x-algorand-format" : "SignedTransaction",
-                                    "properties" : {}
-                                 },
-                                 "type" : "array",
-                                 "description" : "An array of signed transaction objects."
-                              }
-                           }
-                        }
-                     }
-                  },
-                  "description" : "A potentially truncated list of transactions currently in the node's transaction pool. You can compute whether or not the list is truncated if the number of elements in the **top-transactions** array is fewer than **total-transactions**."
-               },
-               "401" : {
-                  "content" : {
-                     "application/msgpack" : {
-                        "schema" : {
-                           "$ref" : "#/components/schemas/ErrorResponse"
-                        }
-                     },
-                     "application/json" : {
-                        "schema" : {
-                           "$ref" : "#/components/schemas/ErrorResponse"
-                        }
-                     }
-                  },
-                  "description" : "Invalid API Token"
-               }
-            },
-            "parameters" : [
-               {
-                  "in" : "query",
-                  "schema" : {
-                     "type" : "integer"
-                  },
-                  "description" : "Truncated number of transactions to display. If max=0, returns all pending txns.",
-                  "name" : "max"
-               },
-               {
-                  "description" : "Configures whether the response object is JSON or MessagePack encoded.",
-                  "name" : "format",
-                  "schema" : {
-                     "type" : "string",
-                     "enum" : [
-                        "json",
-                        "msgpack"
-                     ]
-                  },
-                  "in" : "query"
-               }
-            ],
-            "summary" : "Get a list of unconfirmed transactions currently in the transaction pool."
-         }
-      }
-   },
-   "security" : [
-      {
-         "api_key" : []
-      }
-   ],
-   "servers" : [
-      {
-         "url" : "http://localhost/"
-      },
-      {
-         "url" : "https://localhost/"
-      }
-   ]
-=======
   "components": {
     "parameters": {
       "account-id": {
@@ -2359,6 +381,30 @@
           }
         },
         "description": "A potentially truncated list of transactions currently in the node's transaction pool. You can compute whether or not the list is truncated if the number of elements in the **top-transactions** array is fewer than **total-transactions**."
+      },
+      "PostCompileResponse": {
+        "content": {
+          "application/json": {
+            "schema": {
+              "properties": {
+                "hash": {
+                  "description": "base32 SHA512_256 of program bytes (Address style)",
+                  "type": "string"
+                },
+                "result": {
+                  "description": "base64 encoded program bytes",
+                  "type": "string"
+                }
+              },
+              "required": [
+                "hash",
+                "result"
+              ],
+              "type": "object"
+            }
+          }
+        },
+        "description": "Teal compile Result"
       },
       "PostTransactionsResponse": {
         "content": {
@@ -3513,6 +1559,85 @@
         "summary": "Gets the node status after waiting for the given round."
       }
     },
+    "/v2/teal/compile": {
+      "post": {
+        "description": "Given TEAL source code in plain text, return base64 encoded program bytes and base32 SHA512_256 hash of program bytes (Address style).",
+        "operationId": "TealCompile",
+        "requestBody": {
+          "content": {
+            "text/plain": {
+              "schema": {
+                "type": "string"
+              }
+            }
+          },
+          "description": "TEAL source code to be compiled",
+          "required": true
+        },
+        "responses": {
+          "200": {
+            "content": {
+              "application/json": {
+                "schema": {
+                  "properties": {
+                    "hash": {
+                      "description": "base32 SHA512_256 of program bytes (Address style)",
+                      "type": "string"
+                    },
+                    "result": {
+                      "description": "base64 encoded program bytes",
+                      "type": "string"
+                    }
+                  },
+                  "required": [
+                    "hash",
+                    "result"
+                  ],
+                  "type": "object"
+                }
+              }
+            },
+            "description": "Teal compile Result"
+          },
+          "400": {
+            "content": {
+              "application/json": {
+                "schema": {
+                  "$ref": "#/components/schemas/ErrorResponse"
+                }
+              }
+            },
+            "description": "Bad Request - Teal Compile Error"
+          },
+          "401": {
+            "content": {
+              "application/json": {
+                "schema": {
+                  "$ref": "#/components/schemas/ErrorResponse"
+                }
+              }
+            },
+            "description": "Invalid API Token"
+          },
+          "500": {
+            "content": {
+              "application/json": {
+                "schema": {
+                  "$ref": "#/components/schemas/ErrorResponse"
+                }
+              }
+            },
+            "description": "Internal Error"
+          },
+          "default": {
+            "content": {},
+            "description": "Unknown Error"
+          }
+        },
+        "summary": "Compile TEAL source code to binary, produce its hash",
+        "x-codegen-request-body-name": "source"
+      }
+    },
     "/v2/transactions": {
       "post": {
         "operationId": "RawTransaction",
@@ -3914,5 +2039,4 @@
       "name": "private"
     }
   ]
->>>>>>> 2a6badec
 }