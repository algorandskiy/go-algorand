// Copyright (C) 2019-2021 Algorand, Inc.
// This file is part of go-algorand
//
// go-algorand is free software: you can redistribute it and/or modify
// it under the terms of the GNU Affero General Public License as
// published by the Free Software Foundation, either version 3 of the
// License, or (at your option) any later version.
//
// go-algorand is distributed in the hope that it will be useful,
// but WITHOUT ANY WARRANTY; without even the implied warranty of
// MERCHANTABILITY or FITNESS FOR A PARTICULAR PURPOSE.  See the
// GNU Affero General Public License for more details.
//
// You should have received a copy of the GNU Affero General Public License
// along with go-algorand.  If not, see <https://www.gnu.org/licenses/>.

package kmdapi

import (
	"github.com/algorand/go-algorand/crypto"
)

// APIV1Request is the interface that all API V1 requests must satisfy
//
// swagger:ignore
type APIV1Request interface{} // we need to tell swagger to ignore due to bug (go-swagger/issues/1436)

<<<<<<< HEAD
// APIV1RequestEnvelope is a common envelope that all API V1 requests must embed
//
// swagger:model VersionsRequest
type APIV1RequestEnvelope struct { // we need to tell swagger to ignore due to bug (go-swagger/issues/1436)
	_struct struct{} `codec:",omitempty,omitemptyarray"`
}

=======
>>>>>>> 23bfcd79
// VersionsRequest is the request for `GET /versions`
//
// swagger:model VersionsRequest
type VersionsRequest struct {
	_struct struct{} `codec:",omitempty,omitemptyarray"`
}

// APIV1GETWalletsRequest is the request for `GET /v1/wallets`
//
// swagger:model ListWalletsRequest
type APIV1GETWalletsRequest struct {
	_struct struct{} `codec:",omitempty,omitemptyarray"`
}

// APIV1POSTWalletRequest is the request for `POST /v1/wallet`
//
// swagger:model CreateWalletRequest
type APIV1POSTWalletRequest struct {
	_struct struct{} `codec:",omitempty,omitemptyarray"`

	WalletName          string                   `json:"wallet_name"`
	WalletDriverName    string                   `json:"wallet_driver_name"`
	WalletPassword      string                   `json:"wallet_password"`
	MasterDerivationKey APIV1MasterDerivationKey `json:"master_derivation_key"`
}

// APIV1POSTWalletInitRequest is the request for `POST /v1/wallet/init`
//
// swagger:model InitWalletHandleTokenRequest
type APIV1POSTWalletInitRequest struct {
	_struct struct{} `codec:",omitempty,omitemptyarray"`

	WalletID       string `json:"wallet_id"`
	WalletPassword string `json:"wallet_password"`
}

// APIV1POSTWalletReleaseRequest is the request for `POST /v1/wallet/release`
//
// swagger:model ReleaseWalletHandleTokenRequest
type APIV1POSTWalletReleaseRequest struct {
	_struct struct{} `codec:",omitempty,omitemptyarray"`

	WalletHandleToken string `json:"wallet_handle_token"`
}

// APIV1POSTWalletRenewRequest is the request for `POST /v1/wallet/renew`
//
// swagger:model RenewWalletHandleTokenRequest
type APIV1POSTWalletRenewRequest struct {
	_struct struct{} `codec:",omitempty,omitemptyarray"`

	WalletHandleToken string `json:"wallet_handle_token"`
}

// APIV1POSTWalletRenameRequest is the request for `POST /v1/wallet/rename`
//
// swagger:model RenameWalletRequest
type APIV1POSTWalletRenameRequest struct {
	_struct struct{} `codec:",omitempty,omitemptyarray"`

	WalletID       string `json:"wallet_id"`
	WalletPassword string `json:"wallet_password"`
	NewWalletName  string `json:"wallet_name"`
}

// APIV1POSTWalletInfoRequest is the request for `POST /v1/wallet/info`
//
// swagger:model WalletInfoRequest
type APIV1POSTWalletInfoRequest struct {
	_struct struct{} `codec:",omitempty,omitemptyarray"`

	WalletHandleToken string `json:"wallet_handle_token"`
}

// APIV1POSTMasterKeyExportRequest is the request for `POST /v1/master-key/export`
//
// swagger:model ExportMasterKeyRequest
type APIV1POSTMasterKeyExportRequest struct {
	_struct struct{} `codec:",omitempty,omitemptyarray"`

	WalletHandleToken string `json:"wallet_handle_token"`
	WalletPassword    string `json:"wallet_password"`
}

// APIV1POSTKeyImportRequest is the request for `POST /v1/key/import`
//
// swagger:model ImportKeyRequest
type APIV1POSTKeyImportRequest struct {
	_struct struct{} `codec:",omitempty,omitemptyarray"`

	WalletHandleToken string            `json:"wallet_handle_token"`
	PrivateKey        crypto.PrivateKey `json:"private_key"`
}

// APIV1POSTKeyExportRequest is the request for `POST /v1/key/export`
//
// swagger:model ExportKeyRequest
type APIV1POSTKeyExportRequest struct {
	_struct struct{} `codec:",omitempty,omitemptyarray"`

	WalletHandleToken string `json:"wallet_handle_token"`
	Address           string `json:"address"`
	WalletPassword    string `json:"wallet_password"`
}

// APIV1POSTKeyRequest is the request for `POST /v1/key`
//
// swagger:model GenerateKeyRequest
type APIV1POSTKeyRequest struct {
	_struct struct{} `codec:",omitempty,omitemptyarray"`

	WalletHandleToken string `json:"wallet_handle_token"`
	DisplayMnemonic   bool   `json:"display_mnemonic"`
}

// APIV1DELETEKeyRequest is the request for `DELETE /v1/key`
//
// swagger:model DeleteKeyRequest
type APIV1DELETEKeyRequest struct {
	_struct struct{} `codec:",omitempty,omitemptyarray"`

	WalletHandleToken string `json:"wallet_handle_token"`
	Address           string `json:"address"`
	WalletPassword    string `json:"wallet_password"`
}

// APIV1POSTKeyListRequest is the request for `POST /v1/key/list`
//
// swagger:model ListKeysRequest
type APIV1POSTKeyListRequest struct {
	_struct struct{} `codec:",omitempty,omitemptyarray"`

	WalletHandleToken string `json:"wallet_handle_token"`
}

// APIV1POSTTransactionSignRequest is the request for `POST /v1/transaction/sign`
//
// swagger:model SignTransactionRequest
type APIV1POSTTransactionSignRequest struct {
	_struct struct{} `codec:",omitempty,omitemptyarray"`

	WalletHandleToken string `json:"wallet_handle_token"`
	// Base64 encoding of msgpack encoding of a `Transaction` object
	// Note: SDK and goal usually generate `SignedTxn` objects
	//   in that case, the field `txn` / `Transaction` of the
	//   generated `SignedTxn` object needs to be used
	//
	// swagger:strfmt byte
	Transaction    []byte           `json:"transaction"`
	PublicKey      crypto.PublicKey `json:"public_key"`
	WalletPassword string           `json:"wallet_password"`
}

// APIV1POSTProgramSignRequest is the request for `POST /v1/program/sign`
//
// swagger:model SignProgramRequest
type APIV1POSTProgramSignRequest struct {
	_struct struct{} `codec:",omitempty,omitemptyarray"`

	WalletHandleToken string `json:"wallet_handle_token"`
	Address           string `json:"address"`
	// swagger:strfmt byte
	Program        []byte `json:"data"`
	WalletPassword string `json:"wallet_password"`
}

// APIV1POSTMultisigListRequest is the request for `POST /v1/multisig/list`
//
// swagger:model ListMultisigRequest
type APIV1POSTMultisigListRequest struct {
	_struct struct{} `codec:",omitempty,omitemptyarray"`

	WalletHandleToken string `json:"wallet_handle_token"`
}

// APIV1POSTMultisigImportRequest is the request for `POST /v1/multisig/import`
//
// swagger:model ImportMultisigRequest
type APIV1POSTMultisigImportRequest struct {
	_struct struct{} `codec:",omitempty,omitemptyarray"`

	WalletHandleToken string             `json:"wallet_handle_token"`
	Version           uint8              `json:"multisig_version"`
	Threshold         uint8              `json:"threshold"`
	PKs               []crypto.PublicKey `json:"pks"`
}

// APIV1POSTMultisigExportRequest is the request for `POST /v1/multisig/export`
//
// swagger:model ExportMultisigRequest
type APIV1POSTMultisigExportRequest struct {
	_struct struct{} `codec:",omitempty,omitemptyarray"`

	WalletHandleToken string `json:"wallet_handle_token"`
	Address           string `json:"address"`
}

// APIV1DELETEMultisigRequest is the request for `DELETE /v1/multisig`
//
// swagger:model DeleteMultisigRequest
type APIV1DELETEMultisigRequest struct {
	_struct struct{} `codec:",omitempty,omitemptyarray"`

	WalletHandleToken string `json:"wallet_handle_token"`
	Address           string `json:"address"`
	WalletPassword    string `json:"wallet_password"`
}

// APIV1POSTMultisigTransactionSignRequest is the request for `POST /v1/multisig/sign`
//
// swagger:model SignMultisigRequest
type APIV1POSTMultisigTransactionSignRequest struct {
	_struct struct{} `codec:",omitempty,omitemptyarray"`

	WalletHandleToken string `json:"wallet_handle_token"`
	// swagger:strfmt byte
	Transaction    []byte             `json:"transaction"`
	PublicKey      crypto.PublicKey   `json:"public_key"`
	PartialMsig    crypto.MultisigSig `json:"partial_multisig"`
	WalletPassword string             `json:"wallet_password"`
	AuthAddr       crypto.Digest      `json:"signer"`
}

// APIV1POSTMultisigProgramSignRequest is the request for `POST /v1/multisig/signprogram`
//
// swagger:model SignProgramMultisigRequest
type APIV1POSTMultisigProgramSignRequest struct {
	_struct struct{} `codec:",omitempty,omitemptyarray"`

	WalletHandleToken string `json:"wallet_handle_token"`
	Address           string `json:"address"`
	// swagger:strfmt byte
	Program        []byte             `json:"data"`
	PublicKey      crypto.PublicKey   `json:"public_key"`
	PartialMsig    crypto.MultisigSig `json:"partial_multisig"`
	WalletPassword string             `json:"wallet_password"`
}<|MERGE_RESOLUTION|>--- conflicted
+++ resolved
@@ -25,16 +25,6 @@
 // swagger:ignore
 type APIV1Request interface{} // we need to tell swagger to ignore due to bug (go-swagger/issues/1436)
 
-<<<<<<< HEAD
-// APIV1RequestEnvelope is a common envelope that all API V1 requests must embed
-//
-// swagger:model VersionsRequest
-type APIV1RequestEnvelope struct { // we need to tell swagger to ignore due to bug (go-swagger/issues/1436)
-	_struct struct{} `codec:",omitempty,omitemptyarray"`
-}
-
-=======
->>>>>>> 23bfcd79
 // VersionsRequest is the request for `GET /versions`
 //
 // swagger:model VersionsRequest
