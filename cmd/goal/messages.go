// Copyright (C) 2019-2021 Algorand, Inc.
// This file is part of go-algorand
//
// go-algorand is free software: you can redistribute it and/or modify
// it under the terms of the GNU Affero General Public License as
// published by the Free Software Foundation, either version 3 of the
// License, or (at your option) any later version.
//
// go-algorand is distributed in the hope that it will be useful,
// but WITHOUT ANY WARRANTY; without even the implied warranty of
// MERCHANTABILITY or FITNESS FOR A PARTICULAR PURPOSE.  See the
// GNU Affero General Public License for more details.
//
// You should have received a copy of the GNU Affero General Public License
// along with go-algorand.  If not, see <https://www.gnu.org/licenses/>.

package main

const (
	// General
	errorNoDataDirectory        = "Data directory not specified.  Please use -d or set $ALGORAND_DATA in your environment. Exiting."
	errorOneDataDirSupported    = "Only one data directory can be specified for this command."
	errorRequestFail            = "Error processing command: %s"
	errorGenesisIDFail          = "Error determining kmd folder (%s). Ensure the node is running in %s."
	errorDirectoryNotExist      = "Specified directory '%s' does not exist."
	errorParseAddr              = "Failed to parse addr: %v"
	errorNonPrintableCharacters = "One or more non-printable characters were omitted from the following error message:"
	infoNonPrintableCharacters  = "One or more non-printable characters were omitted from the subsequent line:"

	// Account
	infoNoAccounts                 = "Did not find any account. Please import or create a new one."
	infoRenamedAccount             = "Renamed account '%s' to '%s'"
	infoImportedKey                = "Imported %s"
	infoExportedKey                = "Exported key for account %s: \"%s\""
	infoImportedNKeys              = "Imported %d key%s"
	infoCreatedNewAccount          = "Created new account with address %s"
	errorNameAlreadyTaken          = "The account name '%s' is already taken, please choose another."
	errorNameDoesntExist           = "An account named '%s' does not exist."
	infoSetAccountToDefault        = "Set account '%s' to be the default account"
	errorSigningTX                 = "Couldn't sign tx with kmd: %s"
	errorOnlineTX                  = "Couldn't sign tx: %s (for multisig accounts, write tx to file and sign manually)"
	errorConstructingTX            = "Couldn't construct tx: %s"
	errorBroadcastingTX            = "Couldn't broadcast tx with algod: %s"
	warnMultisigDuplicatesDetected = "Warning: one or more duplicate addresses detected in multisig account creation. This will effectively give the duplicated address(es) extra signature weight. Continuing multisig account creation."
	errLastRoundInvalid            = "roundLastValid needs to be well after the current round (%d)"
	errExistingPartKey             = "Account already has a participation key valid at least until roundLastValid (%d) - current is %d"
	errorSeedConversion            = "Got private key for account %s, but was unable to convert to seed: %s"
	errorMnemonicConversion        = "Got seed for account %s, but was unable to convert to mnemonic: %s"

	// KMD
	infoKMDStopped        = "Stopped kmd"
	infoKMDAlreadyStarted = "kmd is already running"
	infoKMDAlreadyStopped = "kmd doesn't appear to be running"
	infoKMDStarted        = "Successfully started kmd"
	errorKMDFailedToStart = "Failed to start kmd: %s"
	errorKMDFailedToStop  = "Failed to stop kmd: %s"

	// Node
	infoNodeStart                     = "Algorand node successfully started!"
	infoNodeAlreadyStarted            = "Algorand node was already started!"
	infoNodeDidNotRestart             = "Algorand node did not restart. The node is still running!"
	infoTryingToStopNode              = "Trying to stop the node..."
	infoNodeShuttingDown              = "Algorand node is shutting down..."
	infoNodeSuccessfullyStopped       = "The node was successfully stopped."
	infoNodeStatus                    = "Last committed block: %d\nTime since last block: %s\nSync Time: %s\nLast consensus protocol: %s\nNext consensus protocol: %s\nRound for next consensus protocol: %d\nNext consensus protocol supported: %v"
	catchupStoppedOnUnsupported       = "Last supported block (%d) is committed. The next block consensus protocol is not supported. Catchup service is stopped."
	infoNodeCatchpointCatchupStatus   = "Last committed block: %d\nSync Time: %s\nCatchpoint: %s"
	infoNodeCatchpointCatchupAccounts = "Catchpoint total accounts: %d\nCatchpoint accounts processed: %d\nCatchpoint accounts verified: %d"
	infoNodeCatchpointCatchupBlocks   = "Catchpoint total blocks: %d\nCatchpoint downloaded blocks: %d"
	nodeLastCatchpoint                = "Last Catchpoint: %s"
	errorNodeCreationIPFailure        = "Parsing passed IP %v failed: need a valid IPv4 or IPv6 address with a specified port number"
	errorNodeNotDetected              = "Algorand node does not appear to be running: %s"
	errorNodeStatus                   = "Cannot contact Algorand node: %s"
	errorNodeFailedToStart            = "Algorand node failed to start: %s"
	errorNodeRunning                  = "Node must be stopped before writing APIToken"
	errorNodeFailGenToken             = "Cannot generate API token: %s"
	errorNodeCreation                 = "Error during node creation: %v"
	errorNodeManagedBySystemd         = "This node is managed by systemd, you must run the following command to make your desired state change to your node:\n\nsystemctl %s algorand.service"
	errorKill                         = "Cannot kill node: %s"
	errorCloningNode                  = "Error cloning the node: %s"
	infoNodeCloned                    = "Node cloned successfully to: %s"
	infoNodeWroteToken                = "Successfully wrote new API token: %s"
	infoNodePendingTxnsDescription    = "Pending Transactions (Truncated max=%d, Total in pool=%d): "
	infoNodeNoPendingTxnsDescription  = "None"
	infoDataDir                       = "[Data Directory: %s]"
	errLoadingConfig                  = "Error loading Config file from '%s': %v"
	errorNodeFailedToShutdown         = "Unable to shut down node: %v"
	errorCatchpointLabelParsingFailed = "The provided catchpoint is not a valid one"
	errorCatchpointLabelMissing       = "A catchpoint argument is needed"
	errorTooManyCatchpointLabels      = "The catchup command expect a single catchpoint"

	// Asset
	malformedMetadataHash = "Cannot base64-decode metadata hash %s: %s"

	// Application
	errorLocalGlobal               = "Exactly one of --local or --global is required"
	errorLocalStateRequiresAccount = "--local requires --from account"
	errorAccountNotOptedInToApp    = "%s has not opted in to application %d"
	errorNoSuchApplication         = "application %d does not exist"
	errorMarshalingState           = "failed to encode state: %s"
	errorApprovProgArgsRequired    = "Exactly one of --approval-prog or --approval-prog-raw is required"
	errorClearProgArgsRequired     = "Exactly one of --clear-prog or --clear-prog-raw is required"

	// Clerk
	infoTxIssued               = "Sent %d MicroAlgos from account %s to address %s, transaction ID: %s. Fee set to %d"
	infoTxCommitted            = "Transaction %s committed in round %d"
	infoTxPending              = "Transaction %s still pending as of round %d"
	malformedNote              = "Cannot base64-decode note %s: %s"
	malformedLease             = "Cannot base64-decode lease %s: %s"
	fileReadError              = "Cannot read file %s: %s"
	fileWriteError             = "Cannot write file %s: %s"
	txDecodeError              = "Cannot decode transactions from %s: %s"
	txDupError                 = "Duplicate transaction %s in %s"
	txLengthError              = "Transaction list length mismatch"
	txMergeMismatch            = "Cannot merge transactions: transaction IDs differ"
	txMergeError               = "Cannot merge signatures: %v"
	txNoFilesError             = "No input filenames specified"
	soFlagError                = "-s is not meaningful without -o"
	infoRawTxIssued            = "Raw transaction ID %s issued"
	txPoolError                = "Transaction %s kicked out of local node pool: %s"
	addrNoSigError             = "Exactly one of --address or --no-sig is required"
	msigLookupError            = "Could not lookup multisig information: %s"
	msigParseError             = "Multisig information parsing error: %s"
	failDecodeAddressError     = "Cannot decode address: %v"
	rekeySenderTargetSameError = "The sender and the resulted multisig address are the same"
	noOutputFileError          = "--msig-params must be specified with an output file name (-o)"
	infoAutoFeeSet             = "Automatically set fee to %d MicroAlgos"
	errorTransactionExpired    = "Transaction %s expired before it could be included in a block"

	loggingNotConfigured = "Remote logging is not currently configured and won't be enabled"
	loggingNotEnabled    = "Remote logging is current disabled"
	loggingEnabled       = "Remote logging is enabled.  Node = %s, Guid = %s"

	infoNetworkAlreadyExists = "Network Root Directory '%s' already exists"
	errorCreateNetwork       = "Error creating private network: %s"
	infoNetworkCreated       = "Network %s created under %s"
	errorLoadingNetwork      = "Error loading deployed network: %s"
	errorStartingNetwork     = "Error starting deployed network: %s"
	infoNetworkStarted       = "Network Started under %s"
	infoNetworkStopped       = "Network Stopped under %s"
	infoNetworkDeleted       = "Network Deleted under %s"

	multisigProgramCollision = "should have at most one of --program/-p | --program-bytes/-P | --lsig/-L"

	tealsignMutKeyArgs    = "Need exactly one of --keyfile or --account"
	tealsignMutLsigArgs   = "Need exactly one of --contract-addr or --lsig-txn"
	tealsignKeyfileFail   = "Failed to read keyfile: %v"
	tealsignNoWithAcct    = "--account is not yet supported"
	tealsignEmptyLogic    = "LogicSig must have non-empty program"
	tealsignParseAddr     = "Failed to parse contract addr: %v"
	tealsignParseData     = "Failed to parse data to sign: %v"
	tealsignParseb64      = "failed to base64 decode data to sign: %v"
	tealsignParseb32      = "failed to base32 decode data to sign: %v"
	tealsignTxIDLsigReq   = "--sign-txid requires --lsig-txn"
	tealsignSetArgLsigReq = "--set-lsig-arg-idx requires --lsig-txn"
	tealsignDataReq       = "need exactly one of --sign-txid, --data-file, --data-b64, or --data-b32"
	tealsignInfoSig       = "Generated signature: %s"
	tealsignTooManyArg    = "--set-lsig-arg-idx too large, maximum of %d arguments"
	tealsignInfoWroteSig  = "Wrote signature for %s to LSig.Args[%d]"

	tealLogicSigSize = "%s: logicsig program size too large: %d > %d"
	tealAppSize      = "%s: app program size too large: %d > %d"

	// Wallet
	infoRecoveryPrompt           = "Please type your recovery mnemonic below, and hit return when you are done: "
	infoChoosePasswordPrompt     = "Please choose a password for wallet '%s': "
	infoPasswordConfirmation     = "Please confirm the password: "
	infoCreatingWallet           = "Creating wallet..."
	infoCreatedWallet            = "Created wallet '%s'"
	infoBackupExplanation        = "Your new wallet has a backup phrase that can be used for recovery.\nKeeping this backup phrase safe is extremely important.\nWould you like to see it now? (Y/n): "
	infoPrintedBackupPhrase      = "Your backup phrase is printed below.\nKeep this information safe -- never share it with anyone!"
<<<<<<< HEAD
=======
	infoBackupPhrase             = "\n%s"
>>>>>>> 23bfcd79
	infoNoWallets                = "No wallets found. You can create a wallet with `goal wallet new`"
	errorCouldntCreateWallet     = "Couldn't create wallet: %s"
	errorCouldntInitializeWallet = "Couldn't initialize wallet: %s"
	errorCouldntExportMDK        = "Couldn't export master derivation key: %s"
	errorCouldntMakeMnemonic     = "Couldn't make mnemonic: %s"
	errorCouldntListWallets      = "Couldn't list wallets: %s"
	errorPasswordConfirmation    = "Password confirmation did not match"
	errorBadMnemonic             = "Problem with mnemonic: %s"
	errorBadRecoveredKey         = "Recovered invalid key"
	errorFailedToReadResponse    = "Couldn't read response: %s"
	errorFailedToReadPassword    = "Couldn't read password: %s"

	// Commands
	infoPasswordPrompt       = "Please enter the password for wallet '%s': "
	infoSetWalletToDefault   = "Set wallet '%s' to be the default wallet"
	errCouldNotListWallets   = "Couldn't list wallets: %s"
	errNoWallets             = "No wallets found. Create a new wallet with `goal wallet new [wallet name]`"
	errNoDefaultWallet       = "No default wallet found. Specify a wallet by name with -w, or set a default with `goal wallet -f [wallet name]"
	errFindingWallet         = "Couldn't find wallet: %s"
	errWalletNameAmbiguous   = "More than one wallet named '%s' exists. Please remove any wallets with the same name from the kmd wallet directory"
	errWalletIDDuplicate     = "More than one wallet with ID '%s' exists. Please remove any wallets with the samd ID from the kmd wallet directory"
	errGettingWalletName     = "Couldn't get wallet name from ID '%s': %s"
	errWalletNotFound        = "Wallet '%s' not found"
	errDefaultWalletNotFound = "Wallet with ID '%s' not found. Was the default wallet deleted?"
	errGettingToken          = "Couldn't get token for wallet '%s' (ID: %s): %s"

	// Ledger
	errParsingRoundNumber  = "Error parsing round number: %s"
	errBadBlockArgs        = "Cannot combine --b32=true or --strict=true with --raw"
	errEncodingBlockAsJSON = "Error encoding block as json: %s"
)<|MERGE_RESOLUTION|>--- conflicted
+++ resolved
@@ -169,10 +169,7 @@
 	infoCreatedWallet            = "Created wallet '%s'"
 	infoBackupExplanation        = "Your new wallet has a backup phrase that can be used for recovery.\nKeeping this backup phrase safe is extremely important.\nWould you like to see it now? (Y/n): "
 	infoPrintedBackupPhrase      = "Your backup phrase is printed below.\nKeep this information safe -- never share it with anyone!"
-<<<<<<< HEAD
-=======
 	infoBackupPhrase             = "\n%s"
->>>>>>> 23bfcd79
 	infoNoWallets                = "No wallets found. You can create a wallet with `goal wallet new`"
 	errorCouldntCreateWallet     = "Couldn't create wallet: %s"
 	errorCouldntInitializeWallet = "Couldn't initialize wallet: %s"
