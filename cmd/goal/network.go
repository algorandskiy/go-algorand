// Copyright (C) 2019-2023 Algorand, Inc.
// This file is part of go-algorand
//
// go-algorand is free software: you can redistribute it and/or modify
// it under the terms of the GNU Affero General Public License as
// published by the Free Software Foundation, either version 3 of the
// License, or (at your option) any later version.
//
// go-algorand is distributed in the hope that it will be useful,
// but WITHOUT ANY WARRANTY; without even the implied warranty of
// MERCHANTABILITY or FITNESS FOR A PARTICULAR PURPOSE.  See the
// GNU Affero General Public License for more details.
//
// You should have received a copy of the GNU Affero General Public License
// along with go-algorand.  If not, see <https://www.gnu.org/licenses/>.

package main

import (
	_ "embed"
	"fmt"
	"io"
	"os"
	"path/filepath"
	"strings"

	"github.com/spf13/cobra"

	"github.com/algorand/go-algorand/cmd/util/datadir"
	"github.com/algorand/go-algorand/config"
	"github.com/algorand/go-algorand/gen"
	"github.com/algorand/go-algorand/netdeploy"
	"github.com/algorand/go-algorand/util"
)

var networkRootDir string
var networkName string
var networkTemplateFile string
var startNode string
var noImportKeys bool
var noClean bool
var devModeOverride bool
var startOnCreation bool
var pregenDir string

func init() {
	networkCmd.AddCommand(networkCreateCmd)
	networkCmd.PersistentFlags().StringVarP(&networkRootDir, "rootdir", "r", "", "Root directory for the private network directories")

	networkCreateCmd.Flags().StringVarP(&networkName, "network", "n", "", "Specify the name to use for the private network")
	networkCreateCmd.Flags().StringVarP(&networkTemplateFile, "template", "t", "", "Specify the path to the template file for the network")
	networkCreateCmd.Flags().BoolVarP(&noImportKeys, "noimportkeys", "K", false, "Do not import root keys when creating the network (by default will import)")
	networkCreateCmd.Flags().BoolVar(&noClean, "noclean", false, "Prevents auto-cleanup on error - for diagnosing problems")
	networkCreateCmd.Flags().BoolVar(&devModeOverride, "devMode", false, "Forces the configuration to enable DevMode, returns an error if the template is not compatible with DevMode.")
	networkCreateCmd.Flags().BoolVarP(&startOnCreation, "start", "s", false, "Automatically start the network after creating it.")
	networkCreateCmd.Flags().StringVarP(&pregenDir, "pregendir", "p", "", "Specify the path to the directory with pregenerated genesis.json, root and partkeys to import into the network directory. By default, the genesis.json and keys will be generated on start. This should only be used on private networks.")
	networkCreateCmd.MarkFlagRequired("rootdir")

	networkCmd.AddCommand(networkStartCmd)
	networkStartCmd.Flags().StringVarP(&startNode, "node", "n", "", "Specify the name of a specific node to start")
	networkStartCmd.MarkFlagRequired("rootdir")

	networkCmd.AddCommand(networkRestartCmd)
	networkRestartCmd.MarkFlagRequired("rootdir")

	networkCmd.AddCommand(networkStopCmd)
	networkStopCmd.MarkFlagRequired("rootdir")

	networkCmd.AddCommand(networkStatusCmd)
	networkStatusCmd.MarkFlagRequired("rootdir")

	networkCmd.AddCommand(networkDeleteCmd)
	networkDeleteCmd.MarkFlagRequired("rootdir")

	networkCmd.AddCommand(networkPregenCmd)
	networkPregenCmd.Flags().StringVarP(&networkTemplateFile, "template", "t", "", "Specify the path to the template file for the network")
	networkPregenCmd.Flags().StringVarP(&pregenDir, "pregendir", "p", "", "Specify the path to the directory to export genesis.json, root and partkey files. This should only be used on private networks.")
	networkPregenCmd.MarkFlagRequired("pregendir")
	// Hide rootdir flag as it is unused and will error if used with this command.
	networkPregenCmd.SetHelpFunc(func(command *cobra.Command, strings []string) {
		_ = command.Flags().MarkHidden("rootdir")
		command.Parent().HelpFunc()(command, strings)
	})
}

var networkCmd = &cobra.Command{
	Use:   "network",
	Short: "Create and manage private, multi-node, locally-hosted networks",
	Long: `Collection of commands to support the creation and management of 'private networks'. These are fully-formed Algorand networks with private, custom Genesis ledgers running the current build of Algorand software. Rather than creating a node instance based on the released genesis.json, these networks have their own and need to be manually connected.

The basic idea is that we create one or more data directories and wallets to form this network, specify which node owns which wallets, and can start/stop the network as a unit. Each node is just like any other node running on TestNet or DevNet.`,
	Args: validateNoPosArgsFn,
	Run: func(cmd *cobra.Command, args []string) {
		//Fall back
		cmd.HelpFunc()(cmd, args)
	},
}

//go:embed defaultNetworkTemplate.json
var defaultNetworkTemplate string

var networkCreateCmd = &cobra.Command{
	Use:   "create",
	Short: "Create a private named network from a template",
	Long:  `Creates a collection of folders under the specified root directory that make up the entire private network named 'private' (simplifying cleanup).`,
	Args:  validateNoPosArgsFn,
	Run: func(cmd *cobra.Command, _ []string) {
		networkRootDir, err := filepath.Abs(networkRootDir)
		if err != nil {
			panic(err)
		}

		var templateReader io.Reader

		if networkTemplateFile == "" {
			templateReader = strings.NewReader(defaultNetworkTemplate)
		} else {
			networkTemplateFile, err = filepath.Abs(networkTemplateFile)
			if err != nil {
				panic(err)
			}
			file, osErr := os.Open(networkTemplateFile)
			if osErr != nil {
				reportErrorf(errorCreateNetwork, osErr)
			}

			defer file.Close()
			templateReader = file
		}

		// Make sure target directory does not exist or is empty
		if util.FileExists(networkRootDir) && !util.IsEmpty(networkRootDir) {
			reportErrorf(infoNetworkAlreadyExists, networkRootDir)
		}

		// If pregendir is specified, copy files over
		if pregenDir != "" {
			pregenDir, err = filepath.Abs(pregenDir)
			if err != nil {
				panic(err)
			}
			err = util.CopyFolder(pregenDir, networkRootDir)
			if err != nil {
				panic(err)
			}
		}

		binDir, err := util.ExeDir()
		if err != nil {
			panic(err)
		}

		dataDir := datadir.MaybeSingleDataDir()
		var consensus config.ConsensusProtocols
		if dataDir != "" {
			// try to load the consensus from there. If there is none, we can just use the built in one.
			consensus, _ = config.PreloadConfigurableConsensusProtocols(dataDir)
		}

		network, err := netdeploy.CreateNetworkFromTemplate(networkName, networkRootDir, templateReader, binDir, !noImportKeys, nil, consensus, devModeOverride)
		if err != nil {
			if noClean {
				reportInfof(" ** failed ** - Preserving network rootdir '%s'", networkRootDir)
			} else {
				os.RemoveAll(networkRootDir) // Don't leave partial network directory if create failed
			}
			reportErrorf(errorCreateNetwork, err)
		}

		reportInfof(infoNetworkCreated, network.Name(), networkRootDir)

		if startOnCreation {
			network, binDir := getNetworkAndBinDir()
			err := network.Start(binDir, false)
			if err != nil {
				reportErrorf(errorStartingNetwork, err)
			}
			reportInfof(infoNetworkStarted, networkRootDir)
		}
	},
}

func getNetworkAndBinDir() (netdeploy.Network, string) {
	networkRootDir, err := filepath.Abs(networkRootDir)
	if err != nil {
		panic(err)
	}
	network, err := netdeploy.LoadNetwork(networkRootDir)
	if err != nil {
		reportErrorf(errorLoadingNetwork, err)
	}
	binDir, err := util.ExeDir()
	if err != nil {
		panic(err)
	}
	return network, binDir
}

var networkStartCmd = &cobra.Command{
	Use:   "start",
	Short: "Start a deployed private network",
	Long:  `Start a deployed private network by starting each individual node.`,
	Args:  validateNoPosArgsFn,
	Run: func(cmd *cobra.Command, _ []string) {
		network, binDir := getNetworkAndBinDir()
		if startNode == "" {
			err := network.Start(binDir, false)
			if err != nil {
				reportErrorf(errorStartingNetwork, err)
			}
			reportInfof(infoNetworkStarted, networkRootDir)
		} else {
			err := network.StartNode(binDir, startNode, false)
			if err != nil {
				reportErrorf(errorNodeFailedToStart, err)
			}
			reportInfof(infoNodeStart)
		}
	},
}

var networkRestartCmd = &cobra.Command{
	Use:   "restart",
	Short: "Restart a deployed private network",
	Args:  validateNoPosArgsFn,
	Run: func(cmd *cobra.Command, _ []string) {
		network, binDir := getNetworkAndBinDir()
		network.Stop(binDir)
		err := network.Start(binDir, false)
		if err != nil {
			reportErrorf(errorStartingNetwork, err)
		}
		reportInfof(infoNetworkStarted, networkRootDir)
	},
}

var networkStopCmd = &cobra.Command{
	Use:   "stop",
	Short: "Stop a deployed private network",
	Args:  validateNoPosArgsFn,
	Run: func(cmd *cobra.Command, _ []string) {
		network, binDir := getNetworkAndBinDir()
		network.Stop(binDir)
		reportInfof(infoNetworkStopped, networkRootDir)
	},
}

var networkStatusCmd = &cobra.Command{
	Use:   "status",
	Short: "Prints status for all nodes in a deployed private network",
	Args:  validateNoPosArgsFn,
	Run: func(cmd *cobra.Command, _ []string) {
		network, binDir := getNetworkAndBinDir()

		statuses := network.NodesStatus(binDir)
		for dir, status := range statuses {
			if status.Error != nil {
				reportErrorf("\n[%s]\n ** Error getting status: %v **\n", dir, status.Error)
			} else {
				reportInfof("\n[%s]\n%s", dir, makeStatusString(status.Status))
			}
		}
		fmt.Println()
	},
}

var networkDeleteCmd = &cobra.Command{
	Use:   "delete",
	Short: "Stops and Deletes a deployed private network",
	Long:  `Stops and Deletes a deployed private network. NOTE: This does not prompt first - so be careful before you do this!`,
	Args:  validateNoPosArgsFn,
	Run: func(cmd *cobra.Command, _ []string) {
		network, binDir := getNetworkAndBinDir()

		err := network.Delete(binDir)
		if err != nil {
			reportErrorf("Error stopping or deleting network: %v\n", err)
		}
		reportInfof(infoNetworkDeleted, networkRootDir)
	},
}

var networkPregenCmd = &cobra.Command{
	Use:   "pregen",
<<<<<<< HEAD
	Short: "Pregenerates the genesis.json, root and participation keys for a wallet",
=======
	Short: "Pregenerate private network",
	Long:  "Pregenerates the root and participation keys for a private network. The pregen directory can then be passed to the 'goal network create' to start the network more quickly.",
>>>>>>> 92af3721
	Args:  validateNoPosArgsFn,
	Run: func(cmd *cobra.Command, _ []string) {
		var err error
		if networkRootDir != "" {
			reportErrorf("This command does not take a network directory as an argument. Use --pregendir flag instead.")
		}

		pregenDir, err = filepath.Abs(pregenDir)
		if err != nil {
			panic(err)
		}

		var templateReader io.Reader

		if networkTemplateFile == "" {
			templateReader = strings.NewReader(defaultNetworkTemplate)
		} else {
			networkTemplateFile, err = filepath.Abs(networkTemplateFile)
			if err != nil {
				panic(err)
			}
			file, osErr := os.Open(networkTemplateFile)
			if osErr != nil {
				reportErrorf(errorCreateNetwork, osErr)
			}

			defer file.Close()
			templateReader = file
		}

		// Make sure target directory does not exist or is empty
		if util.FileExists(pregenDir) && !util.IsEmpty(pregenDir) {
			reportErrorf(infoNetworkAlreadyExists, pregenDir)
		}

		var template netdeploy.NetworkTemplate
		err = netdeploy.LoadTemplateFromReader(templateReader, &template)
		if err != nil {
			reportErrorf("Error in loading template: %v\n", err)
		}

		dataDir := datadir.MaybeSingleDataDir()
		var consensus config.ConsensusProtocols
		if dataDir != "" {
			// try to load the consensus from there. If there is none, we can just use the built in one.
			consensus, _ = config.PreloadConfigurableConsensusProtocols(dataDir)
		}
		if err = template.Validate(); err != nil {
			reportErrorf("Error in template validation: %v\n", err)
		}

		err = gen.GenerateGenesisFiles(template.Genesis, config.Consensus.Merge(consensus), pregenDir, os.Stdout)
		if err != nil {
			reportErrorf("Cannot write genesis files: %s", err)
		}
	},
}<|MERGE_RESOLUTION|>--- conflicted
+++ resolved
@@ -281,14 +281,9 @@
 }
 
 var networkPregenCmd = &cobra.Command{
-	Use:   "pregen",
-<<<<<<< HEAD
-	Short: "Pregenerates the genesis.json, root and participation keys for a wallet",
-=======
-	Short: "Pregenerate private network",
-	Long:  "Pregenerates the root and participation keys for a private network. The pregen directory can then be passed to the 'goal network create' to start the network more quickly.",
->>>>>>> 92af3721
-	Args:  validateNoPosArgsFn,
+	Use:  "pregen",
+	Long: "Pregenerates the root and participation keys for a private network. The pregen directory can then be passed to the 'goal network create' to start the network more quickly.",
+	Args: validateNoPosArgsFn,
 	Run: func(cmd *cobra.Command, _ []string) {
 		var err error
 		if networkRootDir != "" {
