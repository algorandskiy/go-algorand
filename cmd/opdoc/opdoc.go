// Copyright (C) 2019-2021 Algorand, Inc.
// This file is part of go-algorand
//
// go-algorand is free software: you can redistribute it and/or modify
// it under the terms of the GNU Affero General Public License as
// published by the Free Software Foundation, either version 3 of the
// License, or (at your option) any later version.
//
// go-algorand is distributed in the hope that it will be useful,
// but WITHOUT ANY WARRANTY; without even the implied warranty of
// MERCHANTABILITY or FITNESS FOR A PARTICULAR PURPOSE.  See the
// GNU Affero General Public License for more details.
//
// You should have received a copy of the GNU Affero General Public License
// along with go-algorand.  If not, see <https://www.gnu.org/licenses/>.

package main

import (
	"encoding/json"
	"fmt"
	"io"
	"os"
	"strings"

	"github.com/algorand/go-algorand/config"
	"github.com/algorand/go-algorand/data/transactions/logic"
	"github.com/algorand/go-algorand/protocol"
)

func opGroupMarkdownTable(names []string, out io.Writer) {
	fmt.Fprint(out, `| Op | Description |
| --- | --- |
`)
	opSpecs := logic.OpsByName[logic.LogicVersion]
	// TODO: sort by logic.OpSpecs[].Opcode
<<<<<<< HEAD
	for _, opname := range og.Ops {
=======
	for _, opname := range names {
>>>>>>> 23bfcd79
		spec := opSpecs[opname]
		fmt.Fprintf(out, "| `%s%s` | %s |\n",
			markdownTableEscape(spec.Name), immediateMarkdown(&spec),
			markdownTableEscape(logic.OpDoc(opname)))
	}
}

func markdownTableEscape(x string) string {
	return strings.ReplaceAll(x, "|", "\\|")
}

func typeEnumTableMarkdown(out io.Writer) {
	fmt.Fprintf(out, "| Index | \"Type\" string | Description |\n")
	fmt.Fprintf(out, "| --- | --- | --- |\n")
	for i, name := range logic.TxnTypeNames {
		fmt.Fprintf(out, "| %d | %s | %s |\n", i, markdownTableEscape(name), logic.TypeNameDescriptions[name])
	}
	out.Write([]byte("\n"))
}

func integerConstantsTableMarkdown(out io.Writer) {
	fmt.Fprintf(out, "#### OnComplete\n\n")
	fmt.Fprintf(out, "%s\n\n", logic.OnCompletionPreamble)
	fmt.Fprintf(out, "| Value | Constant name | Description |\n")
	fmt.Fprintf(out, "| --- | --- | --- |\n")
	for i, name := range logic.OnCompletionNames {
		value := uint64(i)
		fmt.Fprintf(out, "| %d | %s | %s |\n", value, markdownTableEscape(name), logic.OnCompletionDescription(value))
	}
	fmt.Fprintf(out, "\n")
	fmt.Fprintf(out, "#### TypeEnum constants\n")
	fmt.Fprintf(out, "| Value | Constant name | Description |\n")
	fmt.Fprintf(out, "| --- | --- | --- |\n")
	for i, name := range logic.TxnTypeNames {
		fmt.Fprintf(out, "| %d | %s | %s |\n", i, markdownTableEscape(name), logic.TypeNameDescriptions[name])
	}
	out.Write([]byte("\n"))
}

func fieldTableMarkdown(out io.Writer, names []string, types []logic.StackType, extra map[string]string) {
	fmt.Fprintf(out, "| Index | Name | Type | Notes |\n")
	fmt.Fprintf(out, "| --- | --- | --- | --- |\n")
	for i, name := range names {
		gfType := types[i]
		estr := extra[name]
		fmt.Fprintf(out, "| %d | %s | %s | %s |\n", i, markdownTableEscape(name), markdownTableEscape(gfType.String()), estr)
	}
	out.Write([]byte("\n"))
}

func transactionFieldsMarkdown(out io.Writer) {
	fmt.Fprintf(out, "\n`txn` Fields (see [transaction reference](https://developer.algorand.org/docs/reference/transactions/)):\n\n")
	fieldTableMarkdown(out, logic.TxnFieldNames, logic.TxnFieldTypes, logic.TxnFieldDocs())
}

func globalFieldsMarkdown(out io.Writer) {
	fmt.Fprintf(out, "\n`global` Fields:\n\n")
	fieldTableMarkdown(out, logic.GlobalFieldNames, logic.GlobalFieldTypes, logic.GlobalFieldDocs())
}

func assetHoldingFieldsMarkdown(out io.Writer) {
	fmt.Fprintf(out, "\n`asset_holding_get` Fields:\n\n")
	fieldTableMarkdown(out, logic.AssetHoldingFieldNames, logic.AssetHoldingFieldTypes, logic.AssetHoldingFieldDocs)
}

func assetParamsFieldsMarkdown(out io.Writer) {
	fmt.Fprintf(out, "\n`asset_params_get` Fields:\n\n")
	fieldTableMarkdown(out, logic.AssetParamsFieldNames, logic.AssetParamsFieldTypes, logic.AssetParamsFieldDocs)
}

func immediateMarkdown(op *logic.OpSpec) string {
	markdown := ""
	for _, imm := range op.Details.Immediates {
		markdown = markdown + " " + imm.Name
	}
	return markdown
}

func opToMarkdown(out io.Writer, op *logic.OpSpec) (err error) {
	ws := ""
	opextra := logic.OpImmediateNote(op.Name)
	if opextra != "" {
		ws = " "
	}
	fmt.Fprintf(out, "\n## %s%s\n\n- Opcode: 0x%02x%s%s\n", op.Name, immediateMarkdown(op), op.Opcode, ws, opextra)
	if op.Args == nil {
		fmt.Fprintf(out, "- Pops: _None_\n")
	} else if len(op.Args) == 1 {
		fmt.Fprintf(out, "- Pops: *... stack*, %s\n", op.Args[0].String())
	} else {
		fmt.Fprintf(out, "- Pops: *... stack*, {%s A}", op.Args[0].String())
		for i, v := range op.Args[1:] {
			fmt.Fprintf(out, ", {%s %c}", v.String(), rune(int('B')+i))
		}
		out.Write([]byte("\n"))
	}

	if op.Returns == nil {
		fmt.Fprintf(out, "- Pushes: _None_\n")
	} else {
		if len(op.Returns) == 1 {
			fmt.Fprintf(out, "- Pushes: %s", op.Returns[0].String())
		} else {
			fmt.Fprintf(out, "- Pushes: *... stack*, %s", op.Returns[0].String())
			for _, rt := range op.Returns[1:] {
				fmt.Fprintf(out, ", %s", rt.String())
			}
		}
		fmt.Fprintf(out, "\n")
	}
	fmt.Fprintf(out, "- %s\n", logic.OpDoc(op.Name))
	// if cost changed with versions print all of them
	costs := logic.OpAllCosts(op.Name)
	if len(costs) > 1 {
		fmt.Fprintf(out, "- **Cost**:\n")
		for _, cost := range costs {
			if cost.From == cost.To {
				fmt.Fprintf(out, "   - %d (LogicSigVersion = %d)\n", cost.Cost, cost.To)
			} else {
				fmt.Fprintf(out, "   - %d (%d <= LogicSigVersion <= %d)\n", cost.Cost, cost.From, cost.To)
			}
		}
	} else {
		cost := costs[0].Cost
		if cost != 1 {
			fmt.Fprintf(out, "- **Cost**: %d\n", cost)
		}
	}
	if op.Version > 1 {
		fmt.Fprintf(out, "- LogicSigVersion >= %d\n", op.Version)
	}
	if !op.Modes.Any() {
		fmt.Fprintf(out, "- Mode: %s\n", op.Modes.String())
	}
	if op.Name == "global" {
		globalFieldsMarkdown(out)
	} else if op.Name == "txn" {
		transactionFieldsMarkdown(out)
		fmt.Fprintf(out, "\nTypeEnum mapping:\n\n")
		typeEnumTableMarkdown(out)
	} else if op.Name == "asset_holding_get" {
		assetHoldingFieldsMarkdown(out)
	} else if op.Name == "asset_params_get" {
		assetParamsFieldsMarkdown(out)
	}
	ode := logic.OpDocExtra(op.Name)
	if ode != "" {
		fmt.Fprintf(out, "\n%s\n", ode)
	}
	return nil
}

func opsToMarkdown(out io.Writer) (err error) {
	out.Write([]byte("# Opcodes\n\nOps have a 'cost' of 1 unless otherwise specified.\n\n"))
	opSpecs := logic.OpcodesByVersion(logic.LogicVersion)
	for _, spec := range opSpecs {
		err = opToMarkdown(out, &spec)
		if err != nil {
			return
		}
	}
	return
}

// OpRecord is a consolidated record of things about an Op
type OpRecord struct {
	Opcode  byte
	Name    string
	Args    string `json:",omitempty"`
	Returns string `json:",omitempty"`
	Cost    int
	Size    int

	ArgEnum      []string `json:",omitempty"`
	ArgEnumTypes string   `json:",omitempty"`

	Doc           string
	DocExtra      string `json:",omitempty"`
	ImmediateNote string `json:",omitempty"`
	Groups        []string
}

// LanguageSpec records the ops of the language at some version
type LanguageSpec struct {
	EvalMaxVersion  int
	LogicSigVersion uint64
	Ops             []OpRecord
}

func argEnum(name string) []string {
	if name == "txn" || name == "gtxn" || name == "gtxns" {
		return logic.TxnFieldNames
	}
	if name == "global" {
		return logic.GlobalFieldNames
	}
	if name == "txna" || name == "gtxna" || name == "gtxnsa" {
		return logic.TxnaFieldNames
	}
	if name == "asset_holding_get" {
		return logic.AssetHoldingFieldNames
	}
	if name == "asset_params_get" {
		return logic.AssetParamsFieldNames
	}
	return nil
}

func typeString(types []logic.StackType) string {
	out := make([]byte, len(types))
	for i, t := range types {
		switch t {
		case logic.StackUint64:
			out[i] = 'U'
		case logic.StackBytes:
			out[i] = 'B'
		case logic.StackAny:
			out[i] = '.'
		case logic.StackNone:
			if i == 0 && len(types) == 1 {
				return ""
			}
			panic("unexpected StackNone in opdoc typeString")
		default:
			panic("unexpected type in opdoc typeString")
		}
	}
	return string(out)
}

func argEnumTypes(name string) string {
	if name == "txn" || name == "gtxn" || name == "gtxns" {
		return typeString(logic.TxnFieldTypes)
	}
	if name == "global" {
		return typeString(logic.GlobalFieldTypes)
	}
	if name == "txna" || name == "gtxna" || name == "gtxnsa" {
		return typeString(logic.TxnaFieldTypes)
	}
	if name == "asset_holding_get" {
		return typeString(logic.AssetHoldingFieldTypes)
	}
	if name == "asset_params_get" {
		return typeString(logic.AssetParamsFieldTypes)
	}

	return ""
}

func buildLanguageSpec(opGroups map[string][]string) *LanguageSpec {
	opSpecs := logic.OpcodesByVersion(logic.LogicVersion)
	records := make([]OpRecord, len(opSpecs))
	for i, spec := range opSpecs {
		records[i].Opcode = spec.Opcode
		records[i].Name = spec.Name
		records[i].Args = typeString(spec.Args)
		records[i].Returns = typeString(spec.Returns)
		records[i].Cost = spec.Details.Cost
		records[i].Size = spec.Details.Size
		records[i].ArgEnum = argEnum(spec.Name)
		records[i].ArgEnumTypes = argEnumTypes(spec.Name)
		records[i].Doc = logic.OpDoc(spec.Name)
		records[i].DocExtra = logic.OpDocExtra(spec.Name)
		records[i].ImmediateNote = logic.OpImmediateNote(spec.Name)
		records[i].Groups = opGroups[spec.Name]
	}
	return &LanguageSpec{
		EvalMaxVersion:  logic.LogicVersion,
		LogicSigVersion: config.Consensus[protocol.ConsensusCurrentVersion].LogicSigVersion,
		Ops:             records,
	}
}

func main() {
	opcodesMd, _ := os.Create("TEAL_opcodes.md")
	opsToMarkdown(opcodesMd)
	opcodesMd.Close()
	opGroups := make(map[string][]string, len(logic.OpSpecs))
	for grp, names := range logic.OpGroups {
		fname := fmt.Sprintf("%s.md", grp)
		fname = strings.ReplaceAll(fname, " ", "_")
		fout, _ := os.Create(fname)
		opGroupMarkdownTable(names, fout)
		fout.Close()
		for _, opname := range names {
			opGroups[opname] = append(opGroups[opname], grp)
		}
	}
	constants, _ := os.Create("named_integer_constants.md")
	integerConstantsTableMarkdown(constants)
	constants.Close()

	txnfields, _ := os.Create("txn_fields.md")
	fieldTableMarkdown(txnfields, logic.TxnFieldNames, logic.TxnFieldTypes, logic.TxnFieldDocs())
	txnfields.Close()

	globalfields, _ := os.Create("global_fields.md")
	fieldTableMarkdown(globalfields, logic.GlobalFieldNames, logic.GlobalFieldTypes, logic.GlobalFieldDocs())
	globalfields.Close()

	assetholding, _ := os.Create("asset_holding_fields.md")
	fieldTableMarkdown(assetholding, logic.AssetHoldingFieldNames, logic.AssetHoldingFieldTypes, logic.AssetHoldingFieldDocs)
	assetholding.Close()

	assetparams, _ := os.Create("asset_params_fields.md")
	fieldTableMarkdown(assetparams, logic.AssetParamsFieldNames, logic.AssetParamsFieldTypes, logic.AssetParamsFieldDocs)
	assetparams.Close()

	langspecjs, _ := os.Create("langspec.json")
	enc := json.NewEncoder(langspecjs)
	enc.Encode(buildLanguageSpec(opGroups))
	langspecjs.Close()

	tealtm, _ := os.Create("teal.tmLanguage.json")
	enc = json.NewEncoder(tealtm)
	enc.SetIndent("", "  ")
	enc.Encode(buildSyntaxHighlight())
	tealtm.Close()
}<|MERGE_RESOLUTION|>--- conflicted
+++ resolved
@@ -34,11 +34,7 @@
 `)
 	opSpecs := logic.OpsByName[logic.LogicVersion]
 	// TODO: sort by logic.OpSpecs[].Opcode
-<<<<<<< HEAD
-	for _, opname := range og.Ops {
-=======
 	for _, opname := range names {
->>>>>>> 23bfcd79
 		spec := opSpecs[opname]
 		fmt.Fprintf(out, "| `%s%s` | %s |\n",
 			markdownTableEscape(spec.Name), immediateMarkdown(&spec),
