// Copyright (C) 2019-2022 Algorand, Inc.
// This file is part of go-algorand
//
// go-algorand is free software: you can redistribute it and/or modify
// it under the terms of the GNU Affero General Public License as
// published by the Free Software Foundation, either version 3 of the
// License, or (at your option) any later version.
//
// go-algorand is distributed in the hope that it will be useful,
// but WITHOUT ANY WARRANTY; without even the implied warranty of
// MERCHANTABILITY or FITNESS FOR A PARTICULAR PURPOSE.  See the
// GNU Affero General Public License for more details.
//
// You should have received a copy of the GNU Affero General Public License
// along with go-algorand.  If not, see <https://www.gnu.org/licenses/>.

package main

import (
	"context"
	"database/sql"
	"fmt"
	"os"

	"github.com/spf13/cobra"

	"github.com/algorand/go-algorand/crypto/merkletrie"
	"github.com/algorand/go-algorand/ledger"
	"github.com/algorand/go-algorand/ledger/store"
	"github.com/algorand/go-algorand/util/db"
)

var ledgerTrackerFilename string
var ledgerTrackerStaging bool

func init() {
	databaseCmd.Flags().StringVarP(&ledgerTrackerFilename, "tracker", "t", "", "Specify the ledger tracker file name ( i.e. ./ledger.tracker.sqlite )")
	databaseCmd.Flags().StringVarP(&outFileName, "output", "o", "", "Specify an outfile for the dump ( i.e. ledger.dump.txt )")
	databaseCmd.Flags().BoolVarP(&ledgerTrackerStaging, "staging", "s", false, "Specify whether to look in the catchpoint staging or regular tables. (default false)")
	databaseCmd.AddCommand(checkCmd)

	checkCmd.Flags().StringVarP(&ledgerTrackerFilename, "tracker", "t", "", "Specify the ledger tracker file name ( i.e. ./ledger.tracker.sqlite )")
	checkCmd.Flags().BoolVarP(&ledgerTrackerStaging, "staging", "s", false, "Specify whether to look in the catchpoint staging or regular tables. (default false)")
}

var databaseCmd = &cobra.Command{
	Use:   "database",
	Short: "Dump the given ledger tracker database",
	Long:  "Dump the given ledger tracker database",
	Args:  validateNoPosArgsFn,
	Run: func(cmd *cobra.Command, args []string) {
		if ledgerTrackerFilename == "" {
			cmd.HelpFunc()(cmd, args)
			return
		}
		outFile := os.Stdout
		var err error
		if outFileName != "" {
			outFile, err = os.OpenFile(outFileName, os.O_RDWR|os.O_TRUNC|os.O_CREATE, 0755)
			if err != nil {
				reportErrorf("Unable to create file '%s' : %v", outFileName, err)
			}
			defer outFile.Close()
		}
<<<<<<< HEAD
		err = printStateProofVerificationContext("./ledger.tracker.sqlite", outFile)
		if err != nil {
			reportWarnf("Unable to print state proof verification database : %v", err)
		}
		err = printAccountsDatabase(ledgerTrackerFilename, ledger.CatchpointFileHeader{}, outFile, nil)
=======
		err = printAccountsDatabase(ledgerTrackerFilename, ledgerTrackerStaging, ledger.CatchpointFileHeader{}, outFile, nil)
>>>>>>> 6acecbd4
		if err != nil {
			reportErrorf("Unable to print account database : %v", err)
		}
		err = printKeyValueStore(ledgerTrackerFilename, ledgerTrackerStaging, outFile)
		if err != nil {
			reportErrorf("Unable to print key value store : %v", err)
		}
	},
}

var checkCmd = &cobra.Command{
	Use:   "check",
	Short: "Performs a consistency checking on the accounts merkle trie",
	Long:  "Performs a consistency checking on the accounts merkle trie",
	Args:  validateNoPosArgsFn,
	Run: func(cmd *cobra.Command, args []string) {
		if ledgerTrackerFilename == "" {
			cmd.HelpFunc()(cmd, args)
			return
		}

		outFile := os.Stdout
		fmt.Fprintf(outFile, "Checking tracker database at %s.\n", ledgerTrackerFilename)
		err := checkDatabase(ledgerTrackerFilename, outFile)
		if err != nil {
			reportErrorf("Error checking database : %v", err)
		}
	},
}

func checkDatabase(databaseName string, outFile *os.File) error {
	dbAccessor, err := db.MakeAccessor(databaseName, true, false)
	if err != nil || dbAccessor.Handle == nil {
		return err
	}
	if dbAccessor.Handle == nil {
		return fmt.Errorf("database handle is nil when opening database %s", databaseName)
	}
	defer func() {
		dbAccessor.Close()
	}()

	var stats merkletrie.Stats
	err = dbAccessor.Atomic(func(ctx context.Context, tx *sql.Tx) (err error) {
		committer, err := store.MakeMerkleCommitter(tx, ledgerTrackerStaging)
		if err != nil {
			return err
		}
		trie, err := merkletrie.MakeTrie(committer, ledger.TrieMemoryConfig)
		if err != nil {
			return err
		}
		root, err := trie.RootHash()
		if err != nil {
			return err
		}
		fmt.Fprintf(outFile, " Root: %s\n", root)
		stats, err = trie.GetStats()
		if err != nil {
			return err
		}
		return nil
	})
	if err != nil {
		return err
	}

	fmt.Fprintf(outFile, "Merkle trie statistics:\n")
	fmt.Fprintf(outFile, " Nodes count: %d\n", stats.NodesCount)
	fmt.Fprintf(outFile, " Leaf count:  %d\n", stats.LeafCount)
	fmt.Fprintf(outFile, " Depth:       %d\n", stats.Depth)
	fmt.Fprintf(outFile, " Size:        %d\n", stats.Size)
	return nil
}<|MERGE_RESOLUTION|>--- conflicted
+++ resolved
@@ -62,21 +62,17 @@
 			}
 			defer outFile.Close()
 		}
-<<<<<<< HEAD
-		err = printStateProofVerificationContext("./ledger.tracker.sqlite", outFile)
-		if err != nil {
-			reportWarnf("Unable to print state proof verification database : %v", err)
-		}
-		err = printAccountsDatabase(ledgerTrackerFilename, ledger.CatchpointFileHeader{}, outFile, nil)
-=======
 		err = printAccountsDatabase(ledgerTrackerFilename, ledgerTrackerStaging, ledger.CatchpointFileHeader{}, outFile, nil)
->>>>>>> 6acecbd4
 		if err != nil {
 			reportErrorf("Unable to print account database : %v", err)
 		}
 		err = printKeyValueStore(ledgerTrackerFilename, ledgerTrackerStaging, outFile)
 		if err != nil {
 			reportErrorf("Unable to print key value store : %v", err)
+		}
+		err = printStateProofVerificationContext("./ledger.tracker.sqlite", outFile)
+		if err != nil {
+			reportWarnf("Unable to print state proof verification database : %v", err)
 		}
 	},
 }
