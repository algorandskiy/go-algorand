// Copyright (C) 2019-2022 Algorand, Inc.
// This file is part of go-algorand
//
// go-algorand is free software: you can redistribute it and/or modify
// it under the terms of the GNU Affero General Public License as
// published by the Free Software Foundation, either version 3 of the
// License, or (at your option) any later version.
//
// go-algorand is distributed in the hope that it will be useful,
// but WITHOUT ANY WARRANTY; without even the implied warranty of
// MERCHANTABILITY or FITNESS FOR A PARTICULAR PURPOSE.  See the
// GNU Affero General Public License for more details.
//
// You should have received a copy of the GNU Affero General Public License
// along with go-algorand.  If not, see <https://www.gnu.org/licenses/>.

package main

import (
	"context"
	"errors"
	"fmt"
	"io"
	"net/http"
	"os"
	"strconv"
	"strings"
	"time"

	"github.com/spf13/cobra"

	"github.com/algorand/go-algorand/config"
	"github.com/algorand/go-algorand/data/bookkeeping"
	"github.com/algorand/go-algorand/ledger"
	"github.com/algorand/go-algorand/ledger/ledgercore"
	"github.com/algorand/go-algorand/logging"
	"github.com/algorand/go-algorand/network"
	"github.com/algorand/go-algorand/protocol"
	tools "github.com/algorand/go-algorand/tools/network"
	"github.com/algorand/go-algorand/util"
)

var networkName string
var round int
var relayAddress string
var singleCatchpoint bool
var loadOnly bool

const (
	escapeCursorUp   = string("\033[A") // Cursor Up
	escapeDeleteLine = string("\033[M") // Delete Line
	escapeSquare     = string("▪")
	escapeDot        = string("·")
)

func init() {
	netCmd.Flags().StringVarP(&networkName, "net", "n", "", "Specify the network name ( i.e. mainnet.algorand.network )")
	netCmd.Flags().IntVarP(&round, "round", "r", 0, "Specify the round number ( i.e. 7700000 )")
	netCmd.Flags().StringVarP(&relayAddress, "relay", "p", "", "Relay address to use ( i.e. r-ru.algorand-mainnet.network:4160 )")
	netCmd.Flags().BoolVarP(&singleCatchpoint, "single", "s", true, "Download/process only from a single relay")
	netCmd.Flags().BoolVarP(&loadOnly, "load", "l", false, "Load only, do not dump")
	netCmd.Flags().VarP(excludedFields, "exclude-fields", "e", "List of fields to exclude from the dump: ["+excludedFields.AllowedString()+"]")
}

var netCmd = &cobra.Command{
	Use:          "net",
	Short:        "Download and decode (possibly all) catchpoint files from possibly all or specified the relay(s) on the network for a particular round",
	Long:         "Download and decode (possibly all) catchpoint files from possibly all or specified the relay(s) on the network for a particular round",
	Args:         validateNoPosArgsFn,
	SilenceUsage: true, // prevent printing usage info on error
	RunE: func(cmd *cobra.Command, args []string) (err error) {
		if networkName == "" || round == 0 {
			cmd.HelpFunc()(cmd, args)
			return fmt.Errorf("network or round not set")
		}

		var addrs []string
		if relayAddress != "" {
			addrs = []string{relayAddress}
		} else {
			addrs, err = tools.ReadFromSRV("algobootstrap", "tcp", networkName, "", false)
			if err != nil || len(addrs) == 0 {
				reportErrorf("Unable to bootstrap records for '%s' : %v", networkName, err)
			}
		}

		for _, addr := range addrs {
			var tarName string
			tarName, err = downloadCatchpoint(addr, round)
			if err != nil {
				reportInfof("failed to download catchpoint from '%s' : %v", addr, err)
				continue
			}
			genesisInitState := ledgercore.InitState{
				Block: bookkeeping.Block{BlockHeader: bookkeeping.BlockHeader{
					UpgradeState: bookkeeping.UpgradeState{
						CurrentProtocol: protocol.ConsensusCurrentVersion,
					},
				}},
			}
			err = loadAndDump(addr, tarName, genesisInitState)
			if err != nil {
				reportInfof("failed to load/dump from tar file for '%s' : %v", addr, err)
				continue
			}
			// clear possible errors from previous run: at this point we've been succeed
			err = nil
			if singleCatchpoint {
				// a catchpoint processes successfully, exit if needed
				break
			}
		}
		return err
	},
}

func formatSize(dld int64) string {
	if dld < 1024 {
		return fmt.Sprintf("%d bytes", dld)
	} else if dld < 1024*1024 {
		return fmt.Sprintf("%d KB", dld/1024)
	} else if dld < 1024*1024*1024 {
		return fmt.Sprintf("%d MB", dld/(1024*1024))
	} else if dld < 1024*1024*1024*1024 {
		return fmt.Sprintf("%d GB", dld/(1024*1024*1024))
	} else if dld < 1024*1024*1024*1024*1024 {
		return fmt.Sprintf("%d TB", dld/(1024*1024*1024*1024))
	}
	return fmt.Sprintf("%d bytes", dld)
}

func printDownloadProgressLine(progress int, barLength int, url string, dld int64) {
	if barLength == 0 {
		fmt.Printf(escapeCursorUp+escapeDeleteLine+"[ Done ] Downloaded %s\n", url)
		return
	}
	if progress >= barLength {
		progress = progress % barLength
	}
	start, end := progress, progress+barLength/2
	end = end % barLength

	outString := "["
	if start < end {
		for i := 0; i < barLength; i++ {
			if i < start || i > end {
				outString += escapeSquare
			} else {
				outString += escapeDot
			}
		}
	} else {
		for i := 0; i < barLength; i++ {
			if i > start || i < end {
				outString += escapeDot
			} else {
				outString += escapeSquare
			}
		}
	}
	outString += "] Downloading " + url + " ..."
	fmt.Printf(escapeCursorUp+escapeDeleteLine+outString+" %s\n", formatSize(dld))
}

func getRemoteDataStream(url string, hint string) (result io.ReadCloser, ctxCancel context.CancelFunc, err error) {
	fmt.Printf("downloading %s from %s\n", hint, url)
	request, err := http.NewRequest(http.MethodGet, url, nil)
	if err != nil {
		return
	}

	timeoutContext, ctxCancel := context.WithTimeout(context.Background(), config.GetDefaultLocal().MaxCatchpointDownloadDuration)
	request = request.WithContext(timeoutContext)
	network.SetUserAgentHeader(request.Header)
	response, err := http.DefaultClient.Do(request)
	if err != nil {
		return
	}

	// check to see that we had no errors.
	switch response.StatusCode {
	case http.StatusOK:
	case http.StatusNotFound: // server could not find a block with that round numbers.
		err = fmt.Errorf("no %s for round %d", hint, round)
		return
	default:
		err = fmt.Errorf("error response status code %d", response.StatusCode)
		return
	}

	result = response.Body
	return
}

func doDownloadCatchpoint(url string, wdReader util.WatchdogStreamReader, out io.Writer) error {
	writeChunkSize := 64 * 1024

	var totalBytes int
	tempBytes := make([]byte, writeChunkSize)
	lastProgressUpdate := time.Now()
	progress := -25
	printDownloadProgressLine(progress, 50, url, 0)

	for {
		n, err := wdReader.Read(tempBytes)
		if err != nil && err != io.EOF {
			return err
		}
		totalBytes += n
		writtenBytes, err := out.Write(tempBytes[:n])
		if err != nil || n != writtenBytes {
			return err
		}

		err = wdReader.Reset()
		if err == io.EOF {
			return nil
		}
		if err != nil {
			return err
		}
		if time.Since(lastProgressUpdate) > 50*time.Millisecond {
			lastProgressUpdate = time.Now()
			printDownloadProgressLine(progress, 50, url, int64(totalBytes))
			progress++
		}
	}
}

// Downloads a catchpoint tar file and returns the path to the tar file.
func downloadCatchpoint(addr string, round int) (string, error) {
	genesisID := strings.Split(networkName, ".")[0] + "-v1.0"
	urlTemplate := "http://" + addr + "/v1/" + genesisID + "/%s/" + strconv.FormatUint(uint64(round), 36)
	catchpointURL := fmt.Sprintf(urlTemplate, "ledger")

	catchpointStream, catchpointCtxCancel, err := getRemoteDataStream(catchpointURL, "catchpoint")
	defer catchpointCtxCancel()
	if err != nil {
		return "", err
	}
	defer catchpointStream.Close()

	dirName := "./" + strings.Split(networkName, ".")[0] + "/" + strings.Split(addr, ".")[0]
	os.RemoveAll(dirName)
	err = os.MkdirAll(dirName, 0777)
	if err != nil && !os.IsExist(err) {
		return "", err
	}
	tarName := dirName + "/" + strconv.FormatUint(uint64(round), 10) + ".tar"
	file, err := os.Create(tarName) // will create a file with 0666 permission.
	if err != nil {
		return "", err
	}
	defer file.Close()

	wdReader := util.MakeWatchdogStreamReader(catchpointStream, 4096, 4096, 5*time.Second)
	defer wdReader.Close()

	err = doDownloadCatchpoint(catchpointURL, wdReader, file)
	if err != nil {
		return "", err
	}

	printDownloadProgressLine(0, 0, catchpointURL, 0)

	err = file.Close()
	if err != nil {
		return "", err
	}

	err = catchpointStream.Close()
	if err != nil {
		return "", err
	}

	return tarName, nil
}

func deleteLedgerFiles(deleteTracker bool) error {
	paths := []string{
		"./ledger.block.sqlite",
		"./ledger.block.sqlite-shm",
		"./ledger.block.sqlite-wal",
	}
	if deleteTracker {
		trackerPaths := []string{
			"./ledger.tracker.sqlite",
			"./ledger.tracker.sqlite-shm",
			"./ledger.tracker.sqlite-wal",
		}
		paths = append(paths, trackerPaths...)
	}

	for _, path := range paths {
		err := os.Remove(path)
		if (err != nil) && !errors.Is(err, os.ErrNotExist) {
			return err
		}
	}

	return nil
}

func loadAndDump(addr string, tarFile string, genesisInitState ledgercore.InitState) error {
	// delete current ledger files.
	if err := deleteLedgerFiles(true); err != nil {
		reportWarnf("Error deleting ledger files: %v", err)
	}
	cfg := config.GetDefaultLocal()
	l, err := ledger.OpenLedger(logging.Base(), "./ledger", false, genesisInitState, cfg)
	if err != nil {
		reportErrorf("Unable to open ledger : %v", err)
		return err
	}

	defer func() {
		if err := deleteLedgerFiles(!loadOnly); err != nil {
			reportWarnf("Error deleting ledger files: %v", err)
		}
	}()
	defer l.Close()

	catchupAccessor := ledger.MakeCatchpointCatchupAccessor(l, logging.Base())
	err = catchupAccessor.ResetStagingBalances(context.Background(), true)
	if err != nil {
		reportErrorf("Unable to initialize catchup database : %v", err)
		return err
	}

	stats, err := os.Stat(tarFile)
	if err != nil {
		return err
	}
	tarSize := stats.Size()

	reader, err := os.Open(tarFile)
	if err != nil {
		return err
	}
	defer reader.Close()

	var fileHeader ledger.CatchpointFileHeader
	fileHeader, err = loadCatchpointIntoDatabase(context.Background(), catchupAccessor, reader, tarSize)
	if err != nil {
		reportErrorf("Unable to load catchpoint file into in-memory database : %v", err)
		return err
	}

	if !loadOnly {
		dirName := "./" + strings.Split(networkName, ".")[0] + "/" + strings.Split(addr, ".")[0]
		outFile, err := os.OpenFile(dirName+"/"+strconv.FormatUint(uint64(round), 10)+".dump", os.O_RDWR|os.O_TRUNC|os.O_CREATE, 0755)
		if err != nil {
			return err
		}
		defer outFile.Close()
<<<<<<< HEAD
		err = printStateProofVerificationContext("./ledger.tracker.sqlite", outFile)
		if err != nil {
			return err
		}
		err = printAccountsDatabase("./ledger.tracker.sqlite", fileHeader, outFile, excludedFields.GetSlice())
=======
		err = printAccountsDatabase("./ledger.tracker.sqlite", true, fileHeader, outFile, excludedFields.GetSlice())
>>>>>>> 6acecbd4
		if err != nil {
			return err
		}
		err = printKeyValueStore("./ledger.tracker.sqlite", true, outFile)
		if err != nil {
			return err
		}

	}
	return nil
}<|MERGE_RESOLUTION|>--- conflicted
+++ resolved
@@ -353,19 +353,15 @@
 			return err
 		}
 		defer outFile.Close()
-<<<<<<< HEAD
+		err = printAccountsDatabase("./ledger.tracker.sqlite", true, fileHeader, outFile, excludedFields.GetSlice())
+		if err != nil {
+			return err
+		}
+		err = printKeyValueStore("./ledger.tracker.sqlite", true, outFile)
+		if err != nil {
+			return err
+		}
 		err = printStateProofVerificationContext("./ledger.tracker.sqlite", outFile)
-		if err != nil {
-			return err
-		}
-		err = printAccountsDatabase("./ledger.tracker.sqlite", fileHeader, outFile, excludedFields.GetSlice())
-=======
-		err = printAccountsDatabase("./ledger.tracker.sqlite", true, fileHeader, outFile, excludedFields.GetSlice())
->>>>>>> 6acecbd4
-		if err != nil {
-			return err
-		}
-		err = printKeyValueStore("./ledger.tracker.sqlite", true, outFile)
 		if err != nil {
 			return err
 		}
